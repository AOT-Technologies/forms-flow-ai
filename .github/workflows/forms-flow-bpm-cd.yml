name: Push Forms flow BPM to registry

on:
  workflow_dispatch:
  push:
    branches: [ master, develop, release/* ]
    paths:
      - "forms-flow-bpm/**"
      - "VERSION"

defaults:
  run:
    shell: bash
    working-directory: ./forms-flow-bpm

jobs:
  build-and-push-image-to-dockerhub:
    if: github.repository == 'AOT-Technologies/forms-flow-ai'
    runs-on: ubuntu-latest
    strategy:
      matrix:
        include:
          - image: formsflow/forms-flow-bpm
            context: forms-flow-bpm
            dockerfile: Dockerfile
            name: forms-flow-bpm
    permissions:
      contents: read
      packages: write
      security-events: write
    steps:
      - name: Checkout repository
        uses: actions/checkout@v2
      - name: Set up Docker Buildx
        id: buildx
        uses: docker/setup-buildx-action@v1
        with:
          install: true
      - name: Set version
        if: ${{ github.ref != 'refs/heads/master' }}
        working-directory: .
        run: |
          VER=$(cat VERSION)
          echo "VERSION=$VER" >> $GITHUB_ENV

      - name: Set version
        if: ${{ github.ref == 'refs/heads/master' }}
        working-directory: .
        run: |
          VER=$(cat VERSION)
          VER=${VER/-alpha/''}
          echo "VERSION=$VER" >> $GITHUB_ENV
      
      - run: echo ${{ env.VERSION }}

      - name: Docker meta
        id: meta
        uses: docker/metadata-action@v3
        with:
          images: ${{ matrix.image }}
          tags: ${{ env.VERSION }}

      - name: Log in to the Container registry
        uses: docker/login-action@v1
        with:

          # registry: ${{ env.REGISTRY }}

          username: ${{ secrets.DOCKER_USERNAME }}
          password: ${{ secrets.DOCKER_ACCESS_TOKEN }}

      - name: Cache Docker layers
        uses: actions/cache@v2
        with:
          path: /tmp/.buildx-cache
          key: ${{ runner.os }}-buildx-${{ matrix.name }}-${{ github.sha }}
          restore-keys: |
            ${{ runner.os }}-buildx-${{ matrix.name }}
      - name: Build and push Docker image
        if: ${{ github.ref != 'refs/heads/master' }}
        uses: docker/build-push-action@v4
        with:
          context: forms-flow-bpm
          push: true
          file: forms-flow-bpm/Dockerfile
          platforms: linux/amd64,linux/arm64/v8
          tags: ${{ steps.meta.outputs.tags }}
          labels: ${{ steps.meta.outputs.labels }}
      - name: Build and push Docker image
        if: ${{ github.ref == 'refs/heads/master' }}
        uses: docker/build-push-action@v2
        with:
          context: forms-flow-bpm
          push: true
          platforms: linux/amd64,linux/arm64/v8
          file: forms-flow-bpm/Dockerfile
          tags: ${{ steps.meta.outputs.tags }}, formsflow/forms-flow-bpm:latest
          labels: ${{ steps.meta.outputs.labels }}

      # - name: Build and push Docker image - arm64
      #   uses: docker/build-push-action@v4
      #   with:
      #     context: forms-flow-bpm
      #     file: forms-flow-bpm/Dockerfile-ARM64
      #     push: true
      #     platforms: linux/arm64/v8
      #     tags: ${{ steps.meta.outputs.tags }}-arm64
      #     labels: ${{ steps.meta.outputs.labels }}

      
      - name: Scan Docker image 🐳
        uses: snyk/actions/docker@master
        continue-on-error: true
        with:
          image: ${{ steps.meta.outputs.tags }}
          args: --severity-threshold=high --sarif-file-output=snyk.sarif
        env:
          SNYK_TOKEN: ${{ secrets.SNYK_TOKEN }}

      - name: Upload Snyk report as sarif 📦
        uses: github/codeql-action/upload-sarif@v2
        with:
          sarif_file: snyk.sarif

      - name: Set up AWS CLI
        uses: aws-actions/configure-aws-credentials@v1
        with:
          aws-access-key-id: ${{ secrets.AWS_DEPLOYMENT_ACCESS_KEY_ID }}
          aws-secret-access-key: ${{ secrets.AWS_DEPLOYMENT_SECRET_ACCESS_KEY }}
          aws-region: ca-central-1  # Change this to your desired region

      - name: Install kubectl
        run: |
          curl -LO "https://dl.k8s.io/release/$(curl -Ls https://dl.k8s.io/release/stable.txt)/bin/linux/amd64/kubectl"
          chmod +x kubectl
          sudo mv kubectl /usr/local/bin/

      - name: Update Kube config
        run: aws eks update-kubeconfig --region ca-central-1 --name ${{ secrets.DEV_EKS_CLUSTER }}

      - name: Deploy to eks
        run: |
          kubectl -n ${{ secrets.DEV_OPENSOURCE_NAMESPACE }} patch deployment forms-flow-bpm -p '{"spec":{"template":{"spec":{"containers":[{"name":"forms-flow-bpm","image":"docker.io/formsflow/forms-flow-bpm:${{ env.VERSION }}"}]}}}}'
          kubectl -n ${{ secrets.DEV_OPENSOURCE_NAMESPACE }} rollout restart deployment forms-flow-bpm

  zap_scan:
    runs-on: ubuntu-latest
    name: Scan the application
    steps:
      - name: Checkout repository
        uses: actions/checkout@v2
<<<<<<< HEAD
        with:
          ref: master

      - name: Check which URL is up
        id: check-urls
        run: |
          DEV_URL="${{ secrets.BPM_DEV_URL }}"
          QA_URL="${{ secrets.BPM_QA_URL }}"
        
          # Check DEV
          echo "Checking DEV URL..."
          RESPONSE_DEV=$(curl -s -o /dev/null -w "%{http_code}" "$DEV_URL" || echo "Failed")
          if [ "$RESPONSE_DEV" -eq 200 ]; then
            echo "DEV URL is up"
            echo "BPM_TARGET_URL=dev" >> $GITHUB_ENV
          else
            echo "DEV URL is down"
            # Check QA only if DEV is down
            RESPONSE_QA=$(curl -s -o /dev/null -w "%{http_code}" "$QA_URL" || echo "Failed")
            if [ "$RESPONSE_QA" -eq 200 ]; then
              echo "QA URL is up"
              echo "BPM_TARGET_URL=qa" >> $GITHUB_ENV
            else
              echo "Both DEV and QA URLs are down"
              exit 1
            fi
          fi

      - name: Print selected target
        run: |
          echo "Selected target is: ${{ env.BPM_TARGET_URL }}"
=======

      - name: Check DEV URL
        id: check-dev-url
        run: |
          DEV_URL="${{ secrets.BPM_DEV_URL }}"

          # Check DEV
          echo "Checking DEV URL..."
          RESPONSE_DEV=$(curl -s -o /dev/null -w "%{http_code}" "$DEV_URL" || echo "Failed")

          if [ "$RESPONSE_DEV" -eq 200 ]; then
            echo "DEV URL is up"
            echo "BPM_TARGET_URL=$DEV_URL" >> $GITHUB_ENV
            echo "URL_STATUS=success" >> $GITHUB_ENV
          else
            echo "DEV URL is down. Exiting workflow."
            echo "URL_STATUS=failure" >> $GITHUB_ENV
            exit 0
          fi

      - name: Print selected target
        if: env.URL_STATUS == 'success'
        run: |
          echo "Selected target URL is: ${{ env.BPM_TARGET_URL }}"
>>>>>>> 3cea1f89

      - name: ZAP Scan
        if: env.URL_STATUS == 'success'
        uses: zaproxy/action-full-scan@v0.8.0
        with:
          token: ${{ secrets.GITHUB_TOKEN }}
          target: ${{ env.BPM_TARGET_URL }}
          rules_file_name: '.zap/rules.tsv'

      - name: Install AWS CLI
        if: env.URL_STATUS == 'success'
        run: |
          sudo apt-get update
          sudo apt-get install -y awscli
          
      - name: Configure AWS credentials
        if: env.URL_STATUS == 'success'
        uses: aws-actions/configure-aws-credentials@v1
        with:
          aws-access-key-id: ${{ secrets.AWS_ACCESS_KEY_ID }}
          aws-secret-access-key: ${{ secrets.AWS_SECRET_ACCESS_KEY }}
          aws-region: ${{ secrets.REGION }}

      - name: Upload ZAP Report to S3
        if: env.URL_STATUS == 'success'
        run: |
          aws s3 cp report_html.html s3://zap-report-formsflow/zap-reports/zap-report-$(date +%Y-%m-%d_%H-%M-%S).html<|MERGE_RESOLUTION|>--- conflicted
+++ resolved
@@ -149,39 +149,6 @@
     steps:
       - name: Checkout repository
         uses: actions/checkout@v2
-<<<<<<< HEAD
-        with:
-          ref: master
-
-      - name: Check which URL is up
-        id: check-urls
-        run: |
-          DEV_URL="${{ secrets.BPM_DEV_URL }}"
-          QA_URL="${{ secrets.BPM_QA_URL }}"
-        
-          # Check DEV
-          echo "Checking DEV URL..."
-          RESPONSE_DEV=$(curl -s -o /dev/null -w "%{http_code}" "$DEV_URL" || echo "Failed")
-          if [ "$RESPONSE_DEV" -eq 200 ]; then
-            echo "DEV URL is up"
-            echo "BPM_TARGET_URL=dev" >> $GITHUB_ENV
-          else
-            echo "DEV URL is down"
-            # Check QA only if DEV is down
-            RESPONSE_QA=$(curl -s -o /dev/null -w "%{http_code}" "$QA_URL" || echo "Failed")
-            if [ "$RESPONSE_QA" -eq 200 ]; then
-              echo "QA URL is up"
-              echo "BPM_TARGET_URL=qa" >> $GITHUB_ENV
-            else
-              echo "Both DEV and QA URLs are down"
-              exit 1
-            fi
-          fi
-
-      - name: Print selected target
-        run: |
-          echo "Selected target is: ${{ env.BPM_TARGET_URL }}"
-=======
 
       - name: Check DEV URL
         id: check-dev-url
@@ -206,7 +173,6 @@
         if: env.URL_STATUS == 'success'
         run: |
           echo "Selected target URL is: ${{ env.BPM_TARGET_URL }}"
->>>>>>> 3cea1f89
 
       - name: ZAP Scan
         if: env.URL_STATUS == 'success'
