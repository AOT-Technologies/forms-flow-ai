name: Push Forms flow BPM to registry

on:
  workflow_dispatch:
  push:
    branches: [ master, develop, ZAP-changes, release/* ]
    paths:
      - "forms-flow-bpm/**"
      - "VERSION"

defaults:
  run:
    shell: bash
    working-directory: ./forms-flow-bpm
    
jobs:
  zap_scan:
    runs-on: ubuntu-latest
    name: Scan the webapplication
    steps:
      - name: Checkout
        uses: actions/checkout@v2
        with:
          ref: master
      - name: ZAP Scan
        uses: zaproxy/action-full-scan@v0.8.0
        with:
          token: ${{ secrets.GITHUB_TOKEN }}
          docker_name: 'ghcr.io/zaproxy/zaproxy:stable'
          target: 'https://bpm2.aot-technologies.com/camunda'
          rules_file_name: '.zap/rules.tsv'
          cmd_options: '-a'

  build-and-push-image-to-dockerhub:
    if: github.repository == 'AOT-Technologies/forms-flow-ai'
    runs-on: ubuntu-latest
    strategy:
      matrix:
        include:
          - image: formsflow/forms-flow-bpm
            context: forms-flow-bpm
            dockerfile: Dockerfile
            name: forms-flow-bpm
    permissions:
      contents: read
      packages: write
      security-events: write
    steps:
      - name: Checkout repository
        uses: actions/checkout@v2
      - name: Set up Docker Buildx
        id: buildx
        uses: docker/setup-buildx-action@v1
        with:
          install: true
      - name: Set version
        if: ${{ github.ref != 'refs/heads/master' }}
        working-directory: .
        run: |
          VER=$(cat VERSION)
          echo "VERSION=$VER" >> $GITHUB_ENV

      - name: Set version
        if: ${{ github.ref == 'refs/heads/master' }}
        working-directory: .
        run: |
          VER=$(cat VERSION)
          VER=${VER/-alpha/''}
          echo "VERSION=$VER" >> $GITHUB_ENV
      
      - run: echo ${{ env.VERSION }}

      - name: Docker meta
        id: meta
        uses: docker/metadata-action@v3
        with:
          images: ${{ matrix.image }}
          tags: ${{ env.VERSION }}

      - name: Log in to the Container registry
        uses: docker/login-action@v1
        with:
          # registry: ${{ env.REGISTRY }}
          username: ${{ secrets.DOCKER_USERNAME }}
          password: ${{ secrets.DOCKER_ACCESS_TOKEN }}

      - name: Cache Docker layers
        uses: actions/cache@v2
        with:
          path: /tmp/.buildx-cache
          key: ${{ runner.os }}-buildx-${{ matrix.name }}-${{ github.sha }}
          restore-keys: |
            ${{ runner.os }}-buildx-${{ matrix.name }}
      - name: Build and push Docker image - amd64
        if: ${{ github.ref != 'refs/heads/master' }}
        uses: docker/build-push-action@v4
        with:
          context: forms-flow-bpm
          push: true
          file: forms-flow-bpm/Dockerfile
          platforms: linux/amd64
          tags: ${{ steps.meta.outputs.tags }}
          labels: ${{ steps.meta.outputs.labels }}
      - name: Build and push Docker image - amd64
        if: ${{ github.ref == 'refs/heads/master' }}
        uses: docker/build-push-action@v2
        with:
          context: forms-flow-bpm
          push: true
          file: forms-flow-bpm/Dockerfile
          tags: ${{ steps.meta.outputs.tags }}, formsflow/forms-flow-bpm:latest
          labels: ${{ steps.meta.outputs.labels }}
      - name: Build and push Docker image - arm64
        uses: docker/build-push-action@v4
        with:
          context: forms-flow-bpm
          file: forms-flow-bpm/Dockerfile-ARM64
          push: true
          platforms: linux/arm64/v8
          tags: ${{ steps.meta.outputs.tags }}-arm64
          labels: ${{ steps.meta.outputs.labels }}
<<<<<<< HEAD
      - name: Scan Docker image 🐳
        uses: snyk/actions/docker@master
        continue-on-error: true
        with:
          image: ${{ steps.meta.outputs.tags }}
          args: --severity-threshold=high --sarif-file-output=snyk.sarif
        env:
          SNYK_TOKEN: ${{ secrets.SNYK_TOKEN }}

      - name: Upload Snyk report as sarif 📦
        uses: github/codeql-action/upload-sarif@v2
        with:
          sarif_file: snyk.sarif
#####
      - name: Set up AWS CLI
        uses: aws-actions/configure-aws-credentials@v1
=======
      - name: Run ZAP Scan
        run: |
          # Install ZAP (if not already installed)
          curl -sL https://github.com/zaproxy/zaproxy/releases/latest/download/ZAP_WEEKLY_Docker.sh | sh
          docker pull owasp/zap2docker-stable
          docker run --name zap-scan -u zap -v $(pwd):/zap/wrk/:rw --network=host owasp/zap2docker-stable zap-baseline.py -t https://forms-flow-bpm-app2.aot-technologies.com/camunda -J report.json -r report.html

      - name: Upload ZAP Reports
        uses: actions/upload-artifact@v2
>>>>>>> d7f4299d
        with:
          name: zap-reports
          path: report.json, report.html<|MERGE_RESOLUTION|>--- conflicted
+++ resolved
@@ -119,7 +119,6 @@
           platforms: linux/arm64/v8
           tags: ${{ steps.meta.outputs.tags }}-arm64
           labels: ${{ steps.meta.outputs.labels }}
-<<<<<<< HEAD
       - name: Scan Docker image 🐳
         uses: snyk/actions/docker@master
         continue-on-error: true
@@ -133,20 +132,6 @@
         uses: github/codeql-action/upload-sarif@v2
         with:
           sarif_file: snyk.sarif
-#####
+
       - name: Set up AWS CLI
-        uses: aws-actions/configure-aws-credentials@v1
-=======
-      - name: Run ZAP Scan
-        run: |
-          # Install ZAP (if not already installed)
-          curl -sL https://github.com/zaproxy/zaproxy/releases/latest/download/ZAP_WEEKLY_Docker.sh | sh
-          docker pull owasp/zap2docker-stable
-          docker run --name zap-scan -u zap -v $(pwd):/zap/wrk/:rw --network=host owasp/zap2docker-stable zap-baseline.py -t https://forms-flow-bpm-app2.aot-technologies.com/camunda -J report.json -r report.html
-
-      - name: Upload ZAP Reports
-        uses: actions/upload-artifact@v2
->>>>>>> d7f4299d
-        with:
-          name: zap-reports
-          path: report.json, report.html+        uses: aws-actions/configure-aws-credentials@v1