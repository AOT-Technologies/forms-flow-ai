name: Forms Flow Data Analysis API CI

on:
  workflow_dispatch:
  pull_request:
    branches:
      - develop
      - master
      - release/**
    paths:
      - "forms-flow-data-analysis-api/**"

defaults:
  run:
    shell: bash
    working-directory: ./forms-flow-data-analysis-api

jobs:
  setup-job:
    runs-on: ubuntu-20.04

    steps:
      - uses: actions/checkout@v2
      - run: "true"

  Lint:
    needs: setup-job
    runs-on: ubuntu-20.04

    strategy:
      matrix:
<<<<<<< HEAD
        python-version: [3.11.7]
=======
        python-version: [3.11.8]
>>>>>>> 5e36fd9d

    steps:
      - uses: actions/checkout@v2
      - name: Set up Python ${{ matrix.python-version }}
        uses: actions/setup-python@v1
        with:
          python-version: ${{ matrix.python-version }}
      - name: Install dependencies
        run: |
          pip install -r requirements/dev.txt
      - name: Pylint
        id: pylint
        run: |
          pylint --rcfile=setup.cfg  src/api
  
  Test:
    if: always()
    needs: setup-job
    env:
      FLASK_ENV: "testing"
      DATABASE_URL_TEST: "postgresql://postgres:postgres@localhost:6432/postgres"
      DATA_ANALYSIS_API_BASE_URL: "http://localhost:5001"
      JWT_OIDC_ALGORITHMS: "RS256"
      KEYCLOAK_URL: "http://localhost:8081"
      KEYCLOAK_URL_REALM: "forms-flow-ai"
      KEYCLOAK_BPM_CLIENT_SECRET: "demo"
      JWT_OIDC_WELL_KNOWN_CONFIG: "http://localhost:8081/auth/realms/forms-flow-ai/.well-known/openid-configuration"
      JWT_OIDC_JWKS_URI: "http://localhost:8081/auth/realms/forms-flow-ai/protocol/openid-connect/certs"
      JWT_OIDC_ISSUER: "http://localhost:8081/auth/realms/forms-flow-ai"
      JWT_OIDC_AUDIENCE: "forms-flow-web"
      JWT_OIDC_CACHING_ENABLED: "True"
      BPM_API_URL: ${{ secrets.BPM_API_BASE }}
      BPM_CLIENT_SECRET: ${{ secrets.BPM_CLIENT_SECRET }}
      BPM_CLIENT_ID: ${{ secrets.BPM_CLIENT_ID }}
      BPM_TOKEN_API: ${{ secrets.BPM_TOKEN_API }}
      TEST_REVIEWER_USERID: ${{ secrets.TEST_REVIEWER_USERID }}
      TEST_REVIEWER_PASSWORD: ${{ secrets.TEST_REVIEWER_PASSWORD }}
      MODEL_ID: ${{ secrets.MODEL_ID }}
      SKIP_IN_CI: "True"
      USE_DOCKER_MOCK: "True"

    runs-on: ubuntu-20.04

    services:
      postgres:
        image: postgres:13
        env:
          POSTGRES_USER: postgres
          POSTGRES_PASSWORD: postgres
          POSTGRES_DB: postgres
        ports:
          - 6432:5432
        # needed because the postgres container does not provide a healthcheck
        options: --health-cmd pg_isready --health-interval 10s --health-timeout 5s --health-retries 5

    steps:
      - uses: actions/checkout@v2
      - name: Set up Python ${{ matrix.python-version }}
        uses: actions/setup-python@v1
        with:
          python-version: ${{ matrix.python-version }}
      - name: Install dependencies
        run: |
          make setup
      - name: Download Sentiment Analysis Model
        run: |
          make download-models
      - name: Test
        id: test
        run: |
          make test

  Build:
    if: always()
    runs-on: ubuntu-20.04
    name: Build
    steps:
      - uses: actions/checkout@v2
      - name: Set up Python ${{ matrix.python-version }}
        uses: actions/setup-python@v1
        with:
          python-version: ${{ matrix.python-version }}
      - name: Build
        run: |
          docker build . -t forms-flow-data-analysis-api<|MERGE_RESOLUTION|>--- conflicted
+++ resolved
@@ -29,11 +29,7 @@
 
     strategy:
       matrix:
-<<<<<<< HEAD
-        python-version: [3.11.7]
-=======
         python-version: [3.11.8]
->>>>>>> 5e36fd9d
 
     steps:
       - uses: actions/checkout@v2
