--- conflicted
+++ resolved
@@ -13,11 +13,7 @@
 jobs:
   build:
     name: Build and push artifacts to s3
-<<<<<<< HEAD
-    runs-on: ubuntu-18.04
-=======
     runs-on: ubuntu-20.04
->>>>>>> b589e92d
     steps:
       - uses: actions/checkout@v3
       - uses: actions/setup-node@v3
