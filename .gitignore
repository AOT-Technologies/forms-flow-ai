--- conflicted
+++ resolved
@@ -27,9 +27,5 @@
 *.iml
 
 #Database
-<<<<<<< HEAD
 postgres/
-=======
-postgres/
-mongodb/
->>>>>>> 6402ef12
+mongodb/