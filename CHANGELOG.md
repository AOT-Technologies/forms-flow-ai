# Changelog for formsflow.ai

Mark  items as `Added`, `Changed`, `Fixed`, `Modified`, `Removed`, `Untested Features`, `Upcoming Features`, `Known Issues`

<<<<<<< HEAD
## 6.0.2 - 2024-05-29
=======
## 6.0.2 - 2024-06-05
>>>>>>> 64e7b11f

`Added`

**forms-flow-web-root-config**
* Added env variable `LANGUAGE` for default language setting
<<<<<<< HEAD
  
=======

`Fixed`

**forms-flow-web-root-config**
* Fixed service worker cache issue

**forms-flow-bpm**
* Fixed white label error on login to bpm


>>>>>>> 64e7b11f
`Modified`

**forms-flow-web**
* The tenant user's default language is set from their data, tenant data, or the default application language.
<<<<<<< HEAD
=======
  
>>>>>>> 64e7b11f

## 6.0.1 - 2024-05-21

`Added`

**forms-flow-web-root-config**
* Added resouce bundle for Spanish 
  
`Fixed`

**forms-flow-web-root-config**
* Fixed service worker cache issue
  
## 6.0.0 - 2024-04-05

`Added`

**forms-flow-web**

* Added user search by role for Admin
* Added option to add registered user to the tenant
* Implemented functionality to generate filters based on form


**forms-flow-bpm**

* Added new field to notify listener to support email address injection

**forms-flow-api**

* Added the feature to capture task variables on application creation without `FormBPMFilteredDataPipelineListener` during initial submission
* Added user search by role for Admin
* Added option to add registered user to the tenant

**forms-flow-data-analysis-api**

* Added environment variable API_LOG_ROTATION_WHEN for specifying the frequency of log file rotation
* Added environment variable API_LOG_ROTATION_INTERVAL for setting the time interval for log file rotation
* Added environment variable API_LOG_BACKUP_COUNT for determining the number of backup log files to keep

`Modified`

**forms-flow-web**
* Task filter enhancements: 
   * Updated default Tasks Filter to display tasks authorized for current logged-in user
   * Modified candidate group listing based on logged user access in filter create
   * Modified Assignee in create filter from manual input to select from list
   * Modified Candidate group label to User group/ User role
   * Modified definition key to workflow name select for workflow selection
   * Modified "Show task based on logged user roles" to "Display authorized tasks based on user roles" which is visible to admin
   users only, will be true by default
   * Task variable create UI and UX change
   * Adjusted task variables according to task attributes in card view 
   * Updated default All Tasks Filter to display tasks authorized for current logged-in user
* Modified user listings to exclusively display users associated with the respective tenant for multi-tenant admin

**forms-flow-api**

* Changes have been made to the Roles and Groups endpoint to accommodate modifications related to subgroups in Keycloak 23.

*Upgrade notes:*

**forms-flow-bpm**

   * SpringBoot version upgraded to 3.1.10
   * groovy version upgraded to 3.0.21
   * postgresql version upgraded to 42.7.2
   * graalvm version upgraded to 23.0.0
   * snakeyaml version upgraded to 2.2

**forms-flow-api**

   * Python version upgraded to 3.12.1

**forms-flow-documents**

   * Python version upgraded to 3.12.1

**forms-flow-data-analysis-api**

   * Python version upgraded to 3.11.7

`Generic Changes`

* Fixed security vulnerabilities


## 5.3.1 - 2024-02-14

`Fixed`

**forms-flow-web**

* Fixed task page infinity loading issue
* Fixed task list filter API breaking on initial time
* Fixed tenant based all tasks not showing issue

**forms-flow-documents**

* Fixed security vulnerabilities

**forms-flow-data-analysis-api**

* Fixed security vulnerabilities

`Modified`

**forms-flow-api**

* Changes have been made to the Roles and Groups endpoint to accommodate modifications related to subgroups in Keycloak 23.

## 5.3.0 - 2023-11-24

`Added`

**forms-flow-web**

* Added new UI for forms, submissions, tasks, processes, dashboards, navbar
* Added RBAC support in form listing for reviewer
* Added RBAC support in submission(application) listing for client and reviewer
* Added form description to form
* Added a description input field for the form.
* Added create custom filter for task in task page
* Added environment variable `DATE_FORMAT` to change the date format
* Added environment variable `TIME_FORMAT` to change the time format
* Added environment variable `CUSTOM_THEME_URL` to override the theme
* Added environment variable `CUSTOM_RESOURCE_BUNDLE_URL` to customize resource bundle for internationalization 

**forms-flow-api**

* Added RBAC support in form listing for reviewer
* Added RBAC support in submission(application) listing for client and reviewer
* Added migration script to move existing task filters from forms-flow-bpm to forms-flow-api, checkout [here]( ./forms-flow-api/README.md#migration-script-for-existing-users)
* Added environment variable `API_LOG_ROTATION_WHEN` for specifying the frequency of log file rotation
* Added environment variable `API_LOG_ROTATION_INTERVAL` for setting the time interval for log file rotation
* Added environment variable `API_LOG_BACKUP_COUNT` for determining the number of backup log files to keep

**forms-flow-bpm**

* Added task filter custom implementation
* Added multi-modules

**forms-flow-documents**

* Added environment variable `API_LOG_ROTATION_WHEN` for specifying the frequency of log file rotation
* Added environment variable `API_LOG_ROTATION_INTERVAL` for setting the time interval for log file rotation
* Added environment variable `API_LOG_BACKUP_COUNT` for determining the number of backup log files to keep

`Modified`

**forms-flow-web**

* Modified Tasks page with List view and Card view of tasklist
* Modified Applications to Submissions in UI
* Modified accessibility enhancement
* Modified Name, Type, Path as advanced options while form create 
  
`Removed`

**forms-flow-web**

* Removed filter by form type from form listing table
 

`Generic Changes`

* Move task filters from forms-flow-bpm to forms-flow-web
* Support Resubmit/ Edit Submission dynamically in the application flow with respect to isResubmit Key

`Solution Component Upgrades`

**forms-flow-api**

* Flask upgraded to 2.3.3 and fixed security vulnerabilities
  
**forms-flow-web**

* Fixed security vulnerabilities

**forms-flow-bpm**

* Camunda upgraded to 7.20.0, SpringBoot upgraded to 3.1.5 and fixed security vulnerabilities

**forms-flow-documents**

* Flask upgraded to 2.3.3 and fixed security vulnerabilities


## 5.2.1 - 2023-09-01

`Fixed`

**forms-flow-web**

* Fixed bpmn property panel css issue.

**forms-flow-documents**

* Fixed the problem of conflicting versions between Chrome and Chrome Driver when downloading forms.


## 5.2.0 - 2023-06-30

`Added`

**forms-flow-web**

* Added `Form bundling` premium feature, refer [here](https://aot-technologies.github.io/forms-flow-ai-doc/#formBundling) for more details.
* Added RBAC(Role Based Access Control) support in form listing for designer and client, for more details checkout [here](https://aot-technologies.github.io/forms-flow-ai-doc/#rbac).
* Added admin module for adding keycloak roles and user assignment.
* Added formsflow-admin group for RBAC support.


**forms-flow-web-root-config**

* Added micro-frontend integration using single-spa, for more details checkout [here](./forms-flow-web-root-config/README.md#integrate-micro-front-end-modules-into-host-applications).
* Added environment variables `MF_FORMSFLOW_WEB_URL`, `MF_FORMSFLOW_NAV_URL`, `MF_FORMSFLOW_SERVICE_URL`, `MF_FORMSFLOW_ADMIN_URL`, `MF_FORMSFLOW_THEME_URL` to get MicroFrontend Components Created.
* Added environment variables `ENABLE_FORMS_MODULE`, `ENABLE_TASKS_MODULE`, `ENABLE_DASHBOARDS_MODULE`, `ENABLE_PROCESSES_MODULE`, `ENABLE_APPLICATIONS_MODULE` to disable a particular module in forms-flow-web.
* Added environment variable `CUSTOM_THEME_URL` for providing theming configuration.


**forms-flow-bpm**

* Added migration to support new Role Based Access(RBAC) with existing camunda authorizations.

**forms-flow-api**

* Added RBAC(Role Based Access Control) support in form listing for designer and client, click [here](https://aot-technologies.github.io/forms-flow-ai-doc/#rbac) for more details.
* Added migration script for existing users to get all forms listed, checkout [here]( ./forms-flow-api/README.md#migration-script-for-existing-users).
* Added admin module for adding keycloak roles and user assignment.
* Added formsflow-admin group for RBAC support.


`Modified`

**forms-flow-web**

* Application history is modified to Application status and Request status.
* Environment variable `USER_ACCESS_PERMISSIONS` is replaced with `ENABLE_APPLICATION_ACCESS_PERMISSION_CHECK` to enable Role level permission.

**forms-flow-analytics**

* Redash upgraded from version 10.1.4 to 10.1.5.

`forms-flow-api`

*Upgrade notes:*

* Flask upgraded from version 2.1.3 to 2.3.2.


`Fixed`

**forms-flow-web**

* Fixed resubmit issue in form adapter for custom submission.

**forms-flow-bpm**

* Task list variables not updated on re-submission by client issue fixed.

`Generic Changes`

* forms-flow-web is replaced by forms-flow-web-root-config as the deafult web application, for the setup refer [here](./forms-flow-web-root-config)
* Added Micro-frontend feature to enable component level customisation  which includes
     * forms-flow-admin (includes functionalities available for the user with admin privilages)
     * forms-flow-navbar (trigger the routing, internationalization, and login/logout functionalities for all users)
     * forms-flow-service (contains all the common functionalties used by micro front-ends like authentication service, storage APIs etc.)
     * forms-flow-theme (contains the common style sheet shared by all micro-front-ends)<br>
        Refer the [forms-flow-ai-micro-front-ends](https://github.com/AOT-Technologies/forms-flow-ai-micro-front-end) repository for further details.
* Dashboard authorization is moved from designer role to admin user.


## 5.1.1 - 2023-05-18

`Added`

**forms-flow-bpm**

* `External Task` APIs are exposed in bpm abstraction layer.

`Modified`

**forms-flow-bpm**

*Upgrade notes:*

* camunda upgraded from version 7.17.0 to 7.18.0.
* camunda-keycloak upgraded from version 2.2.3 to 7.18.0.
* camundaConnect upgraded from 1.5.0 to 1.5.4.
* camundaMail upgraded from 1.3.0 to 1.5.0.
* camunda-template-engines upgraded from 1.0.0 to 2.1.0
* spring boot upgraded from version 2.6.6 to  2.7.11.
* spring security Oauth2 upgraded from version 2.6.6 to 2.6.7.
* camunda-bpm-assert upgraded from 12.0 to 13.0.
* groovy upgraded from 3.0.13 to 3.0.17.
* graalVm upgraded from 22.1.0.1 to 22.3.2.
* jackson upgraded from version 2.14.0 to 2.15.0.


## 5.1.0 - 2022-01-18

`Added`

**forms-flow-web**

* Added form versoning.
* Added discard option for draft feature.
* Added form embedding.
* Added support for resources

**forms-flow-forms**

* Added environment variable `FORMIO_CLIENT_UI`.
* Added health check API-end point `/checkpoint`

**forms-flow-api**

* Added DB changes to accomodate form type, parent form id. 
* Added migration scripts in the alembic file to resolve schema conflicts while db upgrade and downgrade, check out [here](./forms-flow-api/migrations/versions/1a55b7674144_form_history.py).
* Added new table for form history
* Added new api to get form history by form id.
* Added new api to delete draft.
* Added new api to get the list of users for a role/group from keycloak.

**forms-flow-bpm**

* Added environment variables `REDIS_ENABLED`,`REDIS_HOST`,`REDIS_PORT`,`REDIS_PASSCODE` and `SESSION_COOKIE_SECURE`.

**forms-flow-documents**

* Added support for PDF templating.


`Modified`

**forms-flow-api**

* Updated certifi to 2022.12.7, protobuf to 3.20.2 and  joblib to 1.2.0.
* Modified swagger documentation.



**forms-flow-bpm**

*Upgrade notes:*

* spring boot upgraded from version 2.6.4. to  2.6.6.
* spring websocket upgraded from version 5.3.4 to 5.3.20.
* spring messaging upgraded from version 5.3.4 to 5.3.20.
* spring security Oauth2 upgraded from version 2.6.4. to 2.6.6.
* postgresql upgraded from version 42.4.1 to 42.4.3.
* jackson upgraded from version 2.13.3 to 2.14.0.


`Fixed`

**forms-flow-api**

* Fixed Python security vulnerabilities.

`Generic Changes`
* In Quick Installation:
<br> &nbsp;&nbsp;&nbsp;&nbsp;Fixed versions for databases.<br> &nbsp;&nbsp;&nbsp;&nbsp;Reduced script size.<br> &nbsp;&nbsp;&nbsp;&nbsp;Added IP confirmation to avoid IP issues.

* Moved form list of designer to forms-flow-api.

`Known Issues`

**forms-flow-bpm**
* Camunda Integration shows Invalid Credentials with formsflow.ai docker deployment, for more details refer [here](https://github.com/AOT-Technologies/forms-flow-ai/issues/978).
       
Note: Temporary fix added. Setting the value of environment variable `SESSION_COOKIE_SECURE` to `false` makes the camunda login works with ip.
For a production setup value should be true, which will work with Kubernetes and docker deployments with nginx.


## 5.0.2 - 2022-12-07

**forms-flow-web**

`Fixed`

* Frozen UI during form design.

## 5.0.1 - 2022-10-10

**forms-flow-web**

`Added`

* Added websocket support for multitenancy.

`Modified`

* Modified task page UI.
* Modified alignment of wizard.

`Removed`

* Removed environment variable `REACT_APP_FORMIO_JWT_SECRET` form [config.sample.js](./forms-flow-web/public/config/config.sample.js).

**forms-flow-api**

`Added`

* Return the role name as path for authorization.
* Added formsflow API support to start application with data.

**forms-flow-bpm**

`Added`

* Added new endpoints for process instance variables.
* Added web socket support files to build.



## 5.0.0 - 2022-09-02

`Added`

**forms-flow-web**

* Added pagination, search and sort for metrics page.
* Added default workflow for designer.
* Added Internationalization.
* Added multi-tenancy support.
* Added modal for submission details on metrics page.
* Added support for wizard forms.
* Added Export to PDF feature.
* Added application status `draft` for unfinished applications.
* Added Processes page for camunda web modeller.
* Added Form Adapter to support form submission data to other data stores than Mongo with custom data URLs.
* Added environment variable `MULTI_TENANCY_ENABLED`, `MT_ADMIN_BASE_URL`, `MT_ADMIN_BASE_URL_VERSION` to support multitenancy.
* Added environment variable `CUSTOM_SUBMISSION_URL`, `CUSTOM_SUBMISSION_ENABLED` for support form adapter.
* Added environment variables `DRAFT_ENABLED`, `DRAFT_POLLING_RATE` to manage draft feature. 
* Added environment variable `EXPORT_PDF_ENABLED`for pdf service.
* Added environment variable `PUBLIC_WORKFLOW_ENABLED` for enabling public workflow creation for multitenancy users.
* Added environment variable `DOCUMENT_SERVICE_URL`for document service.



**forms-flow-forms**

* Added new Repository , for more details checkout [here](https://github.com/AOT-Technologies/formio).
* Added environment variable `MULTI_TENANCY_ENABLED` to support mulitenancy.


**forms-flow-api**

* Added multi-tenancy support.
* Added support for default workflow with form.
* Added API support for `draft` feature.
* Added API support for `Form Adapter`.
* Added environment variable `MULTI_TENANCY_ENABLED`, `KEYCLOAK_ENABLE_CLIENT_AUTH` to support mulitenancy.
* Added new environment variable `FORMIO_JWT_SECRET`.

**forms-flow-bpm**

* Added default workflow.
* Added `Form Adapter` to support form submission data to other data stores than Mongo with custom data URLs.
* Added bpm gateway with jersey implementation.
* Added environment variable `MULTI_TENANCY_ENABLED`, `KEYCLOAK_ENABLE_CLIENT_AUTH`, `KEYCLOAK_WEB_CLIENTID`, `FORMSFLOW_ADMIN_URL` for multitenancy support.
* Added environment variable `CUSTOM_SUBMISSION_URL`, `CUSTOM_SUBMISSION_ENABLED` for support form adapter.



**forms-flow-documents**

* Added document API  to provide generate pdf with form submission data.
* Added environment variable `MULTI_TENANCY_ENABLED`, `KEYCLOAK_ENABLE_CLIENT_AUTH` to support mulitenancy .

**forms-flow-analytics**

* Added environment variable `REDASH_MULTI_ORG` to support multitenancy.



`Modified`

**forms-flow-web**

* Metrics page UI modified.
* Form page UI modified.
* Accessibility enhancement.
* service-worker updated.
* React build size optimized.

*Upgrade notes:*

* Environment variables modified `CAMUNDA_API_URL` to `BPM_API_URL`.
* Environment variables modified `REACT_APP_CAMUNDA_API_URI` to `REACT_APP_BPM_URL` in [config.sample.js](./forms-flow-web/public/config/config.sample.js)



**forms-flow-forms**

* Modified Docker-compose to point to create image from the [new Repository](https://github.com/AOT-Technologies/formio).

**forms-flow-api**

* Dependencies like utils, formio, JWT authentication moved to `forms-flow-api-utils`.
 
*Upgrade notes:*

* Environment variables modified ` BPM_API_BASE` to `BPM_API_URL`.


**forms-flow-bpm**

*Upgrade notes:*

* Camunda upgraded from 7.15 to 7.17.
* Java upgraded from  11 to 17.
* springboot upgraded from 2.4.8 to 2.6.4.
* camundaKeycloak upgraded from 2.2.1 to 2.2.3.
* camundaConnect upgraded from 7.15.0 to 1.5.0.
* camundaMail upgraded from 1.2.0 to 1.3.0.
* Environment variables modified `BPM_BASE_URL` to `BPM_API_URL`.
* formUrl parameter is changed to webFormUrl in DMN template.



`Removed`

**forms-flow-web**

* Removed View submissions button from reviewer form list and view submissions route.
* Removed the environment variables `CLIENT_ROLE_ID`, `DESIGNER_ROLE_ID`, `REVIEWER_ROLE_ID`,`ANONYMOUS_ID`, `USER_RESOURCE_ID`.
* Removed the environment variable `FORMIO_JWT_SECRET`.


`Generic Changes`

* Docker-compose files changed to single one.
* Added CI/CD pipeline.
* Environment variables updated with dynamic role-id fetching.
* Added new detailed documentation, checkout [here](https://aot-technologies.github.io/forms-flow-ai-doc).
## 4.0.6 - 2022-07-19

`Fixed`

**forms-flow-web**
* Fixed public form authentication check.

`Modified`

**forms-flow-data-analysis-api**

* Modified DataAnalysis API and Sentiment-analysis Jobs.

## 4.0.5 - 2022-04-19

`Added`

**forms-flow-web**

* Added `anonymous user` feature .
* Added count for Filter Tasks .
* Added form list page search and sort.
* Added new UI for task variable.
* Added form name as part of filename when downloaded.
* Added the status of the earlier version as inactive when a new version of the form is created/deleted.
* Added submitter name in the application history table.
* Added Cancel button for form edit.
* Added task variable in tasklist page at LHS.
* Added CD pipeline.

**forms-flow-api**

* Added public application create api for anonymous forms.
* Added migration scripts in the alembic file to resolve schema conflicts while db upgrade and downgrade, check out [here](./forms-flow-api/migrations/versions/80b8d5e95e9b_set_modification_date_on_create.py).
* Added new api for updating user locale attribute in Keycloak with the help of Keycloak admin API.
* Added form list page search and sort.
* Added CD pipeline.
* Added DB changes to accomodate task variable. 

**forms-flow-data-analysis-api**

* Added DataAnalysis API and Sentiment-analysis Jobs.

**forms-flow-idm**

* Added `manage-users` group to assigned client roles in realm-management.Check out the details at Service Accounts Tab from [here](./forms-flow-idm/keycloak/README.md#create-a-forms-flow-bpm-client).
* Added project specific custom login theme , check out the steps [here](./forms-flow-idm/keycloak/README.md#add-custom-login-theme).


**forms-flow-bpm**

* New (Task / Execution) Listener FormBpmFilteredDataPipelineListener Included for the effective form to bpm data copy.
* Added CD pipeline.

`Fixed`

**forms-flow-web**

* Uploaded forms cannot submit by client issue fixed .
* Application not getting in iOS issue fixed.
* Fixed process variable's data type in task filter.


**forms-flow-api**

* Postgres schema upgraded to enable updating the workflow after publising the form 
* Disabled internal workflows for  process API.

**forms-flow-bpm**

* Security context/authorization was not propogated to web-client while enabling asynchronous continutaion/intermediate timer events.
* Many minor performance optimizations and fixes are done.


`Modified`

**forms-flow-web**

* Modified application name search with lowercase and by intermediate search.
* Front-end support for the form process mapper versioning and database normalization.
* User is not be able to change the workflow of published form.
* Form Url support both pathname and formid to fetch the form.

**forms-flow-api**

* API support for application name search with lowercase and by intermediate search.
* Postgres database normalization and provided support for form process mapper versioning.

*Upgrade notes:*

`KEYCLOAK_BPM_CLIENT_SECRET` is not mandatory.
 Due to the architectural changes to the Postgres database, it is recommended to back up the data before the upgrade.

**forms-flow-bpm**

*Upgrade notes:*

`KEYCLOAK_BPM_CLIENT_SECRET` is not mandatory.


`Removed`

**forms-flow-web**

* Removed 'PDF' from display as option while creating form as designer.

**forms-flow-api**

*Upgrade notes:*

Environment variables `KEYCLOAK_ADMIN_USERNAME` and `KEYCLOAK_ADMIN_PASSWORD` are  removed since now the 
   admin APIs are accessed using the service account.
   
**forms-flow-bpm**

* FormAccessTokenCacheListener is deprecated ,will be removed from the codebase in the upcoming releases.
* formio-access-token.bpmn workflow is permanently removed from the codebase.

*Upgrade notes:*

* For the upgrading user's formio-access-token.bpmn workflow should be manually stopped and deleted using these instructions [from here](https://docs.camunda.org/manual/7.8/reference/rest/process-definition/delete-process-definition/).


`Generic Changes`

* Added docker based automated installation. For installation guide, check out [here](./deployment/docker/bundle).
* Existing users should build forms-flow-bpm,forms-flow-webapi and forms-flow-web together.

## 4.0.4 - 2021-12-27

`Added`

**forms-flow-bpm**

* Added test cases and code coverage.

*Upgrade notes:*

New environment variables `DATA_BUFFER_SIZE`, `IDENTITY_PROVIDER_MAX_RESULT_SIZE`.

**forms-flow-web**

* Admin page to map insights dashboards to keycloak groups.
* Added test cases and code coverage, check out the [details here](./forms-flow-web/README.md#code-coverage).

*Upgrade notes:*

New environment variables `FORMIO_JWT_SECRET`. It's highly recommended to change this environment variable for existing installations.

**forms-flow-api**

* Added `pagination`, `sorting` and `filtering` for Application Page.
* Added new APIs which acts as a gateway for calling forms-flow-analytics APIs.
* Added new API for modifying group details in Keycloak with the help of Keycloak admin APIs.
* Add application status list API.
* Added unit test cases and new script for CI operations.

*Upgrade notes:*

New environment variables `KEYCLOAK_ADMIN_USERNAME`, `KEYCLOAK_ADMIN_PASSWORD`, `INSIGHT_API_URL`, `INSIGHT_API_KEY`.


**forms-flow-analytics**

* Added Dashboard authorisation at Redash dashboard level.

**forms-flow-forms**

* Added indexes in Submission collection for applicationId, process_pid.
* Added authentication for publicly exposed urls.

*Upgrade notes:*

New environment variables `FORMIO_JWT_SECRET`. It's highly recommended to change this environment variable for existing installations.

**forms-flow-idm**

* Added new groups and mapper for Dashboard authorisation at Redash dashboard level.

*Upgrade notes:*

* To enable dashboards, and provide authorization the following changes are required in existing installations:

1. Create a new main group called `formsflow-analytics`, and create as many subgroups as you want to associate various dashboards from Admin UI(in Designer)
2. Create a new mapper under forms-flow-web client in Keycloak, by following below steps:

```
* Name = dashboard-mapper
* Mapper Type = User Attribute
* User Attribute = dashboards
* Token Claim Name = dashboards
* Add to ID Token = ON
* Add to access token = ON
* Add to userinfo = ON
* Multivalued = ON
* Aggregate attribute values = ON
* Click Save
```

3. Corresponding to each user, add the dashboard-groups you want to enable for dashboard authorization.
This will give users permission to as many dashboards which the group have been enabled with from Admin.

`Fixed`

**forms-flow-api**

* Fixed application metrics showing incorrect results by changing date to filtered based on timezone.

**forms-flow-bpm**

* Improved token creation logic using Oauth2RestTemplate.
* Code cleanup and optimization.

**forms-flow-web**

* Fixed total task count shown on the task LHS side and updated only after refreshing the page.
* Tasklist API updated.

`Modified`

**forms-flow-web**

*Upgrade notes:*

Removed environment variables `INSIGHT_API_URL`, `INSIGHT_API_KEY`

`Solution Component Upgrades`

**forms-flow-bpm**

* Camunda upgrade from `7.13.0` to `7.15.0`. 
* Upgraded springboot from `2.4.2` to `2.4.8`
* Upgraded spring-security-oauth2 from `2.4.2` to `2.4.8`

*Upgrade notes:*

After v4.0.4 version upgrade, Run the migrations with [upgrade file](./forms-flow-bpm/upgrade/process-engine_7.13_to_7.15.sql).

**forms-flow-analytics**

* Upgraded redash library to version from `9.0.0-beta` to `10.1.0`

*Upgrade notes:*

After v4.0.4 version upgrade, run the following command first to run the necessary migrations with the command:

```
docker-compose -f docker-compose-linux.yml run --rm server manage db upgrade
docker-compose -f docker-compose-linux.yml up --force-recreate --build
```
In case you want to downgrade to the v9.0-beta of forms-flow-analytics component after formsflow.ai version upgrade.
To update the migrations and rebuild formsflow.ai. Use [the below commands which was used in setup](./forms-flow-analytics/README.md/#running-the-application). 
Also note that we are not supporting downgrade to any version below Redash v9.0(which has be used from formsflow.ai v4.0 onwards).

**forms-flow-forms**

* Formio upgrade from `2.0.0-rc.34` to `2.3.0`.

`Known Issues`

* In case you are facing mongodb connection refused error for forms-flow-forms, downgrade to the next lowest mongo stable [version](https://docs.mongodb.com/manual/release-notes/)
* Consoles related to <http://localhost:3001/current> Api Failing. The console messages can be ignored. Please refer to [Issue-#106](https://github.com/AOT-Technologies/forms-flow-ai/issues/106) for more details.

## 4.0.3 - 2021-10-22

`Added`

**forms-flow-bpm**

* Added new postman collections for camunda API.
* Runtime logger level updation

**forms-flow-web**

* Added upload/download forms feature.
* Added a feature to search submissions in metrics based on created or modified date range.

**forms-flow-api**

* Better logging for Python API including coloured logs and API time details.
* Add pessimistic Database disconnection handling mechanism.

`Fixed`

**forms-flow-bpm**

* Fixed the issue of Oauth2 RestTemplate was recreating each time, so the session was getting created so many times.
* Exception handling & Retry for External form submission listener in ExternalFormSubmissionListener
* Usage issue fixed with ApplicationAuditListener.

**forms-flow-analytics**

* Resolve analytics component breaking due to [SIGSEV Memory issue](https://github.com/AOT-Technologies/forms-flow-ai/issues/149).

**forms-flow-web**

* Fixed server side pagination for `Task` page.
* Fixed Items per page dropdown in the form page for designer.

`Modified`

**forms-flow-bpm**

* Upgraded Camunda BPM Identity Keycloak to 2.2.1

**forms-flow-api**

* Add orderBy field to `metrics` API to display API based on created date and modified date.
* Changed default timezone to UTC time instead of being set as users local time.

**forms-flow-web**

* Footer was modified to display formsflow.ai with the version number.
* Optimized task list page by limiting the number of backend calls.

## 4.0.2 - 2021-07-23

`Added`

**forms-flow-bpm**

* Added task listener events as configurable one's in application property. New property added is websocket.messageEvents .

`Fixed`

**forms-flow-analytics**

* Fixed the issue of new datasource failing on creating.

**forms-flow-bpm**

* Approver action dropdown appearing on the clerk's task section once the approver returns the form is fixed for the `New Business License Application form`.

**forms-flow-idm**

* Removed additional parameters from the default configuration, which was causing keycloak import to fail in v11.0.

**forms-flow-web**

* Fixed in the `Tasks` section on completing a particular task, the task list is not being removed from LHS.
* Solution vulnerability fixes.
* Resolved the issue of form data is not being updated from cache on claiming the form.
* Identified & removed redundant calls on updating the task details.

`Modified`

**forms-flow-api**

* Rename Application Audit to Application History(without affecting database table).
* Removed Sentiment Analysis component and database, which will be separate micro-service in upcoming release.

**forms-flow-bpm**

* Refined the keycloak group query to improve API performance.
* Formio Access Token Cache (Internal) workflow is modified to start after deployment and added scripts for cleanup.

**forms-flow-web**

* Application status component created as a hidden element by default during form design.

`Generic Changes`

* Added gitter community

## 4.0.1 - 2021-07-13

`Added`

**forms-flow-api**

* Support for allowing CORS with multiple comma-separated origins.
* Added authorization on the application details page based on user roles.

**forms-flow-bpm**

* Added new workflows - `One-Step Approval Process` and `Two-Step Approval Process`.

**forms-flow-forms**

* Added new forms- `Create New Business License Application` and `Freedom of Information and Protection of Privacy`.

**forms-flow-web**

* Show/hide Application Menu based on keycloak group.
* Show/hide View Submissions button in form webpage based on keycloak group.
* Add 404 page.
* Add 403 page.

`Fixed`

**forms-flow-analytics**

* Fixed the failing installation of the analytics component.

**forms-flow-api**

* Fix application details API not displaying values to client users.
* Fixed the issue of not creating applications when called from the BPM side with process-instance-id.

**forms-flow-bpm**

* Fix done for authentication issue with Keycloak in the Keycloak configuration.
* Fix done for single result query fetching multiple record's during formio REST call.

**forms-flow-web**

* Resolve Last Modified column on the client Application page is not working.
* Fix Application search icons breaking.
* Resolve Mime type issue in the webpage.

`Modified`

**forms-flow-bpm**

* formio token generation cycle reduced from 24 hours to 3.50 Hours.
* Modified checked exception's on Listener services to Runtime exception.
* Modified application logging package to Camunda base package level.

**forms-flow-web**

* Modify WebSocket implementation to support reconnection in Task Menu.
* Footer was modified to display formsflow.ai with the version number.

`Generic Changes`

* Improved the README to document supported version for Keycloak.
* Updated [usage docs](./USAGE.md) with the latest form and workflow.
* v1.0.7 release for `camunda-formio-tasklist-vue`,a Vue.js-based package for easy integration of formsflow.ai to existing projects. To know more details checkout [formsflow-ai-extension repository](https://github.com/AOT-Technologies/forms-flow-ai-extensions/tree/master/camunda-formio-tasklist-vue)

`Known Issues`

* Consoles related to <http://localhost:3001/current> Api Failing. The console messages can be ignored. Please refer to [Issue-#106](https://github.com/AOT-Technologies/forms-flow-ai/issues/106) for more details.

## 4.0.0 - 2021-06-11

`Added`

* Added support for http calls which introduces the ability to make http calls across components for quicker and easier setup. Earlier versions required SSL support which required a lot of time and effort to setup, with a need for Keycloak server with SSL support.
* User can *claim/view* the Tasklist in realtime. It provides live updates to tasks, allowing teams to collaborate on a single task list in real time. Used websockets support under the hood to make real time communication(component: forms-flow-web, forms-flow-bpm)
* Automated installation steps for keycloak setup. It provides a bundled, pre-configured keycloak package for a local setup to simplify the installation process
* Automated manual steps for resource id generation, included batch and shell scripts to simplify the process.
* New UI for formsflow.ai based on Vue.js for easy integration of formsflow.ai to existing projects. To know more details checkout [formsflow-ai-extension repository](https://github.com/AOT-Technologies/forms-flow-ai-extensions/tree/master/camunda-formio-tasklist-vue) and to install our [NPM package go here](https://www.npmjs.com/package/camunda-formio-tasklist-vue).(component: forms-flow-ai-extensions)
* New API for health check has been included. (component : forms-flow-api)
* Added confirmation messages to notify the users on save actions. (component: forms-flow-web)
* Users can click on External shared links (eg. from email) to get redirected to a particular task/submission/form if the user has right permissions. (component: forms-flow-web)
* Claiming of tasks are restricted to users belonging to reviewer group(formsflow/formsflow-reviewer) of keycloak.(component: forms-flow-web)
* Application/Submission view for client role users are restricted to own submission view.(component: forms-flow-bpm, forms-flow-web)
* Added Semantic UI css for forms design (component: forms-flow-web)
* Listeners are well-documented with information on purpose, how-it-works and how-to-use (component : forms-flow-bpm) [Link](./forms-flow-bpm/starter-examples/listeners/listeners-readme.md)
* Support to associate an unique form at every manual task in workflow process (Component: forms-flow-bpm)

`Modified`

* Task dashboard has been revamped with new look and feel- which would allow more control on data and stream updates.
* Enhanced Form Process Mapper API and Application API endpoints (component : forms-flow-api)
* Improved exception handling of python to provide meaningful error messages (component : forms-flow-api)
* Improved README for better readability and easy installation.
* The Task menu has been moved to Header section. In Task Section, filters are available in the main menu and a new Dashboard section has been added which includes metrics and Insights. (component: forms-flow-web)
* Dynamic property to set Application Name and logo in the header. (component: forms-flow-web)
* Default route for user having reviewer role is pointed to tasks page and that of client/designer is to forms page.(component: forms-flow-web)
* Removed *edit/delete* submission buttons from submission list view of reviewers.

`Fixed`

* Cosmetic changes to show success message after loading is completed.
* Custom component (Text Area with analytics) not retaining the value after submission. (component: forms-flow-forms)
* UI layout fixes (component: forms-flow-web)

`Solution Component Upgrades`

* React library upgraded to latest version-17.0.2 and fixed security vulnerabilities (Component : forms-flow-web)
* Spring boot upgraded to latest version-2.4.2 (Component : forms-flow-bpm)
* Redash upgraded to latest version:v9 (component : forms-flow-analytics)
* Fixed Python security vulnerabilities and updated flask to 1.1.4 version (component : forms-flow-api)
* Fixed Form.io security vulnerabilities. (component : forms-flow-forms)

`Known Issues`

* Consoles related to <http://localhost:3001/current> Api Failing. The console messages can be ignored. Please refer to [Issue-#106](https://github.com/AOT-Technologies/forms-flow-ai/issues/106) for more details.

## 3.1.0 - 2020-12-17

`Modified`

* Formio upgraded to latest version-2.0.0.rc34 (Component : forms-flow-forms)
* In application & task dashboard, the process diagram navigation is highlighted on the diagram (Component : forms-flow-web)
* Made cosmetic changes to menu icons (Component: forms-flow-web)
* Update on swagger documentation (Component: forms-flow-api)
* For the designer's edit scenario, by default the workflow selection & association is rendered as read-only with an option to toggle and edit(Component: forms-flow-web)

`Untested Features`

* Support to associate an unique form at every manual task in workflow process (Component: forms-flow-bpm)

`Fixed`

* Support to access forms-flow-ai solution in mobile(Component: forms-flow-web)
* Forms flow Edit/submission Routing Fix for User with Multiple Role (Component: forms-flow-web)

`Upcoming Features`

* Refactoring python api to use module *flask-resk-jsonapi* (Component: forms-flow-api)
* Enhanced sorting, searching and pagination  (Component: forms-flow-web)

`Known Issues`

* Custom component (Text Area with analytics) not retaining the value after submission
* Cosmetic changes to show success message after loading is completed

## 3.0.1 - 2020-10-08

`Modified`

* In application dashboard, the "Application Status" column search component has been enhanced to show all possible values in dropdown (Component : forms-flow-web)
* In application dashboard, the button label has been modified to show as "Acknowledge" for status "Awaiting Acknowledgement" (Component : forms-flow-web)

## 3.0.0 - 2020-10-07

`Added`

* Logo & UI Styling
* Introduced Applications menu
* Versioning of form submissions
* Task menu - Process Diagram, Application History
* UI for configuration of forms with workflow (Designer)
* Custom component `Text Area with analytics` (with configurable topics)
* Sentiment analysis API using nltk and spacy

`Known Issues`

* Custom component (Text Area with analytics) not retaining the value after submission
* Cosmetic changes to show success message after loading is completed

## 2.0.1 - 2020-07-27

`Added`

* This file (CHANGELOG.md)
* CONTRIBUTING.md

## 2.0.0 - 2020-07-24

`Added`

* ReDash implementation under forms-flow-analytics
* Deployment folder with docker and nginx
* formsflow.ai UI task dashboard
* formsflow.ai UI metrics dashboard
* Single component installations with docker and docker-compose
* Native windows intallation docker-compose-windows.yml  
* Native Linux installation docker-compose-linux.yml

`Removed`

* forms-flow-db folder

`Changed`

* All README.md files cleaned up throughout project
* Environment variables rationalised and renamed to be globally generic

## 1.0.0 - 2020-04-15

`Added`

* Initial release<|MERGE_RESOLUTION|>--- conflicted
+++ resolved
@@ -2,19 +2,12 @@
 
 Mark  items as `Added`, `Changed`, `Fixed`, `Modified`, `Removed`, `Untested Features`, `Upcoming Features`, `Known Issues`
 
-<<<<<<< HEAD
-## 6.0.2 - 2024-05-29
-=======
 ## 6.0.2 - 2024-06-05
->>>>>>> 64e7b11f
 
 `Added`
 
 **forms-flow-web-root-config**
 * Added env variable `LANGUAGE` for default language setting
-<<<<<<< HEAD
-  
-=======
 
 `Fixed`
 
@@ -25,15 +18,11 @@
 * Fixed white label error on login to bpm
 
 
->>>>>>> 64e7b11f
 `Modified`
 
 **forms-flow-web**
 * The tenant user's default language is set from their data, tenant data, or the default application language.
-<<<<<<< HEAD
-=======
   
->>>>>>> 64e7b11f
 
 ## 6.0.1 - 2024-05-21
 
