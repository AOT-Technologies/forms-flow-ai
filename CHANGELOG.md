--- conflicted
+++ resolved
@@ -1,6 +1,5 @@
 # Changelog for formsflow.ai
 Mark  items as `Added`, `Changed`, `Fixed`, `Removed`
-<<<<<<< HEAD
 
 ## Future Release
 * Render the form workflow association in readonly and give option to edit
@@ -20,23 +19,6 @@
 `Known Issues`
 * Custom component (Text Area with analytics) not retaining the value after submission
 * Cosmetic changes to show success message after loading is completed
-=======
->>>>>>> a1d6a0eb
-
-## Future Release
-* Render the form workflow association in readonly and give option to edit
-* Show  task navigation in workflow diagram
-* Support to access formsflow.ai solution in mobile
-
-## 3.0.0 - 2020-10-10
-`Added`
-* Logo & UI Styling
-* Introduced Applications menu
-* Versioning of form submissions
-* Task menu - Process Diagram, Application History
-* UI for configuration of forms with workflow (Designer)
-* Custom component `Text Area with analytics` (with configurable topics)
-* Sentiment analysis API using nltk and spacy 
 
 `Known Issues`
 * Custom component (Text Area with analytics) not retaining the value after submission
