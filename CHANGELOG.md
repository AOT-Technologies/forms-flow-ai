--- conflicted
+++ resolved
@@ -41,11 +41,7 @@
 **forms-flow-bpm**
 
 * New (Task / Execution) Listener FormBpmFilteredDataPipelineListener Included for the effective form to bpm data copy.
-<<<<<<< HEAD
-* Added github badge for CI.
-=======
 * Added CI pipeline.
->>>>>>> cd2d9b55
 
 `Fixed`
 
@@ -63,11 +59,7 @@
 
 **forms-flow-bpm**
 
-<<<<<<< HEAD
-* The asynchronous continuation was causing web clients to not authorize due to losing security context.
-=======
 * Security context/authorization was not propogated to web-client while enabling asynchronous continutaion/intermediate timer events.
->>>>>>> cd2d9b55
 * Many minor performance optimizations and fixes are done.
 
 
