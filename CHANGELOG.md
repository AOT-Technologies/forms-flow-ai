# Changelog for formsflow.ai
<<<<<<< HEAD
=======

Mark  items as `Added`, `Changed`, `Fixed`, `Removed`, `Untested Features`, `Upcoming Features`, `Known Issues`

## 4.0.4 - 2021-12-17

`Added`

**forms-flow-bpm**

* Added test cases and code coverage.

*Upgrade notes:*

New environment variables `DATA_BUFFER_SIZE`, `IDENTITY_PROVIDER_MAX_RESULT_SIZE`.

**forms-flow-web**

* Admin page to map insights dashboards to keycloak groups.
* Added test cases and code coverage, check out the [details here](./forms-flow-web/README.md#code-coverage).

*Upgrade notes:*

New environment variables `FORMIO_JWT_SECRET`. It's highly recommended to change this environment variable for existing installations.

**forms-flow-api**

* Added `pagination`, `sorting` and `filtering` for Application Page.
* Added new APIs which acts as a gateway for calling forms-flow-analytics APIs.
* Added new API for modifying group details in Keycloak with the help of Keycloak admin APIs.
* Add application status list API.
* Added unit test cases and new script for CI operations.

*Upgrade notes:*

New environment variables `KEYCLOAK_ADMIN_USERNAME`, `KEYCLOAK_ADMIN_PASSWORD`, `INSIGHT_API_URL`, `INSIGHT_API_KEY`.


**forms-flow-analytics**

* Added Dashboard authorisation at Redash dashboard level.

**forms-flow-forms**

* Added indexes in Submission collection for applicationId, process_pid.

*Upgrade notes:*

New environment variables `FORMIO_JWT_SECRET`. It's highly recommended to change this environment variable for existing installations.

**forms-flow-idm**

* Added new groups and mapper for Dashboard authorisation at Redash dashboard level.

*Upgrade notes:*

* To enable dashboards, and provide authorization the following changes are required in existing installations:

1. Create a new main group called `formsflow-analytics`, and create as many subgroups as you want to associate various dashboards from Admin UI(in Designer)
2. Create a new mapper under forms-flow-web client in Keycloak, by following below steps:

```
* Name = dashboard-mapper
* Mapper Type = User Attribute
* User Attribute = dashboards
* Token Claim Name = dashboards
* Add to ID Token = ON
* Add to access token = ON
* Add to userinfo = ON
* Multivalued = ON
* Aggregate attribute values = ON
* Click Save
```

3. Corresponding to each user, add the dashboard-groups you want to enable for dashboard authorization.
This will give users permission to as many dashboards which the group have been enabled with from Admin.

`Fixed`

**forms-flow-api**

* Fixed application metrics showing incorrect results by changing date to filtered based on timezone.

**forms-flow-bpm**

* Improved token creation logic using Oauth2RestTemplate.
* Code cleanup and optimization.

**forms-flow-web**

* Fixed total task count shown on the task LHS side and updated only after refreshing the page.
* Tasklist API updated.

`Modified`

**forms-flow-web**

*Upgrade notes:*

Removed environment variables `INSIGHT_API_URL`, `INSIGHT_API_KEY`

`Solution Component Upgrades`

**forms-flow-bpm**

* Camunda upgrade from `7.13.0` to `7.15.0`. 
* Upgraded springboot from `2.4.2` to `2.4.8`
* Upgraded spring-security-oauth2 from `2.4.2` to `2.4.8`

*Upgrade notes:*

After v4.0.4 version upgrade, Run the migrations with [upgrade file](https://github.com/AOT-Technologies/forms-flow-ai-dev/blob/develop/forms-flow-bpm/upgrade/process-engine_7.13_to_7.15.sql).

**forms-flow-analytics**

* Upgraded redash library to version from `9.0.0-beta` to `10.1.0`

*Upgrade notes:*

After v4.0.4 version upgrade, run the following command first to run the necessary migrations with the command:

```
docker-compose -f docker-compose-linux.yml run --rm server manage db upgrade
docker-compose -f docker-compose-linux.yml up --force-recreate --build
```
In case you want to downgrade to the v9.0-beta of forms-flow-analytics component after formsflow.ai version upgrade.
To update the migrations and rebuild formsflow.ai. Use [the below commands which was used in setup](./forms-flow-analytics/README.md/#running-the-application). 
Also note that we are not supporting downgrade to any version below Redash v9.0(which has be used from formsflow.ai v4.0 onwards).

**forms-flow-forms**

* Formio upgrade from `2.0.0-rc.34` to `2.3.0`.

`Known Issues`

* In case you are facing mongodb connection refused error for forms-flow-forms, downgrade to the next lowest mongo stable [version](https://docs.mongodb.com/manual/release-notes/)
* Consoles related to <http://localhost:3001/current> Api Failing. The console messages can be ignored. Please refer to [Issue-#106](https://github.com/AOT-Technologies/forms-flow-ai/issues/106) for more details.
>>>>>>> fc778d0e

Mark  items as `Added`, `Changed`, `Fixed`, `Removed`, `Untested Features`, `Upcoming Features`, `Known Issues`

## 4.0.4 - 2021-12-17

`Added`

**forms-flow-bpm**

* Added test cases and code coverage.

*Upgrade notes:*

New environment variables `DATA_BUFFER_SIZE`, `IDENTITY_PROVIDER_MAX_RESULT_SIZE`.

**forms-flow-web**

* Admin page to map insights dashboards to keycloak groups.
* Added test cases and code coverage, check out the [details here](./forms-flow-web/README.md#code-coverage).

*Upgrade notes:*

New environment variables `FORMIO_JWT_SECRET`. It's highly recommended to change this environment variable for existing installations.

**forms-flow-api**

* Added `pagination`, `sorting` and `filtering` for Application Page.
* Added new APIs which acts as a gateway for calling forms-flow-analytics APIs.
* Added new API for modifying group details in Keycloak with the help of Keycloak admin APIs.
* Add application status list API.
* Added unit test cases and new script for CI operations.

*Upgrade notes:*

New environment variables `KEYCLOAK_ADMIN_USERNAME`, `KEYCLOAK_ADMIN_PASSWORD`, `INSIGHT_API_URL`, `INSIGHT_API_KEY`.


**forms-flow-analytics**

* Added Dashboard authorisation at Redash dashboard level.

**forms-flow-forms**

* Added indexes in Submission collection for applicationId, process_pid.

*Upgrade notes:*

New environment variables `FORMIO_JWT_SECRET`. It's highly recommended to change this environment variable for existing installations.

**forms-flow-idm**

* Added new groups and mapper for Dashboard authorisation at Redash dashboard level.

*Upgrade notes:*

* To enable dashboards, and provide authorization the following changes are required in existing installations:

1. Create a new main group called `formsflow-analytics`, and create as many subgroups as you want to associate various dashboards from Admin UI(in Designer)
2. Create a new mapper under forms-flow-web client in Keycloak, by following below steps:

```
* Name = dashboard-mapper
* Mapper Type = User Attribute
* User Attribute = dashboards
* Token Claim Name = dashboards
* Add to ID Token = ON
* Add to access token = ON
* Add to userinfo = ON
* Multivalued = ON
* Aggregate attribute values = ON
* Click Save
```

3. Corresponding to each user, add the dashboard-groups you want to enable for dashboard authorization.
This will give users permission to as many dashboards which the group have been enabled with from Admin.

`Fixed`

**forms-flow-api**

* Fixed application metrics showing incorrect results by changing date to filtered based on timezone.

**forms-flow-bpm**

* Improved token creation logic using Oauth2RestTemplate.
* Code cleanup and optimization.

**forms-flow-web**

* Fixed total task count shown on the task LHS side and updated only after refreshing the page.
* Tasklist API updated.

`Modified`

**forms-flow-web**

*Upgrade notes:*

Removed environment variables `INSIGHT_API_URL`, `INSIGHT_API_KEY`

`Solution Component Upgrades`

**forms-flow-bpm**

* Camunda upgrade from `7.13.0` to `7.15.0`. 
* Upgraded springboot from `2.4.2` to `2.4.8`
* Upgraded spring-security-oauth2 from `2.4.2` to `2.4.8`

*Upgrade notes:*

After v4.0.4 version upgrade, Run the migrations with [upgrade file](https://github.com/AOT-Technologies/forms-flow-ai-dev/blob/develop/forms-flow-bpm/upgrade/process-engine_7.13_to_7.15.sql).

**forms-flow-analytics**

* Upgraded redash library to version from `9.0.0-beta` to `10.1.0`

*Upgrade notes:*

After v4.0.4 version upgrade, run the following command first to run the necessary migrations with the command:

```
docker-compose -f docker-compose-linux.yml run --rm server manage db upgrade
docker-compose -f docker-compose-linux.yml up --force-recreate --build
```
In case you want to downgrade to the v9.0-beta of forms-flow-analytics component after formsflow.ai version upgrade.
To update the migrations and rebuild formsflow.ai. Use [the below commands which was used in setup](./forms-flow-analytics/README.md/#running-the-application). 
Also note that we are not supporting downgrade to any version below Redash v9.0(which has be used from formsflow.ai v4.0 onwards).

**forms-flow-forms**

* Formio upgrade from `2.0.0-rc.34` to `2.3.0`.

`Known Issues`

* In case you are facing mongodb connection refused error for forms-flow-forms, downgrade to the next lowest mongo stable [version](https://docs.mongodb.com/manual/release-notes/)
* Consoles related to <http://localhost:3001/current> Api Failing. The console messages can be ignored. Please refer to [Issue-#106](https://github.com/AOT-Technologies/forms-flow-ai/issues/106) for more details.

## 4.0.3 - 2021-10-22

`Added`

**forms-flow-bpm**

* Added new postman collections for camunda API.
* Runtime logger level updation

**forms-flow-web**

* Added upload/download forms feature.
* Added a feature to search submissions in metrics based on created or modified date range.

**forms-flow-api**

* Better logging for Python API including coloured logs and API time details.
* Add pessimistic Database disconnection handling mechanism.

`Fixed`

**forms-flow-bpm**

* Fixed the issue of Oauth2 RestTemplate was recreating each time, so the session was getting created so many times.
* Exception handling & Retry for External form submission listener in ExternalFormSubmissionListener
* Usage issue fixed with ApplicationAuditListener.

**forms-flow-analytics**

* Resolve analytics component breaking due to [SIGSEV Memory issue](https://github.com/AOT-Technologies/forms-flow-ai/issues/149).

**forms-flow-web**

* Fixed server side pagination for `Task` page.
* Fixed Items per page dropdown in the form page for designer.

`Modified`

**forms-flow-bpm**

* Upgraded Camunda BPM Identity Keycloak to 2.2.1

**forms-flow-api**

* Add orderBy field to `metrics` API to display API based on created date and modified date.
* Changed default timezone to UTC time instead of being set as users local time.

**forms-flow-web**

* Footer was modified to display formsflow.ai with the version number.
* Optimized task list page by limiting the number of backend calls.

## 4.0.2 - 2021-07-23

`Added`

**forms-flow-bpm**

* Added task listener events as configurable one's in application property. New property added is websocket.messageEvents .

`Fixed`

**forms-flow-analytics**

* Fixed the issue of new datasource failing on creating.

**forms-flow-bpm**

* Approver action dropdown appearing on the clerk's task section once the approver returns the form is fixed for the `New Business License Application form`.

**forms-flow-idm**

* Removed additional parameters from the default configuration, which was causing keycloak import to fail in v11.0.

**forms-flow-web**

* Fixed in the `Tasks` section on completing a particular task, the task list is not being removed from LHS.
* Solution vulnerability fixes.
* Resolved the issue of form data is not being updated from cache on claiming the form.
* Identified & removed redundant calls on updating the task details.

`Modified`

**forms-flow-api**

* Rename Application Audit to Application History(without affecting database table).
* Removed Sentiment Analysis component and database, which will be separate micro-service in upcoming release.

**forms-flow-bpm**

* Refined the keycloak group query to improve API performance.
* Formio Access Token Cache (Internal) workflow is modified to start after deployment and added scripts for cleanup.

**forms-flow-web**

* Application status component created as a hidden element by default during form design.

`Generic Changes`

* Added gitter community

## 4.0.1 - 2021-07-13

`Added`

**forms-flow-api**

* Support for allowing CORS with multiple comma-separated origins.
* Added authorization on the application details page based on user roles.

**forms-flow-bpm**

* Added new workflows - `One-Step Approval Process` and `Two-Step Approval Process`.

**forms-flow-forms**

* Added new forms- `Create New Business License Application` and `Freedom of Information and Protection of Privacy`.

**forms-flow-web**

* Show/hide Application Menu based on keycloak group.
* Show/hide View Submissions button in form webpage based on keycloak group.
* Add 404 page.
* Add 403 page.

`Fixed`

**forms-flow-analytics**

* Fixed the failing installation of the analytics component.

**forms-flow-api**

* Fix application details API not displaying values to client users.
* Fixed the issue of not creating applications when called from the BPM side with process-instance-id.

**forms-flow-bpm**

* Fix done for authentication issue with Keycloak in the Keycloak configuration.
* Fix done for single result query fetching multiple record's during formio REST call.

**forms-flow-web**

* Resolve Last Modified column on the client Application page is not working.
* Fix Application search icons breaking.
* Resolve Mime type issue in the webpage.

`Modified`

**forms-flow-bpm**

* formio token generation cycle reduced from 24 hours to 3.50 Hours.
* Modified checked exception's on Listener services to Runtime exception.
* Modified application logging package to Camunda base package level.

**forms-flow-web**

* Modify WebSocket implementation to support reconnection in Task Menu.
* Footer was modified to display formsflow.ai with the version number.

`Generic Changes`

* Improved the README to document supported version for Keycloak.
* Updated [usage docs](./USAGE.md) with the latest form and workflow.
* v1.0.7 release for `camunda-formio-tasklist-vue`,a Vue.js-based package for easy integration of formsflow.ai to existing projects. To know more details checkout [formsflow-ai-extension repository](https://github.com/AOT-Technologies/forms-flow-ai-extensions/tree/master/camunda-formio-tasklist-vue)

`Known Issues`

* Consoles related to <http://localhost:3001/current> Api Failing. The console messages can be ignored. Please refer to [Issue-#106](https://github.com/AOT-Technologies/forms-flow-ai/issues/106) for more details.

## 4.0.0 - 2021-06-11

`Added`

* Added support for http calls which introduces the ability to make http calls across components for quicker and easier setup. Earlier versions required SSL support which required a lot of time and effort to setup, with a need for Keycloak server with SSL support.
* User can *claim/view* the Tasklist in realtime. It provides live updates to tasks, allowing teams to collaborate on a single task list in real time. Used websockets support under the hood to make real time communication(component: forms-flow-web, forms-flow-bpm)
* Automated installation steps for keycloak setup. It provides a bundled, pre-configured keycloak package for a local setup to simplify the installation process
* Automated manual steps for resource id generation, included batch and shell scripts to simplify the process.
* New UI for formsflow.ai based on Vue.js for easy integration of formsflow.ai to existing projects. To know more details checkout [formsflow-ai-extension repository](https://github.com/AOT-Technologies/forms-flow-ai-extensions/tree/master/camunda-formio-tasklist-vue) and to install our [NPM package go here](https://www.npmjs.com/package/camunda-formio-tasklist-vue).(component: forms-flow-ai-extensions)
* New API for health check has been included. (component : forms-flow-api)
* Added confirmation messages to notify the users on save actions. (component: forms-flow-web)
* Users can click on External shared links (eg. from email) to get redirected to a particular task/submission/form if the user has right permissions. (component: forms-flow-web)
* Claiming of tasks are restricted to users belonging to reviewer group(formsflow/formsflow-reviewer) of keycloak.(component: forms-flow-web)
* Application/Submission view for client role users are restricted to own submission view.(component: forms-flow-bpm, forms-flow-web)
* Added Semantic UI css for forms design (component: forms-flow-web)
* Listeners are well-documented with information on purpose, how-it-works and how-to-use (component : forms-flow-bpm) [Link](./forms-flow-bpm/starter-examples/listeners/listeners-readme.md)
* Support to associate an unique form at every manual task in workflow process (Component: forms-flow-bpm)

`Modified`

* Task dashboard has been revamped with new look and feel- which would allow more control on data and stream updates.
* Enhanced Form Process Mapper API and Application API endpoints (component : forms-flow-api)
* Improved exception handling of python to provide meaningful error messages (component : forms-flow-api)
* Improved README for better readability and easy installation.
* The Task menu has been moved to Header section. In Task Section, filters are available in the main menu and a new Dashboard section has been added which includes metrics and Insights. (component: forms-flow-web)
* Dynamic property to set Application Name and logo in the header. (component: forms-flow-web)
* Default route for user having reviewer role is pointed to tasks page and that of client/designer is to forms page.(component: forms-flow-web)
* Removed *edit/delete* submission buttons from submission list view of reviewers.

`Fixed`

* Cosmetic changes to show success message after loading is completed.
* Custom component (Text Area with analytics) not retaining the value after submission. (component: forms-flow-forms)
* UI layout fixes (component: forms-flow-web)

`Solution Component Upgrades`

* React library upgraded to latest version-17.0.2 and fixed security vulnerabilities (Component : forms-flow-web)
* Spring boot upgraded to latest version-2.4.2 (Component : forms-flow-bpm)
* Redash upgraded to latest version:v9 (component : forms-flow-analytics)
* Fixed Python security vulnerabilities and updated flask to 1.1.4 version (component : forms-flow-api)
* Fixed Form.io security vulnerabilities. (component : forms-flow-forms)

`Known Issues`

* Consoles related to <http://localhost:3001/current> Api Failing. The console messages can be ignored. Please refer to [Issue-#106](https://github.com/AOT-Technologies/forms-flow-ai/issues/106) for more details.

## 3.1.0 - 2020-12-17

`Modified`

* Formio upgraded to latest version-2.0.0.rc34 (Component : forms-flow-forms)
* In application & task dashboard, the process diagram navigation is highlighted on the diagram (Component : forms-flow-web)
* Made cosmetic changes to menu icons (Component: forms-flow-web)
* Update on swagger documentation (Component: forms-flow-api)
* For the designer's edit scenario, by default the workflow selection & association is rendered as read-only with an option to toggle and edit(Component: forms-flow-web)

`Untested Features`

* Support to associate an unique form at every manual task in workflow process (Component: forms-flow-bpm)

`Fixed`

* Support to access forms-flow-ai solution in mobile(Component: forms-flow-web)
* Forms flow Edit/submission Routing Fix for User with Multiple Role (Component: forms-flow-web)

`Upcoming Features`

* Refactoring python api to use module *flask-resk-jsonapi* (Component: forms-flow-api)
* Enhanced sorting, searching and pagination  (Component: forms-flow-web)

`Known Issues`

* Custom component (Text Area with analytics) not retaining the value after submission
* Cosmetic changes to show success message after loading is completed

## 3.0.1 - 2020-10-08

`Modified`

* In application dashboard, the "Application Status" column search component has been enhanced to show all possible values in dropdown (Component : forms-flow-web)
* In application dashboard, the button label has been modified to show as "Acknowledge" for status "Awaiting Acknowledgement" (Component : forms-flow-web)

## 3.0.0 - 2020-10-07

`Added`

* Logo & UI Styling
* Introduced Applications menu
* Versioning of form submissions
* Task menu - Process Diagram, Application History
* UI for configuration of forms with workflow (Designer)
* Custom component `Text Area with analytics` (with configurable topics)
* Sentiment analysis API using nltk and spacy

`Known Issues`

* Custom component (Text Area with analytics) not retaining the value after submission
* Cosmetic changes to show success message after loading is completed

## 2.0.1 - 2020-07-27

`Added`

* This file (CHANGELOG.md)
* CONTRIBUTING.md

## 2.0.0 - 2020-07-24

`Added`

* ReDash implementation under forms-flow-analytics
* Deployment folder with docker and nginx
* formsflow.ai UI task dashboard
* formsflow.ai UI metrics dashboard
* Single component installations with docker and docker-compose
* Native windows intallation docker-compose-windows.yml  
* Native Linux installation docker-compose-linux.yml

`Removed`

* forms-flow-db folder

`Changed`

* All README.md files cleaned up throughout project
* Environment variables rationalised and renamed to be globally generic

## 1.0.0 - 2020-04-15

`Added`

<<<<<<< HEAD
* Initial release
=======
* Initial release
>>>>>>> fc778d0e
<|MERGE_RESOLUTION|>--- conflicted
+++ resolved
@@ -1,143 +1,4 @@
 # Changelog for formsflow.ai
-<<<<<<< HEAD
-=======
-
-Mark  items as `Added`, `Changed`, `Fixed`, `Removed`, `Untested Features`, `Upcoming Features`, `Known Issues`
-
-## 4.0.4 - 2021-12-17
-
-`Added`
-
-**forms-flow-bpm**
-
-* Added test cases and code coverage.
-
-*Upgrade notes:*
-
-New environment variables `DATA_BUFFER_SIZE`, `IDENTITY_PROVIDER_MAX_RESULT_SIZE`.
-
-**forms-flow-web**
-
-* Admin page to map insights dashboards to keycloak groups.
-* Added test cases and code coverage, check out the [details here](./forms-flow-web/README.md#code-coverage).
-
-*Upgrade notes:*
-
-New environment variables `FORMIO_JWT_SECRET`. It's highly recommended to change this environment variable for existing installations.
-
-**forms-flow-api**
-
-* Added `pagination`, `sorting` and `filtering` for Application Page.
-* Added new APIs which acts as a gateway for calling forms-flow-analytics APIs.
-* Added new API for modifying group details in Keycloak with the help of Keycloak admin APIs.
-* Add application status list API.
-* Added unit test cases and new script for CI operations.
-
-*Upgrade notes:*
-
-New environment variables `KEYCLOAK_ADMIN_USERNAME`, `KEYCLOAK_ADMIN_PASSWORD`, `INSIGHT_API_URL`, `INSIGHT_API_KEY`.
-
-
-**forms-flow-analytics**
-
-* Added Dashboard authorisation at Redash dashboard level.
-
-**forms-flow-forms**
-
-* Added indexes in Submission collection for applicationId, process_pid.
-
-*Upgrade notes:*
-
-New environment variables `FORMIO_JWT_SECRET`. It's highly recommended to change this environment variable for existing installations.
-
-**forms-flow-idm**
-
-* Added new groups and mapper for Dashboard authorisation at Redash dashboard level.
-
-*Upgrade notes:*
-
-* To enable dashboards, and provide authorization the following changes are required in existing installations:
-
-1. Create a new main group called `formsflow-analytics`, and create as many subgroups as you want to associate various dashboards from Admin UI(in Designer)
-2. Create a new mapper under forms-flow-web client in Keycloak, by following below steps:
-
-```
-* Name = dashboard-mapper
-* Mapper Type = User Attribute
-* User Attribute = dashboards
-* Token Claim Name = dashboards
-* Add to ID Token = ON
-* Add to access token = ON
-* Add to userinfo = ON
-* Multivalued = ON
-* Aggregate attribute values = ON
-* Click Save
-```
-
-3. Corresponding to each user, add the dashboard-groups you want to enable for dashboard authorization.
-This will give users permission to as many dashboards which the group have been enabled with from Admin.
-
-`Fixed`
-
-**forms-flow-api**
-
-* Fixed application metrics showing incorrect results by changing date to filtered based on timezone.
-
-**forms-flow-bpm**
-
-* Improved token creation logic using Oauth2RestTemplate.
-* Code cleanup and optimization.
-
-**forms-flow-web**
-
-* Fixed total task count shown on the task LHS side and updated only after refreshing the page.
-* Tasklist API updated.
-
-`Modified`
-
-**forms-flow-web**
-
-*Upgrade notes:*
-
-Removed environment variables `INSIGHT_API_URL`, `INSIGHT_API_KEY`
-
-`Solution Component Upgrades`
-
-**forms-flow-bpm**
-
-* Camunda upgrade from `7.13.0` to `7.15.0`. 
-* Upgraded springboot from `2.4.2` to `2.4.8`
-* Upgraded spring-security-oauth2 from `2.4.2` to `2.4.8`
-
-*Upgrade notes:*
-
-After v4.0.4 version upgrade, Run the migrations with [upgrade file](https://github.com/AOT-Technologies/forms-flow-ai-dev/blob/develop/forms-flow-bpm/upgrade/process-engine_7.13_to_7.15.sql).
-
-**forms-flow-analytics**
-
-* Upgraded redash library to version from `9.0.0-beta` to `10.1.0`
-
-*Upgrade notes:*
-
-After v4.0.4 version upgrade, run the following command first to run the necessary migrations with the command:
-
-```
-docker-compose -f docker-compose-linux.yml run --rm server manage db upgrade
-docker-compose -f docker-compose-linux.yml up --force-recreate --build
-```
-In case you want to downgrade to the v9.0-beta of forms-flow-analytics component after formsflow.ai version upgrade.
-To update the migrations and rebuild formsflow.ai. Use [the below commands which was used in setup](./forms-flow-analytics/README.md/#running-the-application). 
-Also note that we are not supporting downgrade to any version below Redash v9.0(which has be used from formsflow.ai v4.0 onwards).
-
-**forms-flow-forms**
-
-* Formio upgrade from `2.0.0-rc.34` to `2.3.0`.
-
-`Known Issues`
-
-* In case you are facing mongodb connection refused error for forms-flow-forms, downgrade to the next lowest mongo stable [version](https://docs.mongodb.com/manual/release-notes/)
-* Consoles related to <http://localhost:3001/current> Api Failing. The console messages can be ignored. Please refer to [Issue-#106](https://github.com/AOT-Technologies/forms-flow-ai/issues/106) for more details.
->>>>>>> fc778d0e
 
 Mark  items as `Added`, `Changed`, `Fixed`, `Removed`, `Untested Features`, `Upcoming Features`, `Known Issues`
 
@@ -577,8 +438,4 @@
 
 `Added`
 
-<<<<<<< HEAD
-* Initial release
-=======
-* Initial release
->>>>>>> fc778d0e
+* Initial release