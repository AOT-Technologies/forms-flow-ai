# Changelog for formsflow.ai

Mark  items as `Added`, `Changed`, `Fixed`, `Removed`, `Untested Features`, `Upcoming Features`, `Known Issues`

<<<<<<< HEAD
## 5.1.0 - 2022-12-28

`Added`

**forms-flow-web**

* Added form versoning.
* Added delete option for draft feature.
* Added form embedding.

**forms-flow-forms**

* Added environment variable `FORMIO_CLIENT_UI`.

**forms-flow-api**

* Added DB changes to accomodate form type, parent form id. 
* Added migration scripts in the alembic file to resolve schema conflicts while db upgrade and downgrade.
* Added new table for form history
* Added new api to get form history by form id.
* Added new api to delete draft.
* Added new api to get the list of users for a role/group from keycloak.
* Added swagger documentation.

**forms-flow-bpm**

* Added monitoring.
* Added environment variables `REDIS_ENABLED`,`REDIS_HOST`,`REDIS_PORT` and `REDIS_PASSCODE`.


`Modified`

**forms-flow-api**

* Moved form list of designer to forms-flow-api.
* Updated certifi to 2022.12.7, protobuf to 3.20.2 and  joblib to 1.2.0.


**forms-flow-bpm**

*Upgrade notes:*

* spring boot upgraded from version 2.6.4. to  2.6.6.
* spring websocket upgraded from version 5.3.4 to 5.3.20.
* spring messaging upgraded from version 5.3.4 to 5.3.20.
* spring security Oauth2 upgraded from version 2.6.4. to 2.6.6.
* postgresql upgraded from version 42.4.1 to 42.4.3.
* jackson upgraded from version 2.13.3 to 2.14.0.


`Fixed`

**forms-flow-web**

* Fixed session time out issue while form create.

**forms-flow-api**

* Fixed Python security vulnerabilities

=======
>>>>>>> 26a9528b
## 5.0.2 - 2022-12-07

**forms-flow-web**

`Fixed`

* Frozen UI during form design.

## 5.0.1 - 2022-10-10

**forms-flow-web**

`Added`

* Added websocket support for multitenancy.

`Modified`

* Modified task page UI.
* Modified alignment of wizard.

`Removed`

* Removed environment variable `REACT_APP_FORMIO_JWT_SECRET` form [config.sample.js](./forms-flow-web/public/config/config.sample.js).

**forms-flow-api**

`Added`

* Return the role name as path for authorization.
* Added formsflow API support to start application with data.

**forms-flow-bpm**

`Added`

* Added new endpoints for process instance variables.
* Added web socket support files to build.



## 5.0.0 - 2022-09-02

`Added`

**forms-flow-web**

* Added pagination, search and sort for metrics page.
* Added default workflow for designer.
* Added Internationalization.
* Added multi-tenancy support.
* Added modal for submission details on metrics page.
* Added support for wizard forms.
* Added Export to PDF feature.
* Added application status `draft` for unfinished applications.
* Added Processes page for camunda web modeller.
* Added Form Adapter to support form submission data to other data stores than Mongo with custom data URLs.
* Added environment variable `MULTI_TENANCY_ENABLED`, `MT_ADMIN_BASE_URL`, `MT_ADMIN_BASE_URL_VERSION` to support multitenancy.
* Added environment variable `CUSTOM_SUBMISSION_URL`, `CUSTOM_SUBMISSION_ENABLED` for support form adapter.
* Added environment variables `DRAFT_ENABLED`, `DRAFT_POLLING_RATE` to manage draft feature. 
* Added environment variable `EXPORT_PDF_ENABLED`for pdf service.
* Added environment variable `PUBLIC_WORKFLOW_ENABLED` for enabling public workflow creation for multitenancy users.
* Added environment variable `DOCUMENT_SERVICE_URL`for document service.
* Added environment variable `OPENTELEMETRY_SERVICE`for opentelemetry service.



**forms-flow-forms**

* Added new Repository , for more details checkout [here](https://github.com/AOT-Technologies/formio).
* Added environment variable `MULTI_TENANCY_ENABLED` to support mulitenancy.


**forms-flow-api**

* Added multi-tenancy support.
* Added support for default workflow with form.
* Added API support for `draft` feature.
* Added API support for `Form Adapter`.
* Added environment variable `MULTI_TENANCY_ENABLED`, `KEYCLOAK_ENABLE_CLIENT_AUTH` to support mulitenancy.
* Added new environment variable `FORMIO_JWT_SECRET`.

**forms-flow-bpm**

* Added default workflow.
* Added `Form Adapter` to support form submission data to other data stores than Mongo with custom data URLs.
* Added bpm gateway with jersey implementation.
* Added environment variable `MULTI_TENANCY_ENABLED`, `KEYCLOAK_ENABLE_CLIENT_AUTH`, `KEYCLOAK_WEB_CLIENTID`, `FORMSFLOW_ADMIN_URL` for multitenancy support.
* Added environment variable `CUSTOM_SUBMISSION_URL`, `CUSTOM_SUBMISSION_ENABLED` for support form adapter.



**forms-flow-documents**

* Added document API  to provide generate pdf with form submission data.
* Added environment variable `MULTI_TENANCY_ENABLED`, `KEYCLOAK_ENABLE_CLIENT_AUTH` to support mulitenancy .

**forms-flow-analytics**

* Added environment variable `REDASH_MULTI_ORG` to support multitenancy.



`Modified`

**forms-flow-web**

* Metrics page UI modified.
* Form page UI modified.
* Accessibility enhancement.
* service-worker updated.
* React build size optimized.

*Upgrade notes:*

* Environment variables modified `CAMUNDA_API_URL` to `BPM_API_URL`.
* Environment variables modified `REACT_APP_CAMUNDA_API_URI` to `REACT_APP_BPM_URL` in [config.sample.js](./forms-flow-web/public/config/config.sample.js)



**forms-flow-forms**

* Modified Docker-compose to point to create image from the [new Repository](https://github.com/AOT-Technologies/formio).

**forms-flow-api**

* Dependencies like utils, formio, JWT authentication moved to `forms-flow-api-utils`.
 
*Upgrade notes:*

* Environment variables modified ` BPM_API_BASE` to `BPM_API_URL`.


**forms-flow-bpm**

*Upgrade notes:*

* Camunda upgraded from 7.15 to 7.17.
* Java upgraded from  11 to 17.
* springboot upgraded from 2.4.8 to 2.6.4.
* camundaKeycloak upgraded from 2.2.1 to 2.2.3.
* camundaConnect upgraded from 7.15.0 to 1.5.0.
* camundaMail upgraded from 1.2.0 to 1.3.0.
* Environment variables modified `BPM_BASE_URL` to `BPM_API_URL`.
* formUrl parameter is changed to webFormUrl in DMN template.



`Removed`

**forms-flow-web**

* Removed View submissions button from reviewer form list and view submissions route.
* Removed the environment variables `CLIENT_ROLE_ID`, `DESIGNER_ROLE_ID`, `REVIEWER_ROLE_ID`,`ANONYMOUS_ID`, `USER_RESOURCE_ID`.
* Removed the environment variable `FORMIO_JWT_SECRET`.


`Generic Changes`

* Docker-compose files changed to single one.
* Added CI/CD pipeline.
* Environment variables updated with dynamic role-id fetching.
* Added new detailed documentation, checkout [here](https://aot-technologies.github.io/forms-flow-ai-doc).
## 4.0.6 - 2022-07-19

`Fixed`

**forms-flow-web**
* Fixed public form authentication check.

`Modified`

**forms-flow-data-analysis-api**

* Modified DataAnalysis API and Sentiment-analysis Jobs.

## 4.0.5 - 2022-04-19

`Added`

**forms-flow-web**

* Added `anonymous user` feature .
* Added count for Filter Tasks .
* Added form list page search and sort.
* Added new UI for task variable.
* Added form name as part of filename when downloaded.
* Added the status of the earlier version as inactive when a new version of the form is created/deleted.
* Added submitter name in the application history table.
* Added Cancel button for form edit.
* Added task variable in tasklist page at LHS.
* Added CD pipeline.

**forms-flow-api**

* Added public application create api for anonymous forms.
* Added migration scripts in the alembic file to resolve schema conflicts while db upgrade and downgrade, check out [here](./forms-flow-api/migrations/versions/80b8d5e95e9b_set_modification_date_on_create.py).
* Added new api for updating user locale attribute in Keycloak with the help of Keycloak admin API.
* Added form list page search and sort.
* Added CD pipeline.
* Added DB changes to accomodate task variable. 

**forms-flow-data-analysis-api**

* Added DataAnalysis API and Sentiment-analysis Jobs.

**forms-flow-idm**

* Added `manage-users` group to assigned client roles in realm-management.Check out the details at Service Accounts Tab from [here](./forms-flow-idm/keycloak/README.md#create-a-forms-flow-bpm-client).
* Added project specific custom login theme , check out the steps [here](./forms-flow-idm/keycloak/README.md#add-custom-login-theme).


**forms-flow-bpm**

* New (Task / Execution) Listener FormBpmFilteredDataPipelineListener Included for the effective form to bpm data copy.
* Added CD pipeline.

`Fixed`

**forms-flow-web**

* Uploaded forms cannot submit by client issue fixed .
* Application not getting in iOS issue fixed.
* Fixed process variable's data type in task filter.


**forms-flow-api**

* Postgres schema upgraded to enable updating the workflow after publising the form 
* Disabled internal workflows for  process API.

**forms-flow-bpm**

* Security context/authorization was not propogated to web-client while enabling asynchronous continutaion/intermediate timer events.
* Many minor performance optimizations and fixes are done.


`Modified`

**forms-flow-web**

* Modified application name search with lowercase and by intermediate search.
* Front-end support for the form process mapper versioning and database normalization.
* User is not be able to change the workflow of published form.
* Form Url support both pathname and formid to fetch the form.

**forms-flow-api**

* API support for application name search with lowercase and by intermediate search.
* Postgres database normalization and provided support for form process mapper versioning.

*Upgrade notes:*

`KEYCLOAK_BPM_CLIENT_SECRET` is not mandatory.
 Due to the architectural changes to the Postgres database, it is recommended to back up the data before the upgrade.

**forms-flow-bpm**

*Upgrade notes:*

`KEYCLOAK_BPM_CLIENT_SECRET` is not mandatory.


`Removed`

**forms-flow-web**

* Removed 'PDF' from display as option while creating form as designer.

**forms-flow-api**

*Upgrade notes:*

Environment variables `KEYCLOAK_ADMIN_USERNAME` and `KEYCLOAK_ADMIN_PASSWORD` are  removed since now the 
   admin APIs are accessed using the service account.
   
**forms-flow-bpm**

* FormAccessTokenCacheListener is deprecated ,will be removed from the codebase in the upcoming releases.
* formio-access-token.bpmn workflow is permanently removed from the codebase.

*Upgrade notes:*

* For the upgrading user's formio-access-token.bpmn workflow should be manually stopped and deleted using these instructions [from here](https://docs.camunda.org/manual/7.8/reference/rest/process-definition/delete-process-definition/).


`Generic Changes`

* Added docker based automated installation. For installation guide, check out [here](./deployment/docker/bundle).
* Existing users should build forms-flow-bpm,forms-flow-webapi and forms-flow-web together.

## 4.0.4 - 2021-12-27

`Added`

**forms-flow-bpm**

* Added test cases and code coverage.

*Upgrade notes:*

New environment variables `DATA_BUFFER_SIZE`, `IDENTITY_PROVIDER_MAX_RESULT_SIZE`.

**forms-flow-web**

* Admin page to map insights dashboards to keycloak groups.
* Added test cases and code coverage, check out the [details here](./forms-flow-web/README.md#code-coverage).

*Upgrade notes:*

New environment variables `FORMIO_JWT_SECRET`. It's highly recommended to change this environment variable for existing installations.

**forms-flow-api**

* Added `pagination`, `sorting` and `filtering` for Application Page.
* Added new APIs which acts as a gateway for calling forms-flow-analytics APIs.
* Added new API for modifying group details in Keycloak with the help of Keycloak admin APIs.
* Add application status list API.
* Added unit test cases and new script for CI operations.

*Upgrade notes:*

New environment variables `KEYCLOAK_ADMIN_USERNAME`, `KEYCLOAK_ADMIN_PASSWORD`, `INSIGHT_API_URL`, `INSIGHT_API_KEY`.


**forms-flow-analytics**

* Added Dashboard authorisation at Redash dashboard level.

**forms-flow-forms**

* Added indexes in Submission collection for applicationId, process_pid.
* Added authentication for publicly exposed urls.

*Upgrade notes:*

New environment variables `FORMIO_JWT_SECRET`. It's highly recommended to change this environment variable for existing installations.

**forms-flow-idm**

* Added new groups and mapper for Dashboard authorisation at Redash dashboard level.

*Upgrade notes:*

* To enable dashboards, and provide authorization the following changes are required in existing installations:

1. Create a new main group called `formsflow-analytics`, and create as many subgroups as you want to associate various dashboards from Admin UI(in Designer)
2. Create a new mapper under forms-flow-web client in Keycloak, by following below steps:

```
* Name = dashboard-mapper
* Mapper Type = User Attribute
* User Attribute = dashboards
* Token Claim Name = dashboards
* Add to ID Token = ON
* Add to access token = ON
* Add to userinfo = ON
* Multivalued = ON
* Aggregate attribute values = ON
* Click Save
```

3. Corresponding to each user, add the dashboard-groups you want to enable for dashboard authorization.
This will give users permission to as many dashboards which the group have been enabled with from Admin.

`Fixed`

**forms-flow-api**

* Fixed application metrics showing incorrect results by changing date to filtered based on timezone.

**forms-flow-bpm**

* Improved token creation logic using Oauth2RestTemplate.
* Code cleanup and optimization.

**forms-flow-web**

* Fixed total task count shown on the task LHS side and updated only after refreshing the page.
* Tasklist API updated.

`Modified`

**forms-flow-web**

*Upgrade notes:*

Removed environment variables `INSIGHT_API_URL`, `INSIGHT_API_KEY`

`Solution Component Upgrades`

**forms-flow-bpm**

* Camunda upgrade from `7.13.0` to `7.15.0`. 
* Upgraded springboot from `2.4.2` to `2.4.8`
* Upgraded spring-security-oauth2 from `2.4.2` to `2.4.8`

*Upgrade notes:*

After v4.0.4 version upgrade, Run the migrations with [upgrade file](./forms-flow-bpm/upgrade/process-engine_7.13_to_7.15.sql).

**forms-flow-analytics**

* Upgraded redash library to version from `9.0.0-beta` to `10.1.0`

*Upgrade notes:*

After v4.0.4 version upgrade, run the following command first to run the necessary migrations with the command:

```
docker-compose -f docker-compose-linux.yml run --rm server manage db upgrade
docker-compose -f docker-compose-linux.yml up --force-recreate --build
```
In case you want to downgrade to the v9.0-beta of forms-flow-analytics component after formsflow.ai version upgrade.
To update the migrations and rebuild formsflow.ai. Use [the below commands which was used in setup](./forms-flow-analytics/README.md/#running-the-application). 
Also note that we are not supporting downgrade to any version below Redash v9.0(which has be used from formsflow.ai v4.0 onwards).

**forms-flow-forms**

* Formio upgrade from `2.0.0-rc.34` to `2.3.0`.

`Known Issues`

* In case you are facing mongodb connection refused error for forms-flow-forms, downgrade to the next lowest mongo stable [version](https://docs.mongodb.com/manual/release-notes/)
* Consoles related to <http://localhost:3001/current> Api Failing. The console messages can be ignored. Please refer to [Issue-#106](https://github.com/AOT-Technologies/forms-flow-ai/issues/106) for more details.

## 4.0.3 - 2021-10-22

`Added`

**forms-flow-bpm**

* Added new postman collections for camunda API.
* Runtime logger level updation

**forms-flow-web**

* Added upload/download forms feature.
* Added a feature to search submissions in metrics based on created or modified date range.

**forms-flow-api**

* Better logging for Python API including coloured logs and API time details.
* Add pessimistic Database disconnection handling mechanism.

`Fixed`

**forms-flow-bpm**

* Fixed the issue of Oauth2 RestTemplate was recreating each time, so the session was getting created so many times.
* Exception handling & Retry for External form submission listener in ExternalFormSubmissionListener
* Usage issue fixed with ApplicationAuditListener.

**forms-flow-analytics**

* Resolve analytics component breaking due to [SIGSEV Memory issue](https://github.com/AOT-Technologies/forms-flow-ai/issues/149).

**forms-flow-web**

* Fixed server side pagination for `Task` page.
* Fixed Items per page dropdown in the form page for designer.

`Modified`

**forms-flow-bpm**

* Upgraded Camunda BPM Identity Keycloak to 2.2.1

**forms-flow-api**

* Add orderBy field to `metrics` API to display API based on created date and modified date.
* Changed default timezone to UTC time instead of being set as users local time.

**forms-flow-web**

* Footer was modified to display formsflow.ai with the version number.
* Optimized task list page by limiting the number of backend calls.

## 4.0.2 - 2021-07-23

`Added`

**forms-flow-bpm**

* Added task listener events as configurable one's in application property. New property added is websocket.messageEvents .

`Fixed`

**forms-flow-analytics**

* Fixed the issue of new datasource failing on creating.

**forms-flow-bpm**

* Approver action dropdown appearing on the clerk's task section once the approver returns the form is fixed for the `New Business License Application form`.

**forms-flow-idm**

* Removed additional parameters from the default configuration, which was causing keycloak import to fail in v11.0.

**forms-flow-web**

* Fixed in the `Tasks` section on completing a particular task, the task list is not being removed from LHS.
* Solution vulnerability fixes.
* Resolved the issue of form data is not being updated from cache on claiming the form.
* Identified & removed redundant calls on updating the task details.

`Modified`

**forms-flow-api**

* Rename Application Audit to Application History(without affecting database table).
* Removed Sentiment Analysis component and database, which will be separate micro-service in upcoming release.

**forms-flow-bpm**

* Refined the keycloak group query to improve API performance.
* Formio Access Token Cache (Internal) workflow is modified to start after deployment and added scripts for cleanup.

**forms-flow-web**

* Application status component created as a hidden element by default during form design.

`Generic Changes`

* Added gitter community

## 4.0.1 - 2021-07-13

`Added`

**forms-flow-api**

* Support for allowing CORS with multiple comma-separated origins.
* Added authorization on the application details page based on user roles.

**forms-flow-bpm**

* Added new workflows - `One-Step Approval Process` and `Two-Step Approval Process`.

**forms-flow-forms**

* Added new forms- `Create New Business License Application` and `Freedom of Information and Protection of Privacy`.

**forms-flow-web**

* Show/hide Application Menu based on keycloak group.
* Show/hide View Submissions button in form webpage based on keycloak group.
* Add 404 page.
* Add 403 page.

`Fixed`

**forms-flow-analytics**

* Fixed the failing installation of the analytics component.

**forms-flow-api**

* Fix application details API not displaying values to client users.
* Fixed the issue of not creating applications when called from the BPM side with process-instance-id.

**forms-flow-bpm**

* Fix done for authentication issue with Keycloak in the Keycloak configuration.
* Fix done for single result query fetching multiple record's during formio REST call.

**forms-flow-web**

* Resolve Last Modified column on the client Application page is not working.
* Fix Application search icons breaking.
* Resolve Mime type issue in the webpage.

`Modified`

**forms-flow-bpm**

* formio token generation cycle reduced from 24 hours to 3.50 Hours.
* Modified checked exception's on Listener services to Runtime exception.
* Modified application logging package to Camunda base package level.

**forms-flow-web**

* Modify WebSocket implementation to support reconnection in Task Menu.
* Footer was modified to display formsflow.ai with the version number.

`Generic Changes`

* Improved the README to document supported version for Keycloak.
* Updated [usage docs](./USAGE.md) with the latest form and workflow.
* v1.0.7 release for `camunda-formio-tasklist-vue`,a Vue.js-based package for easy integration of formsflow.ai to existing projects. To know more details checkout [formsflow-ai-extension repository](https://github.com/AOT-Technologies/forms-flow-ai-extensions/tree/master/camunda-formio-tasklist-vue)

`Known Issues`

* Consoles related to <http://localhost:3001/current> Api Failing. The console messages can be ignored. Please refer to [Issue-#106](https://github.com/AOT-Technologies/forms-flow-ai/issues/106) for more details.

## 4.0.0 - 2021-06-11

`Added`

* Added support for http calls which introduces the ability to make http calls across components for quicker and easier setup. Earlier versions required SSL support which required a lot of time and effort to setup, with a need for Keycloak server with SSL support.
* User can *claim/view* the Tasklist in realtime. It provides live updates to tasks, allowing teams to collaborate on a single task list in real time. Used websockets support under the hood to make real time communication(component: forms-flow-web, forms-flow-bpm)
* Automated installation steps for keycloak setup. It provides a bundled, pre-configured keycloak package for a local setup to simplify the installation process
* Automated manual steps for resource id generation, included batch and shell scripts to simplify the process.
* New UI for formsflow.ai based on Vue.js for easy integration of formsflow.ai to existing projects. To know more details checkout [formsflow-ai-extension repository](https://github.com/AOT-Technologies/forms-flow-ai-extensions/tree/master/camunda-formio-tasklist-vue) and to install our [NPM package go here](https://www.npmjs.com/package/camunda-formio-tasklist-vue).(component: forms-flow-ai-extensions)
* New API for health check has been included. (component : forms-flow-api)
* Added confirmation messages to notify the users on save actions. (component: forms-flow-web)
* Users can click on External shared links (eg. from email) to get redirected to a particular task/submission/form if the user has right permissions. (component: forms-flow-web)
* Claiming of tasks are restricted to users belonging to reviewer group(formsflow/formsflow-reviewer) of keycloak.(component: forms-flow-web)
* Application/Submission view for client role users are restricted to own submission view.(component: forms-flow-bpm, forms-flow-web)
* Added Semantic UI css for forms design (component: forms-flow-web)
* Listeners are well-documented with information on purpose, how-it-works and how-to-use (component : forms-flow-bpm) [Link](./forms-flow-bpm/starter-examples/listeners/listeners-readme.md)
* Support to associate an unique form at every manual task in workflow process (Component: forms-flow-bpm)

`Modified`

* Task dashboard has been revamped with new look and feel- which would allow more control on data and stream updates.
* Enhanced Form Process Mapper API and Application API endpoints (component : forms-flow-api)
* Improved exception handling of python to provide meaningful error messages (component : forms-flow-api)
* Improved README for better readability and easy installation.
* The Task menu has been moved to Header section. In Task Section, filters are available in the main menu and a new Dashboard section has been added which includes metrics and Insights. (component: forms-flow-web)
* Dynamic property to set Application Name and logo in the header. (component: forms-flow-web)
* Default route for user having reviewer role is pointed to tasks page and that of client/designer is to forms page.(component: forms-flow-web)
* Removed *edit/delete* submission buttons from submission list view of reviewers.

`Fixed`

* Cosmetic changes to show success message after loading is completed.
* Custom component (Text Area with analytics) not retaining the value after submission. (component: forms-flow-forms)
* UI layout fixes (component: forms-flow-web)

`Solution Component Upgrades`

* React library upgraded to latest version-17.0.2 and fixed security vulnerabilities (Component : forms-flow-web)
* Spring boot upgraded to latest version-2.4.2 (Component : forms-flow-bpm)
* Redash upgraded to latest version:v9 (component : forms-flow-analytics)
* Fixed Python security vulnerabilities and updated flask to 1.1.4 version (component : forms-flow-api)
* Fixed Form.io security vulnerabilities. (component : forms-flow-forms)

`Known Issues`

* Consoles related to <http://localhost:3001/current> Api Failing. The console messages can be ignored. Please refer to [Issue-#106](https://github.com/AOT-Technologies/forms-flow-ai/issues/106) for more details.

## 3.1.0 - 2020-12-17

`Modified`

* Formio upgraded to latest version-2.0.0.rc34 (Component : forms-flow-forms)
* In application & task dashboard, the process diagram navigation is highlighted on the diagram (Component : forms-flow-web)
* Made cosmetic changes to menu icons (Component: forms-flow-web)
* Update on swagger documentation (Component: forms-flow-api)
* For the designer's edit scenario, by default the workflow selection & association is rendered as read-only with an option to toggle and edit(Component: forms-flow-web)

`Untested Features`

* Support to associate an unique form at every manual task in workflow process (Component: forms-flow-bpm)

`Fixed`

* Support to access forms-flow-ai solution in mobile(Component: forms-flow-web)
* Forms flow Edit/submission Routing Fix for User with Multiple Role (Component: forms-flow-web)

`Upcoming Features`

* Refactoring python api to use module *flask-resk-jsonapi* (Component: forms-flow-api)
* Enhanced sorting, searching and pagination  (Component: forms-flow-web)

`Known Issues`

* Custom component (Text Area with analytics) not retaining the value after submission
* Cosmetic changes to show success message after loading is completed

## 3.0.1 - 2020-10-08

`Modified`

* In application dashboard, the "Application Status" column search component has been enhanced to show all possible values in dropdown (Component : forms-flow-web)
* In application dashboard, the button label has been modified to show as "Acknowledge" for status "Awaiting Acknowledgement" (Component : forms-flow-web)

## 3.0.0 - 2020-10-07

`Added`

* Logo & UI Styling
* Introduced Applications menu
* Versioning of form submissions
* Task menu - Process Diagram, Application History
* UI for configuration of forms with workflow (Designer)
* Custom component `Text Area with analytics` (with configurable topics)
* Sentiment analysis API using nltk and spacy

`Known Issues`

* Custom component (Text Area with analytics) not retaining the value after submission
* Cosmetic changes to show success message after loading is completed

## 2.0.1 - 2020-07-27

`Added`

* This file (CHANGELOG.md)
* CONTRIBUTING.md

## 2.0.0 - 2020-07-24

`Added`

* ReDash implementation under forms-flow-analytics
* Deployment folder with docker and nginx
* formsflow.ai UI task dashboard
* formsflow.ai UI metrics dashboard
* Single component installations with docker and docker-compose
* Native windows intallation docker-compose-windows.yml  
* Native Linux installation docker-compose-linux.yml

`Removed`

* forms-flow-db folder

`Changed`

* All README.md files cleaned up throughout project
* Environment variables rationalised and renamed to be globally generic

## 1.0.0 - 2020-04-15

`Added`

* Initial release<|MERGE_RESOLUTION|>--- conflicted
+++ resolved
@@ -2,7 +2,6 @@
 
 Mark  items as `Added`, `Changed`, `Fixed`, `Removed`, `Untested Features`, `Upcoming Features`, `Known Issues`
 
-<<<<<<< HEAD
 ## 5.1.0 - 2022-12-28
 
 `Added`
@@ -63,8 +62,7 @@
 
 * Fixed Python security vulnerabilities
 
-=======
->>>>>>> 26a9528b
+
 ## 5.0.2 - 2022-12-07
 
 **forms-flow-web**
