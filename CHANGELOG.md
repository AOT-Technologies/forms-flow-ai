# Changelog for formsflow.ai

Mark  items as `Added`, `Changed`, `Fixed`, `Removed`, `Untested Features`, `Upcoming Features`, `Known Issues`

<<<<<<< HEAD
## 4.0.4 - 2021-12-27
=======
## 4.0.4 - 2021-12-22
>>>>>>> f84f337f

`Added`

**forms-flow-bpm**

* Added test cases and code coverage.

*Upgrade notes:*

New environment variables `DATA_BUFFER_SIZE`, `IDENTITY_PROVIDER_MAX_RESULT_SIZE`.

**forms-flow-web**

* Admin page to map insights dashboards to keycloak groups.
* Added test cases and code coverage, check out the [details here](./forms-flow-web/README.md#code-coverage).

*Upgrade notes:*

New environment variables `FORMIO_JWT_SECRET`. It's highly recommended to change this environment variable for existing installations.

**forms-flow-api**

* Added `pagination`, `sorting` and `filtering` for Application Page.
* Added new APIs which acts as a gateway for calling forms-flow-analytics APIs.
* Added new API for modifying group details in Keycloak with the help of Keycloak admin APIs.
* Add application status list API.
* Added unit test cases and new script for CI operations.

*Upgrade notes:*

New environment variables `KEYCLOAK_ADMIN_USERNAME`, `KEYCLOAK_ADMIN_PASSWORD`, `INSIGHT_API_URL`, `INSIGHT_API_KEY`.


**forms-flow-analytics**

* Added Dashboard authorisation at Redash dashboard level.

**forms-flow-forms**

* Added indexes in Submission collection for applicationId, process_pid.
* Added authentication for publicly exposed urls.

*Upgrade notes:*

New environment variables `FORMIO_JWT_SECRET`. It's highly recommended to change this environment variable for existing installations.

**forms-flow-idm**

* Added new groups and mapper for Dashboard authorisation at Redash dashboard level.

*Upgrade notes:*

* To enable dashboards, and provide authorization the following changes are required in existing installations:

1. Create a new main group called `formsflow-analytics`, and create as many subgroups as you want to associate various dashboards from Admin UI(in Designer)
2. Create a new mapper under forms-flow-web client in Keycloak, by following below steps:

```
* Name = dashboard-mapper
* Mapper Type = User Attribute
* User Attribute = dashboards
* Token Claim Name = dashboards
* Add to ID Token = ON
* Add to access token = ON
* Add to userinfo = ON
* Multivalued = ON
* Aggregate attribute values = ON
* Click Save
```

3. Corresponding to each user, add the dashboard-groups you want to enable for dashboard authorization.
This will give users permission to as many dashboards which the group have been enabled with from Admin.

`Fixed`

**forms-flow-api**

* Fixed application metrics showing incorrect results by changing date to filtered based on timezone.

**forms-flow-bpm**

* Improved token creation logic using Oauth2RestTemplate.
* Code cleanup and optimization.

**forms-flow-web**

* Fixed total task count shown on the task LHS side and updated only after refreshing the page.
* Tasklist API updated.

`Modified`

**forms-flow-web**

*Upgrade notes:*

Removed environment variables `INSIGHT_API_URL`, `INSIGHT_API_KEY`

`Solution Component Upgrades`

**forms-flow-bpm**

* Camunda upgrade from `7.13.0` to `7.15.0`. 
* Upgraded springboot from `2.4.2` to `2.4.8`
* Upgraded spring-security-oauth2 from `2.4.2` to `2.4.8`

*Upgrade notes:*

After v4.0.4 version upgrade, Run the migrations with [upgrade file](https://github.com/AOT-Technologies/forms-flow-ai-dev/blob/develop/forms-flow-bpm/upgrade/process-engine_7.13_to_7.15.sql).

**forms-flow-analytics**

* Upgraded redash library to version from `9.0.0-beta` to `10.1.0`

*Upgrade notes:*

After v4.0.4 version upgrade, run the following command first to run the necessary migrations with the command:

```
docker-compose -f docker-compose-linux.yml run --rm server manage db upgrade
docker-compose -f docker-compose-linux.yml up --force-recreate --build
```
In case you want to downgrade to the v9.0-beta of forms-flow-analytics component after formsflow.ai version upgrade.
To update the migrations and rebuild formsflow.ai. Use [the below commands which was used in setup](./forms-flow-analytics/README.md/#running-the-application). 
Also note that we are not supporting downgrade to any version below Redash v9.0(which has be used from formsflow.ai v4.0 onwards).

**forms-flow-forms**

* Formio upgrade from `2.0.0-rc.34` to `2.3.0`.

`Known Issues`

* In case you are facing mongodb connection refused error for forms-flow-forms, downgrade to the next lowest mongo stable [version](https://docs.mongodb.com/manual/release-notes/)
* Consoles related to <http://localhost:3001/current> Api Failing. The console messages can be ignored. Please refer to [Issue-#106](https://github.com/AOT-Technologies/forms-flow-ai/issues/106) for more details.

## 4.0.3 - 2021-10-22

`Added`

**forms-flow-bpm**

* Added new postman collections for camunda API.
* Runtime logger level updation

**forms-flow-web**

* Added upload/download forms feature.
* Added a feature to search submissions in metrics based on created or modified date range.

**forms-flow-api**

* Better logging for Python API including coloured logs and API time details.
* Add pessimistic Database disconnection handling mechanism.

`Fixed`

**forms-flow-bpm**

* Fixed the issue of Oauth2 RestTemplate was recreating each time, so the session was getting created so many times.
* Exception handling & Retry for External form submission listener in ExternalFormSubmissionListener
* Usage issue fixed with ApplicationAuditListener.

**forms-flow-analytics**

* Resolve analytics component breaking due to [SIGSEV Memory issue](https://github.com/AOT-Technologies/forms-flow-ai/issues/149).

**forms-flow-web**

* Fixed server side pagination for `Task` page.
* Fixed Items per page dropdown in the form page for designer.

`Modified`

**forms-flow-bpm**

* Upgraded Camunda BPM Identity Keycloak to 2.2.1

**forms-flow-api**

* Add orderBy field to `metrics` API to display API based on created date and modified date.
* Changed default timezone to UTC time instead of being set as users local time.

**forms-flow-web**

* Footer was modified to display formsflow.ai with the version number.
* Optimized task list page by limiting the number of backend calls.

## 4.0.2 - 2021-07-23

`Added`

**forms-flow-bpm**

* Added task listener events as configurable one's in application property. New property added is websocket.messageEvents .

`Fixed`

**forms-flow-analytics**

* Fixed the issue of new datasource failing on creating.

**forms-flow-bpm**

* Approver action dropdown appearing on the clerk's task section once the approver returns the form is fixed for the `New Business License Application form`.

**forms-flow-idm**

* Removed additional parameters from the default configuration, which was causing keycloak import to fail in v11.0.

**forms-flow-web**

* Fixed in the `Tasks` section on completing a particular task, the task list is not being removed from LHS.
* Solution vulnerability fixes.
* Resolved the issue of form data is not being updated from cache on claiming the form.
* Identified & removed redundant calls on updating the task details.

`Modified`

**forms-flow-api**

* Rename Application Audit to Application History(without affecting database table).
* Removed Sentiment Analysis component and database, which will be separate micro-service in upcoming release.

**forms-flow-bpm**

* Refined the keycloak group query to improve API performance.
* Formio Access Token Cache (Internal) workflow is modified to start after deployment and added scripts for cleanup.

**forms-flow-web**

* Application status component created as a hidden element by default during form design.

`Generic Changes`

* Added gitter community

## 4.0.1 - 2021-07-13

`Added`

**forms-flow-api**

* Support for allowing CORS with multiple comma-separated origins.
* Added authorization on the application details page based on user roles.

**forms-flow-bpm**

* Added new workflows - `One-Step Approval Process` and `Two-Step Approval Process`.

**forms-flow-forms**

* Added new forms- `Create New Business License Application` and `Freedom of Information and Protection of Privacy`.

**forms-flow-web**

* Show/hide Application Menu based on keycloak group.
* Show/hide View Submissions button in form webpage based on keycloak group.
* Add 404 page.
* Add 403 page.

`Fixed`

**forms-flow-analytics**

* Fixed the failing installation of the analytics component.

**forms-flow-api**

* Fix application details API not displaying values to client users.
* Fixed the issue of not creating applications when called from the BPM side with process-instance-id.

**forms-flow-bpm**

* Fix done for authentication issue with Keycloak in the Keycloak configuration.
* Fix done for single result query fetching multiple record's during formio REST call.

**forms-flow-web**

* Resolve Last Modified column on the client Application page is not working.
* Fix Application search icons breaking.
* Resolve Mime type issue in the webpage.

`Modified`

**forms-flow-bpm**

* formio token generation cycle reduced from 24 hours to 3.50 Hours.
* Modified checked exception's on Listener services to Runtime exception.
* Modified application logging package to Camunda base package level.

**forms-flow-web**

* Modify WebSocket implementation to support reconnection in Task Menu.
* Footer was modified to display formsflow.ai with the version number.

`Generic Changes`

* Improved the README to document supported version for Keycloak.
* Updated [usage docs](./USAGE.md) with the latest form and workflow.
* v1.0.7 release for `camunda-formio-tasklist-vue`,a Vue.js-based package for easy integration of formsflow.ai to existing projects. To know more details checkout [formsflow-ai-extension repository](https://github.com/AOT-Technologies/forms-flow-ai-extensions/tree/master/camunda-formio-tasklist-vue)

`Known Issues`

* Consoles related to <http://localhost:3001/current> Api Failing. The console messages can be ignored. Please refer to [Issue-#106](https://github.com/AOT-Technologies/forms-flow-ai/issues/106) for more details.

## 4.0.0 - 2021-06-11

`Added`

* Added support for http calls which introduces the ability to make http calls across components for quicker and easier setup. Earlier versions required SSL support which required a lot of time and effort to setup, with a need for Keycloak server with SSL support.
* User can *claim/view* the Tasklist in realtime. It provides live updates to tasks, allowing teams to collaborate on a single task list in real time. Used websockets support under the hood to make real time communication(component: forms-flow-web, forms-flow-bpm)
* Automated installation steps for keycloak setup. It provides a bundled, pre-configured keycloak package for a local setup to simplify the installation process
* Automated manual steps for resource id generation, included batch and shell scripts to simplify the process.
* New UI for formsflow.ai based on Vue.js for easy integration of formsflow.ai to existing projects. To know more details checkout [formsflow-ai-extension repository](https://github.com/AOT-Technologies/forms-flow-ai-extensions/tree/master/camunda-formio-tasklist-vue) and to install our [NPM package go here](https://www.npmjs.com/package/camunda-formio-tasklist-vue).(component: forms-flow-ai-extensions)
* New API for health check has been included. (component : forms-flow-api)
* Added confirmation messages to notify the users on save actions. (component: forms-flow-web)
* Users can click on External shared links (eg. from email) to get redirected to a particular task/submission/form if the user has right permissions. (component: forms-flow-web)
* Claiming of tasks are restricted to users belonging to reviewer group(formsflow/formsflow-reviewer) of keycloak.(component: forms-flow-web)
* Application/Submission view for client role users are restricted to own submission view.(component: forms-flow-bpm, forms-flow-web)
* Added Semantic UI css for forms design (component: forms-flow-web)
* Listeners are well-documented with information on purpose, how-it-works and how-to-use (component : forms-flow-bpm) [Link](./forms-flow-bpm/starter-examples/listeners/listeners-readme.md)
* Support to associate an unique form at every manual task in workflow process (Component: forms-flow-bpm)

`Modified`

* Task dashboard has been revamped with new look and feel- which would allow more control on data and stream updates.
* Enhanced Form Process Mapper API and Application API endpoints (component : forms-flow-api)
* Improved exception handling of python to provide meaningful error messages (component : forms-flow-api)
* Improved README for better readability and easy installation.
* The Task menu has been moved to Header section. In Task Section, filters are available in the main menu and a new Dashboard section has been added which includes metrics and Insights. (component: forms-flow-web)
* Dynamic property to set Application Name and logo in the header. (component: forms-flow-web)
* Default route for user having reviewer role is pointed to tasks page and that of client/designer is to forms page.(component: forms-flow-web)
* Removed *edit/delete* submission buttons from submission list view of reviewers.

`Fixed`

* Cosmetic changes to show success message after loading is completed.
* Custom component (Text Area with analytics) not retaining the value after submission. (component: forms-flow-forms)
* UI layout fixes (component: forms-flow-web)

`Solution Component Upgrades`

* React library upgraded to latest version-17.0.2 and fixed security vulnerabilities (Component : forms-flow-web)
* Spring boot upgraded to latest version-2.4.2 (Component : forms-flow-bpm)
* Redash upgraded to latest version:v9 (component : forms-flow-analytics)
* Fixed Python security vulnerabilities and updated flask to 1.1.4 version (component : forms-flow-api)
* Fixed Form.io security vulnerabilities. (component : forms-flow-forms)

`Known Issues`

* Consoles related to <http://localhost:3001/current> Api Failing. The console messages can be ignored. Please refer to [Issue-#106](https://github.com/AOT-Technologies/forms-flow-ai/issues/106) for more details.

## 3.1.0 - 2020-12-17

`Modified`

* Formio upgraded to latest version-2.0.0.rc34 (Component : forms-flow-forms)
* In application & task dashboard, the process diagram navigation is highlighted on the diagram (Component : forms-flow-web)
* Made cosmetic changes to menu icons (Component: forms-flow-web)
* Update on swagger documentation (Component: forms-flow-api)
* For the designer's edit scenario, by default the workflow selection & association is rendered as read-only with an option to toggle and edit(Component: forms-flow-web)

`Untested Features`

* Support to associate an unique form at every manual task in workflow process (Component: forms-flow-bpm)

`Fixed`

* Support to access forms-flow-ai solution in mobile(Component: forms-flow-web)
* Forms flow Edit/submission Routing Fix for User with Multiple Role (Component: forms-flow-web)

`Upcoming Features`

* Refactoring python api to use module *flask-resk-jsonapi* (Component: forms-flow-api)
* Enhanced sorting, searching and pagination  (Component: forms-flow-web)

`Known Issues`

* Custom component (Text Area with analytics) not retaining the value after submission
* Cosmetic changes to show success message after loading is completed

## 3.0.1 - 2020-10-08

`Modified`

* In application dashboard, the "Application Status" column search component has been enhanced to show all possible values in dropdown (Component : forms-flow-web)
* In application dashboard, the button label has been modified to show as "Acknowledge" for status "Awaiting Acknowledgement" (Component : forms-flow-web)

## 3.0.0 - 2020-10-07

`Added`

* Logo & UI Styling
* Introduced Applications menu
* Versioning of form submissions
* Task menu - Process Diagram, Application History
* UI for configuration of forms with workflow (Designer)
* Custom component `Text Area with analytics` (with configurable topics)
* Sentiment analysis API using nltk and spacy

`Known Issues`

* Custom component (Text Area with analytics) not retaining the value after submission
* Cosmetic changes to show success message after loading is completed

## 2.0.1 - 2020-07-27

`Added`

* This file (CHANGELOG.md)
* CONTRIBUTING.md

## 2.0.0 - 2020-07-24

`Added`

* ReDash implementation under forms-flow-analytics
* Deployment folder with docker and nginx
* formsflow.ai UI task dashboard
* formsflow.ai UI metrics dashboard
* Single component installations with docker and docker-compose
* Native windows intallation docker-compose-windows.yml  
* Native Linux installation docker-compose-linux.yml

`Removed`

* forms-flow-db folder

`Changed`

* All README.md files cleaned up throughout project
* Environment variables rationalised and renamed to be globally generic

## 1.0.0 - 2020-04-15

`Added`

* Initial release<|MERGE_RESOLUTION|>--- conflicted
+++ resolved
@@ -2,11 +2,9 @@
 
 Mark  items as `Added`, `Changed`, `Fixed`, `Removed`, `Untested Features`, `Upcoming Features`, `Known Issues`
 
-<<<<<<< HEAD
+
 ## 4.0.4 - 2021-12-27
-=======
-## 4.0.4 - 2021-12-22
->>>>>>> f84f337f
+
 
 `Added`
 
