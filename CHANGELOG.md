# Changelog for formsflow.ai
Mark  items as `Added`, `Changed`, `Fixed`, `Removed`

## Future Release
* Render the form workflow association in readonly and give option to edit
* Show  task navigation in workflow diagram
* Support to access formsflow.ai solution in mobile

## 3.0.0 - 2020-10-10
`Added`
<<<<<<< HEAD
* Openshift deployment
=======
* Logo & UI Styling
* Introduced Applications menu
* Versioning of form submissions
* Task menu - Process Diagram, Application History
* UI for configuration of forms with workflow (Designer)
* Custom component `Text Area with analytics` (with configurable topics)
* Sentiment analysis API using nltk and spacy 

`Known Issues`
* Custom component (Text Area with analytics) not retaining the value after submission
* Cosmetic changes to show success message after loading is completed
>>>>>>> 6816dd76

## Future Release
* Render the form workflow association in readonly and give option to edit
* Show  task navigation in workflow diagram
* Support to access formsflow.ai solution in mobile

## 3.0.1 - 2020-10-08
`Modified`
* In application dashboard, the "Application Status" column search component has been enhanced to show all possible values in dropdown (Component : forms-flow-web)
* In application dashboard, the button label has been modified to show as "Acknowledge" for status "Awaiting Acknowledgement" (Component : forms-flow-web)

## 3.0.0 - 2020-10-07
`Added`
* Logo & UI Styling
* Introduced Applications menu
* Versioning of form submissions
* Task menu - Process Diagram, Application History
* UI for configuration of forms with workflow (Designer)
* Custom component `Text Area with analytics` (with configurable topics)
* Sentiment analysis API using nltk and spacy 

`Known Issues`
* Custom component (Text Area with analytics) not retaining the value after submission
* Cosmetic changes to show success message after loading is completed

## 2.0.1 - 2020-07-27
`Added`
* This file (CHANGELOG.md)
* CONTRIBUTING.md

## 2.0.0 - 2020-07-24
`Added`
* ReDash implementation under forms-flow-analytics
* Deployment folder with docker and nginx
* formsflow.ai UI task dashboard
* formsflow.ai UI metrics dashboard 
* Single component installations with docker and docker-compose
* Native windows intallation docker-compose-windows.yml  
* Native Linux installation docker-compose-linux.yml

`Removed`
* forms-flow-db folder

`Changed`
* All README.md files cleaned up throughout project
* Environment variables rationalised and renamed to be globally generic

## 1.0.0 - 2020-04-15
`Added`
* Initial release





<|MERGE_RESOLUTION|>--- conflicted
+++ resolved
@@ -7,34 +7,6 @@
 * Support to access formsflow.ai solution in mobile
 
 ## 3.0.0 - 2020-10-10
-`Added`
-<<<<<<< HEAD
-* Openshift deployment
-=======
-* Logo & UI Styling
-* Introduced Applications menu
-* Versioning of form submissions
-* Task menu - Process Diagram, Application History
-* UI for configuration of forms with workflow (Designer)
-* Custom component `Text Area with analytics` (with configurable topics)
-* Sentiment analysis API using nltk and spacy 
-
-`Known Issues`
-* Custom component (Text Area with analytics) not retaining the value after submission
-* Cosmetic changes to show success message after loading is completed
->>>>>>> 6816dd76
-
-## Future Release
-* Render the form workflow association in readonly and give option to edit
-* Show  task navigation in workflow diagram
-* Support to access formsflow.ai solution in mobile
-
-## 3.0.1 - 2020-10-08
-`Modified`
-* In application dashboard, the "Application Status" column search component has been enhanced to show all possible values in dropdown (Component : forms-flow-web)
-* In application dashboard, the button label has been modified to show as "Acknowledge" for status "Awaiting Acknowledgement" (Component : forms-flow-web)
-
-## 3.0.0 - 2020-10-07
 `Added`
 * Logo & UI Styling
 * Introduced Applications menu
@@ -47,6 +19,7 @@
 `Known Issues`
 * Custom component (Text Area with analytics) not retaining the value after submission
 * Cosmetic changes to show success message after loading is completed
+
 
 ## 2.0.1 - 2020-07-27
 `Added`
