# Changelog for formsflow.ai

Mark  items as `Added`, `Changed`, `Fixed`, `Removed`, `Untested Features`, `Upcoming Features`, `Known Issues`

<<<<<<< HEAD
## 4.0.5 - 2022-04-05
=======
## 4.0.5 - 2022-04-19
>>>>>>> c9267d23

`Added`

**forms-flow-web**

* Added `anonymous user` feature .
* Added count for Filter Tasks .
<<<<<<< HEAD
* Added form search and sort fields for formsflow-designer.
* Added new UI for task variable.
* Added form name as part of filename when downloaded.
* Added the status of the earlier version as inactive when a new version of the form is created.
* Added submitter name in the application history table.
* Added Cancel button for form submission.
* Added task variable in tasklist with ordering.
=======
* Added form list page search and sort.
* Added new UI for task variable.
* Added form name as part of filename when downloaded.
* Added the status of the earlier version as inactive when a new version of the form is created/deleted.
* Added submitter name in the application history table.
* Added Cancel button for form edit.
* Added task variable in tasklist page at LHS.
* Added CI pipeline.
>>>>>>> c9267d23

**forms-flow-api**

* Added public application create api for anonymous forms.
* Added migration scripts in the alembic file to resolve schema conflicts while db upgrade and downgrade, check out [here](./forms-flow-api/migrations/versions/80b8d5e95e9b_set_modification_date_on_create.py).
* Added new api for updating user locale attribute in Keycloak with the help of Keycloak admin API.
* Added form list page search and sort.
<<<<<<< HEAD
* Added github badge for CI.
=======
* Added CI pipeline.
>>>>>>> c9267d23
* Added DB changes to accomodate task variable. 

**forms-flow-data-analysis-api**

* Added DataAnalysis API and Sentiment-analysis Jobs.

**forms-flow-idm**

* Added `manage-users` group to assigned client roles in realm-management.Check out the details at Service Accounts Tab from [here](./forms-flow-idm/keycloak/README.md#create-a-forms-flow-bpm-client).
<<<<<<< HEAD

**forms-flow-bpm**

* Added github badge for CI.
=======
* Added project specific custom login theme , check out the steps [here](./forms-flow-idm/keycloak/README.md#add-custom-login-theme).


**forms-flow-bpm**

* New (Task / Execution) Listener FormBpmFilteredDataPipelineListener Included for the effective form to bpm data copy.
* Added CI pipeline.
>>>>>>> c9267d23

`Fixed`

**forms-flow-web**

* Uploaded forms cannot submit by client issue fixed .
* Application not getting in iOS issue fixed.
* Fixed process variable's data type in task filter.


**forms-flow-api**

* Postgres schema upgraded to enable updating the workflow after publising the form 
* Disabled internal workflows for  process API.

<<<<<<< HEAD
=======
**forms-flow-bpm**

* Security context/authorization was not propogated to web-client while enabling asynchronous continutaion/intermediate timer events.
* Many minor performance optimizations and fixes are done.

>>>>>>> c9267d23

`Modified`

**forms-flow-web**

* Modified application name search with lowercase and by intermediate search.
* Front-end support for the form process mapper versioning and database normalization.
* User is not be able to change the workflow of published form.
<<<<<<< HEAD
* Url support both pathname and formid to fetch the form.
=======
* Form Url support both pathname and formid to fetch the form.
>>>>>>> c9267d23

**forms-flow-api**

* API support for application name search with lowercase and by intermediate search.
* Postgres database normalization and provided support for form process mapper versioning.

*Upgrade notes:*

`KEYCLOAK_BPM_CLIENT_SECRET` is not mandatory.
 Due to the architectural changes to the Postgres database, it is recommended to back up the data before the upgrade.

**forms-flow-bpm**

*Upgrade notes:*

`KEYCLOAK_BPM_CLIENT_SECRET` is not mandatory.


`Removed`

**forms-flow-web**

* Removed 'PDF' from display as option while creating form as designer.

**forms-flow-api**

*Upgrade notes:*

Environment variables `KEYCLOAK_ADMIN_USERNAME` and `KEYCLOAK_ADMIN_PASSWORD` are  removed since now the 
   admin APIs are accessed using the service account.
   
**forms-flow-bpm**

* FormAccessTokenCacheListener is deprecated ,will be removed from the codebase in the upcoming releases.
* formio-access-token.bpmn workflow is permanently removed from the codebase.

*Upgrade notes:*

<<<<<<< HEAD
* For the upgrading user's process definition / workflow should be deleted.
* To delete a process definition, refer https://docs.camunda.org/manual/7.8/reference/rest/process-definition/delete-process-definition/
=======
* For the upgrading user's formio-access-token.bpmn workflow should be manually stopped and deleted using these instructions [from here](https://docs.camunda.org/manual/7.8/reference/rest/process-definition/delete-process-definition/)
>>>>>>> c9267d23

`Generic Changes`

* Added docker based automated installation.For installation guide, check out [here](./deployment/docker/bundle).
* Existing users should build forms-flow-bpm,forms-flow-webapi and forms-flow-web together.

## 4.0.4 - 2021-12-27

`Added`

**forms-flow-bpm**

* Added test cases and code coverage.

*Upgrade notes:*

New environment variables `DATA_BUFFER_SIZE`, `IDENTITY_PROVIDER_MAX_RESULT_SIZE`.

**forms-flow-web**

* Admin page to map insights dashboards to keycloak groups.
* Added test cases and code coverage, check out the [details here](./forms-flow-web/README.md#code-coverage).

*Upgrade notes:*

New environment variables `FORMIO_JWT_SECRET`. It's highly recommended to change this environment variable for existing installations.

**forms-flow-api**

* Added `pagination`, `sorting` and `filtering` for Application Page.
* Added new APIs which acts as a gateway for calling forms-flow-analytics APIs.
* Added new API for modifying group details in Keycloak with the help of Keycloak admin APIs.
* Add application status list API.
* Added unit test cases and new script for CI operations.

*Upgrade notes:*

New environment variables `KEYCLOAK_ADMIN_USERNAME`, `KEYCLOAK_ADMIN_PASSWORD`, `INSIGHT_API_URL`, `INSIGHT_API_KEY`.


**forms-flow-analytics**

* Added Dashboard authorisation at Redash dashboard level.

**forms-flow-forms**

* Added indexes in Submission collection for applicationId, process_pid.
* Added authentication for publicly exposed urls.

*Upgrade notes:*

New environment variables `FORMIO_JWT_SECRET`. It's highly recommended to change this environment variable for existing installations.

**forms-flow-idm**

* Added new groups and mapper for Dashboard authorisation at Redash dashboard level.

*Upgrade notes:*

* To enable dashboards, and provide authorization the following changes are required in existing installations:

1. Create a new main group called `formsflow-analytics`, and create as many subgroups as you want to associate various dashboards from Admin UI(in Designer)
2. Create a new mapper under forms-flow-web client in Keycloak, by following below steps:

```
* Name = dashboard-mapper
* Mapper Type = User Attribute
* User Attribute = dashboards
* Token Claim Name = dashboards
* Add to ID Token = ON
* Add to access token = ON
* Add to userinfo = ON
* Multivalued = ON
* Aggregate attribute values = ON
* Click Save
```

3. Corresponding to each user, add the dashboard-groups you want to enable for dashboard authorization.
This will give users permission to as many dashboards which the group have been enabled with from Admin.

`Fixed`

**forms-flow-api**

* Fixed application metrics showing incorrect results by changing date to filtered based on timezone.

**forms-flow-bpm**

* Improved token creation logic using Oauth2RestTemplate.
* Code cleanup and optimization.

**forms-flow-web**

* Fixed total task count shown on the task LHS side and updated only after refreshing the page.
* Tasklist API updated.

`Modified`

**forms-flow-web**

*Upgrade notes:*

Removed environment variables `INSIGHT_API_URL`, `INSIGHT_API_KEY`

`Solution Component Upgrades`

**forms-flow-bpm**

* Camunda upgrade from `7.13.0` to `7.15.0`. 
* Upgraded springboot from `2.4.2` to `2.4.8`
* Upgraded spring-security-oauth2 from `2.4.2` to `2.4.8`

*Upgrade notes:*

After v4.0.4 version upgrade, Run the migrations with [upgrade file](./forms-flow-bpm/upgrade/process-engine_7.13_to_7.15.sql).

**forms-flow-analytics**

* Upgraded redash library to version from `9.0.0-beta` to `10.1.0`

*Upgrade notes:*

After v4.0.4 version upgrade, run the following command first to run the necessary migrations with the command:

```
docker-compose -f docker-compose-linux.yml run --rm server manage db upgrade
docker-compose -f docker-compose-linux.yml up --force-recreate --build
```
In case you want to downgrade to the v9.0-beta of forms-flow-analytics component after formsflow.ai version upgrade.
To update the migrations and rebuild formsflow.ai. Use [the below commands which was used in setup](./forms-flow-analytics/README.md/#running-the-application). 
Also note that we are not supporting downgrade to any version below Redash v9.0(which has be used from formsflow.ai v4.0 onwards).

**forms-flow-forms**

* Formio upgrade from `2.0.0-rc.34` to `2.3.0`.

`Known Issues`

* In case you are facing mongodb connection refused error for forms-flow-forms, downgrade to the next lowest mongo stable [version](https://docs.mongodb.com/manual/release-notes/)
* Consoles related to <http://localhost:3001/current> Api Failing. The console messages can be ignored. Please refer to [Issue-#106](https://github.com/AOT-Technologies/forms-flow-ai/issues/106) for more details.

## 4.0.3 - 2021-10-22

`Added`

**forms-flow-bpm**

* Added new postman collections for camunda API.
* Runtime logger level updation

**forms-flow-web**

* Added upload/download forms feature.
* Added a feature to search submissions in metrics based on created or modified date range.

**forms-flow-api**

* Better logging for Python API including coloured logs and API time details.
* Add pessimistic Database disconnection handling mechanism.

`Fixed`

**forms-flow-bpm**

* Fixed the issue of Oauth2 RestTemplate was recreating each time, so the session was getting created so many times.
* Exception handling & Retry for External form submission listener in ExternalFormSubmissionListener
* Usage issue fixed with ApplicationAuditListener.

**forms-flow-analytics**

* Resolve analytics component breaking due to [SIGSEV Memory issue](https://github.com/AOT-Technologies/forms-flow-ai/issues/149).

**forms-flow-web**

* Fixed server side pagination for `Task` page.
* Fixed Items per page dropdown in the form page for designer.

`Modified`

**forms-flow-bpm**

* Upgraded Camunda BPM Identity Keycloak to 2.2.1

**forms-flow-api**

* Add orderBy field to `metrics` API to display API based on created date and modified date.
* Changed default timezone to UTC time instead of being set as users local time.

**forms-flow-web**

* Footer was modified to display formsflow.ai with the version number.
* Optimized task list page by limiting the number of backend calls.

## 4.0.2 - 2021-07-23

`Added`

**forms-flow-bpm**

* Added task listener events as configurable one's in application property. New property added is websocket.messageEvents .

`Fixed`

**forms-flow-analytics**

* Fixed the issue of new datasource failing on creating.

**forms-flow-bpm**

* Approver action dropdown appearing on the clerk's task section once the approver returns the form is fixed for the `New Business License Application form`.

**forms-flow-idm**

* Removed additional parameters from the default configuration, which was causing keycloak import to fail in v11.0.

**forms-flow-web**

* Fixed in the `Tasks` section on completing a particular task, the task list is not being removed from LHS.
* Solution vulnerability fixes.
* Resolved the issue of form data is not being updated from cache on claiming the form.
* Identified & removed redundant calls on updating the task details.

`Modified`

**forms-flow-api**

* Rename Application Audit to Application History(without affecting database table).
* Removed Sentiment Analysis component and database, which will be separate micro-service in upcoming release.

**forms-flow-bpm**

* Refined the keycloak group query to improve API performance.
* Formio Access Token Cache (Internal) workflow is modified to start after deployment and added scripts for cleanup.

**forms-flow-web**

* Application status component created as a hidden element by default during form design.

`Generic Changes`

* Added gitter community

## 4.0.2 - 2021-07-23

`Added`

**forms-flow-bpm**

* Added task listener events as configurable one's in application property. New property added is websocket.messageEvents . 

`Fixed`

**forms-flow-analytics**

* Fixed the issue of new datasource failing on creating.

**forms-flow-bpm**

* Approver action dropdown appearing on the clerk's task section once the approver returns the form is fixed for the `New Business License Application form`.

**forms-flow-idm**

* Removed additional parameters from the default configuration, which was causing keycloak import to fail in v11.0.

**forms-flow-web**

* Fixed in the `Tasks` section on completing a particular task, the task list is not being removed from LHS.
* Solution vulnerability fixes.
* Resolved the issue of form data is not being updated from cache on claiming the form.
* Identified & removed redundant calls on updating the task details.


`Modified`

**forms-flow-api**

* Rename Application Audit to Application History(without affecting database table).
* Removed Sentiment Analysis component and database, which will be separate micro-service in upcoming release.

**forms-flow-bpm**

* Refined the keycloak group query to improve API performance.
* Formio Access Token Cache (Internal) workflow is modified to start after deployment and added scripts for cleanup.

**forms-flow-web**

* Application status component created as a hidden element by default during form design.

`Generic Changes`
* Added gitter community 

## 4.0.1 - 2021-07-13

`Added`

**forms-flow-api**

* Support for allowing CORS with multiple comma-separated origins.
* Added authorization on the application details page based on user roles.

**forms-flow-bpm**

* Added new workflows - `One-Step Approval Process` and `Two-Step Approval Process`.

**forms-flow-forms**

* Added new forms- `Create New Business License Application` and `Freedom of Information and Protection of Privacy`.

**forms-flow-web**

* Show/hide Application Menu based on keycloak group.
* Show/hide View Submissions button in form webpage based on keycloak group.
* Add 404 page.
* Add 403 page.

`Fixed`

**forms-flow-analytics**

* Fixed the failing installation of the analytics component.

**forms-flow-api**

* Fix application details API not displaying values to client users.
* Fixed the issue of not creating applications when called from the BPM side with process-instance-id.

**forms-flow-bpm**

* Fix done for authentication issue with Keycloak in the Keycloak configuration.
* Fix done for single result query fetching multiple record's during formio REST call.

**forms-flow-web**

* Resolve Last Modified column on the client Application page is not working.
* Fix Application search icons breaking.
* Resolve Mime type issue in the webpage.

`Modified`

**forms-flow-bpm**

* formio token generation cycle reduced from 24 hours to 3.50 Hours.
* Modified checked exception's on Listener services to Runtime exception.
* Modified application logging package to Camunda base package level.

**forms-flow-web**

* Modify WebSocket implementation to support reconnection in Task Menu.
* Footer was modified to display formsflow.ai with the version number.

`Generic Changes`

* Improved the README to document supported version for Keycloak.
* Updated [usage docs](./USAGE.md) with the latest form and workflow.
* v1.0.7 release for `camunda-formio-tasklist-vue`,a Vue.js-based package for easy integration of formsflow.ai to existing projects. To know more details checkout [formsflow-ai-extension repository](https://github.com/AOT-Technologies/forms-flow-ai-extensions/tree/master/camunda-formio-tasklist-vue)

`Known Issues`

* Consoles related to <http://localhost:3001/current> Api Failing. The console messages can be ignored. Please refer to [Issue-#106](https://github.com/AOT-Technologies/forms-flow-ai/issues/106) for more details.

## 4.0.0 - 2021-06-11

`Added`

* Added support for http calls which introduces the ability to make http calls across components for quicker and easier setup. Earlier versions required SSL support which required a lot of time and effort to setup, with a need for Keycloak server with SSL support.
* User can *claim/view* the Tasklist in realtime. It provides live updates to tasks, allowing teams to collaborate on a single task list in real time. Used websockets support under the hood to make real time communication(component: forms-flow-web, forms-flow-bpm)
* Automated installation steps for keycloak setup. It provides a bundled, pre-configured keycloak package for a local setup to simplify the installation process
* Automated manual steps for resource id generation, included batch and shell scripts to simplify the process.
* New UI for formsflow.ai based on Vue.js for easy integration of formsflow.ai to existing projects. To know more details checkout [formsflow-ai-extension repository](https://github.com/AOT-Technologies/forms-flow-ai-extensions/tree/master/camunda-formio-tasklist-vue) and to install our [NPM package go here](https://www.npmjs.com/package/camunda-formio-tasklist-vue).(component: forms-flow-ai-extensions)
* New API for health check has been included. (component : forms-flow-api)
* Added confirmation messages to notify the users on save actions. (component: forms-flow-web)
* Users can click on External shared links (eg. from email) to get redirected to a particular task/submission/form if the user has right permissions. (component: forms-flow-web)
* Claiming of tasks are restricted to users belonging to reviewer group(formsflow/formsflow-reviewer) of keycloak.(component: forms-flow-web)
* Application/Submission view for client role users are restricted to own submission view.(component: forms-flow-bpm, forms-flow-web)
* Added Semantic UI css for forms design (component: forms-flow-web)
* Listeners are well-documented with information on purpose, how-it-works and how-to-use (component : forms-flow-bpm) [Link](./forms-flow-bpm/starter-examples/listeners/listeners-readme.md)
* Support to associate an unique form at every manual task in workflow process (Component: forms-flow-bpm)

`Modified`

* Task dashboard has been revamped with new look and feel- which would allow more control on data and stream updates.
* Enhanced Form Process Mapper API and Application API endpoints (component : forms-flow-api)
* Improved exception handling of python to provide meaningful error messages (component : forms-flow-api)
* Improved README for better readability and easy installation.
* The Task menu has been moved to Header section. In Task Section, filters are available in the main menu and a new Dashboard section has been added which includes metrics and Insights. (component: forms-flow-web)
* Dynamic property to set Application Name and logo in the header. (component: forms-flow-web)
* Default route for user having reviewer role is pointed to tasks page and that of client/designer is to forms page.(component: forms-flow-web)
* Removed *edit/delete* submission buttons from submission list view of reviewers.

`Fixed`

* Cosmetic changes to show success message after loading is completed.
* Custom component (Text Area with analytics) not retaining the value after submission. (component: forms-flow-forms)
* UI layout fixes (component: forms-flow-web)

`Solution Component Upgrades`

* React library upgraded to latest version-17.0.2 and fixed security vulnerabilities (Component : forms-flow-web)
* Spring boot upgraded to latest version-2.4.2 (Component : forms-flow-bpm)
* Redash upgraded to latest version:v9 (component : forms-flow-analytics)
* Fixed Python security vulnerabilities and updated flask to 1.1.4 version (component : forms-flow-api)
* Fixed Form.io security vulnerabilities. (component : forms-flow-forms)

`Known Issues`

* Consoles related to <http://localhost:3001/current> Api Failing. The console messages can be ignored. Please refer to [Issue-#106](https://github.com/AOT-Technologies/forms-flow-ai/issues/106) for more details.

## 3.1.0 - 2020-12-17

`Modified`

* Formio upgraded to latest version-2.0.0.rc34 (Component : forms-flow-forms)
* In application & task dashboard, the process diagram navigation is highlighted on the diagram (Component : forms-flow-web)
* Made cosmetic changes to menu icons (Component: forms-flow-web)
* Update on swagger documentation (Component: forms-flow-api)
* For the designer's edit scenario, by default the workflow selection & association is rendered as read-only with an option to toggle and edit(Component: forms-flow-web)

`Untested Features`

* Support to associate an unique form at every manual task in workflow process (Component: forms-flow-bpm)

`Fixed`

* Support to access forms-flow-ai solution in mobile(Component: forms-flow-web)
* Forms flow Edit/submission Routing Fix for User with Multiple Role (Component: forms-flow-web)

`Upcoming Features`

* Refactoring python api to use module *flask-resk-jsonapi* (Component: forms-flow-api)
* Enhanced sorting, searching and pagination  (Component: forms-flow-web)

`Known Issues`

* Custom component (Text Area with analytics) not retaining the value after submission
* Cosmetic changes to show success message after loading is completed

## 3.0.1 - 2020-10-08

`Modified`

* In application dashboard, the "Application Status" column search component has been enhanced to show all possible values in dropdown (Component : forms-flow-web)
* In application dashboard, the button label has been modified to show as "Acknowledge" for status "Awaiting Acknowledgement" (Component : forms-flow-web)

## 3.0.0 - 2020-10-07

`Added`

* Logo & UI Styling
* Introduced Applications menu
* Versioning of form submissions
* Task menu - Process Diagram, Application History
* UI for configuration of forms with workflow (Designer)
* Custom component `Text Area with analytics` (with configurable topics)
* Sentiment analysis API using nltk and spacy

`Known Issues`

* Custom component (Text Area with analytics) not retaining the value after submission
* Cosmetic changes to show success message after loading is completed

## 2.0.1 - 2020-07-27

`Added`

* This file (CHANGELOG.md)
* CONTRIBUTING.md

## 2.0.0 - 2020-07-24

`Added`

* ReDash implementation under forms-flow-analytics
* Deployment folder with docker and nginx
* formsflow.ai UI task dashboard
* formsflow.ai UI metrics dashboard
* Single component installations with docker and docker-compose
* Native windows intallation docker-compose-windows.yml  
* Native Linux installation docker-compose-linux.yml

`Removed`

* forms-flow-db folder

`Changed`

* All README.md files cleaned up throughout project
* Environment variables rationalised and renamed to be globally generic

## 1.0.0 - 2020-04-15

`Added`

* Initial release<|MERGE_RESOLUTION|>--- conflicted
+++ resolved
@@ -2,11 +2,7 @@
 
 Mark  items as `Added`, `Changed`, `Fixed`, `Removed`, `Untested Features`, `Upcoming Features`, `Known Issues`
 
-<<<<<<< HEAD
-## 4.0.5 - 2022-04-05
-=======
 ## 4.0.5 - 2022-04-19
->>>>>>> c9267d23
 
 `Added`
 
@@ -14,15 +10,6 @@
 
 * Added `anonymous user` feature .
 * Added count for Filter Tasks .
-<<<<<<< HEAD
-* Added form search and sort fields for formsflow-designer.
-* Added new UI for task variable.
-* Added form name as part of filename when downloaded.
-* Added the status of the earlier version as inactive when a new version of the form is created.
-* Added submitter name in the application history table.
-* Added Cancel button for form submission.
-* Added task variable in tasklist with ordering.
-=======
 * Added form list page search and sort.
 * Added new UI for task variable.
 * Added form name as part of filename when downloaded.
@@ -31,7 +18,6 @@
 * Added Cancel button for form edit.
 * Added task variable in tasklist page at LHS.
 * Added CI pipeline.
->>>>>>> c9267d23
 
 **forms-flow-api**
 
@@ -39,11 +25,7 @@
 * Added migration scripts in the alembic file to resolve schema conflicts while db upgrade and downgrade, check out [here](./forms-flow-api/migrations/versions/80b8d5e95e9b_set_modification_date_on_create.py).
 * Added new api for updating user locale attribute in Keycloak with the help of Keycloak admin API.
 * Added form list page search and sort.
-<<<<<<< HEAD
-* Added github badge for CI.
-=======
 * Added CI pipeline.
->>>>>>> c9267d23
 * Added DB changes to accomodate task variable. 
 
 **forms-flow-data-analysis-api**
@@ -53,12 +35,6 @@
 **forms-flow-idm**
 
 * Added `manage-users` group to assigned client roles in realm-management.Check out the details at Service Accounts Tab from [here](./forms-flow-idm/keycloak/README.md#create-a-forms-flow-bpm-client).
-<<<<<<< HEAD
-
-**forms-flow-bpm**
-
-* Added github badge for CI.
-=======
 * Added project specific custom login theme , check out the steps [here](./forms-flow-idm/keycloak/README.md#add-custom-login-theme).
 
 
@@ -66,7 +42,6 @@
 
 * New (Task / Execution) Listener FormBpmFilteredDataPipelineListener Included for the effective form to bpm data copy.
 * Added CI pipeline.
->>>>>>> c9267d23
 
 `Fixed`
 
@@ -82,14 +57,11 @@
 * Postgres schema upgraded to enable updating the workflow after publising the form 
 * Disabled internal workflows for  process API.
 
-<<<<<<< HEAD
-=======
 **forms-flow-bpm**
 
 * Security context/authorization was not propogated to web-client while enabling asynchronous continutaion/intermediate timer events.
 * Many minor performance optimizations and fixes are done.
 
->>>>>>> c9267d23
 
 `Modified`
 
@@ -98,11 +70,7 @@
 * Modified application name search with lowercase and by intermediate search.
 * Front-end support for the form process mapper versioning and database normalization.
 * User is not be able to change the workflow of published form.
-<<<<<<< HEAD
-* Url support both pathname and formid to fetch the form.
-=======
 * Form Url support both pathname and formid to fetch the form.
->>>>>>> c9267d23
 
 **forms-flow-api**
 
@@ -141,12 +109,7 @@
 
 *Upgrade notes:*
 
-<<<<<<< HEAD
-* For the upgrading user's process definition / workflow should be deleted.
-* To delete a process definition, refer https://docs.camunda.org/manual/7.8/reference/rest/process-definition/delete-process-definition/
-=======
 * For the upgrading user's formio-access-token.bpmn workflow should be manually stopped and deleted using these instructions [from here](https://docs.camunda.org/manual/7.8/reference/rest/process-definition/delete-process-definition/)
->>>>>>> c9267d23
 
 `Generic Changes`
 
