# Changelog for formsflow.ai
Mark  items as `Added`, `Changed`, `Fixed`, `Removed`, `Untested Features`, `Upcoming Features`

## 4.0.0 - 2021-06-07
`Upcoming Features`

`Added`
* Added support for http calls.
* User can claim / view tasklist in realtime.
* Automated installation steps for keycloak setup.
* Automated manual steps for resource id generation, included batch / shell scripts to simplify the process. 
<<<<<<< HEAD
=======
* New UI for formsflow.ai based on Vue.js for easy integration of formsflow.ai to existing projects. 
>>>>>>> 062bbe83
   
`Modified`
* Task dashboard has been revamped with new look and feel; which would allow more control on data and stream updates.
* React library upgraded to latest version-17.0.2 (Component : forms-flow-web)
* Spring boot upgraded to latest version-2.4.2 (Component : forms-flow-bpm)
* Redash upgraded to latest version:v9 (component : forms-flow-analytics)
* Enhanced Form Process Mapper API and Application API endpoints (component : forms-flow-api)
* Fixed Python security vulnerabilities and updated flask to 1.1.4 version (component : forms-flow-api)
* Improved exception handling of python to provide meaningful error messages (component : forms-flow-api)
* Added new API's for health check (component : forms-flow-api)
* Improved README for better readability and easy installation.

`Untested Features`


`Fixed`
* Cosmetic changes to show success message after loading is completed

`Known Issues`
* Custom component (Text Area with analytics) not retaining the value after submission
   
## 3.1.0 - 2020-12-17
`Modified`
* Formio upgraded to latest version-2.0.0.rc34 (Component : forms-flow-forms)
* In application & task dashboard, the process diagram navigation is highlighted on the diagram (Component : forms-flow-web)
* Made cosmetic changes to menu icons (Component: forms-flow-web)
* Update on swagger documentation (Component: forms-flow-api)
* For the designer's edit scenario, by default the workflow selection & association is rendered as read-only with an option to toggle and edit(Component: forms-flow-web)

`Untested Features`
* Support to associate an unique form at every manual task in workflow process (Component: forms-flow-bpm)

`Fixed`
* Support to access forms-flow-ai solution in mobile(Component: forms-flow-web)
* Forms flow Edit/submission Routing Fix for User with Multiple Role (Component: forms-flow-web)

`Upcoming Features`
* Refactoring python api to use module *flask-resk-jsonapi* (Component: forms-flow-api)
* Enhanced sorting, searching and pagination  (Component: forms-flow-web)

`Known Issues`
* Custom component (Text Area with analytics) not retaining the value after submission
* Cosmetic changes to show success message after loading is completed

## 3.0.1 - 2020-10-08
`Modified`
* In application dashboard, the "Application Status" column search component has been enhanced to show all possible values in dropdown (Component : forms-flow-web)
* In application dashboard, the button label has been modified to show as "Acknowledge" for status "Awaiting Acknowledgement" (Component : forms-flow-web)

## 3.0.0 - 2020-10-07
`Added`
* Logo & UI Styling
* Introduced Applications menu
* Versioning of form submissions
* Task menu - Process Diagram, Application History
* UI for configuration of forms with workflow (Designer)
* Custom component `Text Area with analytics` (with configurable topics)
* Sentiment analysis API using nltk and spacy 

`Known Issues`
* Custom component (Text Area with analytics) not retaining the value after submission
* Cosmetic changes to show success message after loading is completed


## 2.0.1 - 2020-07-27
`Added`
* This file (CHANGELOG.md)
* CONTRIBUTING.md

## 2.0.0 - 2020-07-24
`Added`
* ReDash implementation under forms-flow-analytics
* Deployment folder with docker and nginx
* formsflow.ai UI task dashboard
* formsflow.ai UI metrics dashboard 
* Single component installations with docker and docker-compose
* Native windows intallation docker-compose-windows.yml  
* Native Linux installation docker-compose-linux.yml

`Removed`
* forms-flow-db folder

`Changed`
* All README.md files cleaned up throughout project
* Environment variables rationalised and renamed to be globally generic

## 1.0.0 - 2020-04-15
`Added`
* Initial release





<|MERGE_RESOLUTION|>--- conflicted
+++ resolved
@@ -9,10 +9,7 @@
 * User can claim / view tasklist in realtime.
 * Automated installation steps for keycloak setup.
 * Automated manual steps for resource id generation, included batch / shell scripts to simplify the process. 
-<<<<<<< HEAD
-=======
 * New UI for formsflow.ai based on Vue.js for easy integration of formsflow.ai to existing projects. 
->>>>>>> 062bbe83
    
 `Modified`
 * Task dashboard has been revamped with new look and feel; which would allow more control on data and stream updates.
