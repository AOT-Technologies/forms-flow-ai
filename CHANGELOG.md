# Changelog for formsflow.ai

Mark  items as `Added`, `Changed`, `Fixed`, `Removed`, `Untested Features`, `Upcoming Features`, `Known Issues`

<<<<<<< HEAD
## 4.0.5 - 2022-02-15

`Added`


=======
## 4.0.5 - 2022-03-04

`Added`

>>>>>>> add42109
**forms-flow-web**

* Added `anonymous user` feature .
* Added count for Filter Tasks .
* Added form search and sort fields for formsflow-designer.
<<<<<<< HEAD

=======
* Added new UI for task variable.
>>>>>>> add42109

**forms-flow-api**

* Added public application create api for anonymous forms.
* Added migration scripts in the alembic file to resolve schema conflicts while db upgrade and downgrade, check out [here](./forms-flow-api/migrations/versions/80b8d5e95e9b_set_modification_date_on_create.py).
* Added new api for updating user locale attribute in Keycloak with the help of Keycloak admin API.
* Added form list page search and sort.
<<<<<<< HEAD

*Upgrade notes:*

Environment variables `KEYCLOAK_ADMIN_USERNAME` and `KEYCLOAK_ADMIN_PASSWORD` are removed .

=======
* Added github badge for CI.
* Added DB changes to accomodate task variable. 

**forms-flow-data-analysis-api**

* Added DataAnalysis API and Sentiment-analysis Jobs.

**forms-flow-idm**

* Added manage-users group to formsflow-ai-realm.

**forms-flow-bpm**

* Added github badge for CI.
>>>>>>> add42109

`Fixed`

**forms-flow-web**

* Uploaded forms cannot submit by client issue fixed .

<<<<<<< HEAD
=======

>>>>>>> add42109
**forms-flow-api**

* Postgres schema upgraded to enable updating the workflow after publising the form 
* Disabled internal workflows for  process API.


<<<<<<< HEAD
=======
`Modified`

**forms-flow-web**

* Modified application name search with lowercase and by intermediate search.

**forms-flow-api**

* Modified application name search with lowercase and by intermediate search.

*Upgrade notes:*

`KEYCLOAK_BPM_CLIENT_SECRET` is not mandatory.

**forms-flow-bpm**

*Upgrade notes:*

`KEYCLOAK_BPM_CLIENT_SECRET` is not mandatory.

`Removed`

**forms-flow-web**

* Removed 'PDF' from display as option while creating form as designer.

**forms-flow-api**

*Upgrade notes:*

Environment variables `KEYCLOAK_ADMIN_USERNAME` and `KEYCLOAK_ADMIN_PASSWORD` are  removed since now the 
   admin APIs are accessed using the service account.


>>>>>>> add42109
## 4.0.4 - 2021-12-27

`Added`

**forms-flow-bpm**

* Added test cases and code coverage.

*Upgrade notes:*

New environment variables `DATA_BUFFER_SIZE`, `IDENTITY_PROVIDER_MAX_RESULT_SIZE`.

**forms-flow-web**

* Admin page to map insights dashboards to keycloak groups.
* Added test cases and code coverage, check out the [details here](./forms-flow-web/README.md#code-coverage).

*Upgrade notes:*

New environment variables `FORMIO_JWT_SECRET`. It's highly recommended to change this environment variable for existing installations.

**forms-flow-api**

* Added `pagination`, `sorting` and `filtering` for Application Page.
* Added new APIs which acts as a gateway for calling forms-flow-analytics APIs.
* Added new API for modifying group details in Keycloak with the help of Keycloak admin APIs.
* Add application status list API.
* Added unit test cases and new script for CI operations.

*Upgrade notes:*

New environment variables `KEYCLOAK_ADMIN_USERNAME`, `KEYCLOAK_ADMIN_PASSWORD`, `INSIGHT_API_URL`, `INSIGHT_API_KEY`.


**forms-flow-analytics**

* Added Dashboard authorisation at Redash dashboard level.

**forms-flow-forms**

* Added indexes in Submission collection for applicationId, process_pid.
* Added authentication for publicly exposed urls.

*Upgrade notes:*

New environment variables `FORMIO_JWT_SECRET`. It's highly recommended to change this environment variable for existing installations.

**forms-flow-idm**

* Added new groups and mapper for Dashboard authorisation at Redash dashboard level.

*Upgrade notes:*

* To enable dashboards, and provide authorization the following changes are required in existing installations:

1. Create a new main group called `formsflow-analytics`, and create as many subgroups as you want to associate various dashboards from Admin UI(in Designer)
2. Create a new mapper under forms-flow-web client in Keycloak, by following below steps:

```
* Name = dashboard-mapper
* Mapper Type = User Attribute
* User Attribute = dashboards
* Token Claim Name = dashboards
* Add to ID Token = ON
* Add to access token = ON
* Add to userinfo = ON
* Multivalued = ON
* Aggregate attribute values = ON
* Click Save
```

3. Corresponding to each user, add the dashboard-groups you want to enable for dashboard authorization.
This will give users permission to as many dashboards which the group have been enabled with from Admin.

`Fixed`

**forms-flow-api**

* Fixed application metrics showing incorrect results by changing date to filtered based on timezone.

**forms-flow-bpm**

* Improved token creation logic using Oauth2RestTemplate.
* Code cleanup and optimization.

**forms-flow-web**

* Fixed total task count shown on the task LHS side and updated only after refreshing the page.
* Tasklist API updated.

`Modified`

**forms-flow-web**

*Upgrade notes:*

Removed environment variables `INSIGHT_API_URL`, `INSIGHT_API_KEY`

`Solution Component Upgrades`

**forms-flow-bpm**

* Camunda upgrade from `7.13.0` to `7.15.0`. 
* Upgraded springboot from `2.4.2` to `2.4.8`
* Upgraded spring-security-oauth2 from `2.4.2` to `2.4.8`

*Upgrade notes:*

After v4.0.4 version upgrade, Run the migrations with [upgrade file](./forms-flow-bpm/upgrade/process-engine_7.13_to_7.15.sql).

**forms-flow-analytics**

* Upgraded redash library to version from `9.0.0-beta` to `10.1.0`

*Upgrade notes:*

After v4.0.4 version upgrade, run the following command first to run the necessary migrations with the command:

```
docker-compose -f docker-compose-linux.yml run --rm server manage db upgrade
docker-compose -f docker-compose-linux.yml up --force-recreate --build
```
In case you want to downgrade to the v9.0-beta of forms-flow-analytics component after formsflow.ai version upgrade.
To update the migrations and rebuild formsflow.ai. Use [the below commands which was used in setup](./forms-flow-analytics/README.md/#running-the-application). 
Also note that we are not supporting downgrade to any version below Redash v9.0(which has be used from formsflow.ai v4.0 onwards).

**forms-flow-forms**

* Formio upgrade from `2.0.0-rc.34` to `2.3.0`.

`Known Issues`

* In case you are facing mongodb connection refused error for forms-flow-forms, downgrade to the next lowest mongo stable [version](https://docs.mongodb.com/manual/release-notes/)
* Consoles related to <http://localhost:3001/current> Api Failing. The console messages can be ignored. Please refer to [Issue-#106](https://github.com/AOT-Technologies/forms-flow-ai/issues/106) for more details.

## 4.0.3 - 2021-10-22

`Added`

**forms-flow-bpm**

* Added new postman collections for camunda API.
* Runtime logger level updation

**forms-flow-web**

* Added upload/download forms feature.
* Added a feature to search submissions in metrics based on created or modified date range.

**forms-flow-api**

* Better logging for Python API including coloured logs and API time details.
* Add pessimistic Database disconnection handling mechanism.

`Fixed`

**forms-flow-bpm**

* Fixed the issue of Oauth2 RestTemplate was recreating each time, so the session was getting created so many times.
* Exception handling & Retry for External form submission listener in ExternalFormSubmissionListener
* Usage issue fixed with ApplicationAuditListener.

**forms-flow-analytics**

* Resolve analytics component breaking due to [SIGSEV Memory issue](https://github.com/AOT-Technologies/forms-flow-ai/issues/149).

**forms-flow-web**

* Fixed server side pagination for `Task` page.
* Fixed Items per page dropdown in the form page for designer.

`Modified`

**forms-flow-bpm**

* Upgraded Camunda BPM Identity Keycloak to 2.2.1

**forms-flow-api**

* Add orderBy field to `metrics` API to display API based on created date and modified date.
* Changed default timezone to UTC time instead of being set as users local time.

**forms-flow-web**

* Footer was modified to display formsflow.ai with the version number.
* Optimized task list page by limiting the number of backend calls.

## 4.0.2 - 2021-07-23

`Added`

**forms-flow-bpm**

* Added task listener events as configurable one's in application property. New property added is websocket.messageEvents .

`Fixed`

**forms-flow-analytics**

* Fixed the issue of new datasource failing on creating.

**forms-flow-bpm**

* Approver action dropdown appearing on the clerk's task section once the approver returns the form is fixed for the `New Business License Application form`.

**forms-flow-idm**

* Removed additional parameters from the default configuration, which was causing keycloak import to fail in v11.0.

**forms-flow-web**

* Fixed in the `Tasks` section on completing a particular task, the task list is not being removed from LHS.
* Solution vulnerability fixes.
* Resolved the issue of form data is not being updated from cache on claiming the form.
* Identified & removed redundant calls on updating the task details.

`Modified`

**forms-flow-api**

* Rename Application Audit to Application History(without affecting database table).
* Removed Sentiment Analysis component and database, which will be separate micro-service in upcoming release.

**forms-flow-bpm**

* Refined the keycloak group query to improve API performance.
* Formio Access Token Cache (Internal) workflow is modified to start after deployment and added scripts for cleanup.

**forms-flow-web**

* Application status component created as a hidden element by default during form design.

`Generic Changes`

* Added gitter community

## 4.0.1 - 2021-07-13

`Added`

**forms-flow-api**

* Support for allowing CORS with multiple comma-separated origins.
* Added authorization on the application details page based on user roles.

**forms-flow-bpm**

* Added new workflows - `One-Step Approval Process` and `Two-Step Approval Process`.

**forms-flow-forms**

* Added new forms- `Create New Business License Application` and `Freedom of Information and Protection of Privacy`.

**forms-flow-web**

* Show/hide Application Menu based on keycloak group.
* Show/hide View Submissions button in form webpage based on keycloak group.
* Add 404 page.
* Add 403 page.

`Fixed`

**forms-flow-analytics**

* Fixed the failing installation of the analytics component.

**forms-flow-api**

* Fix application details API not displaying values to client users.
* Fixed the issue of not creating applications when called from the BPM side with process-instance-id.

**forms-flow-bpm**

* Fix done for authentication issue with Keycloak in the Keycloak configuration.
* Fix done for single result query fetching multiple record's during formio REST call.

**forms-flow-web**

* Resolve Last Modified column on the client Application page is not working.
* Fix Application search icons breaking.
* Resolve Mime type issue in the webpage.

`Modified`

**forms-flow-bpm**

* formio token generation cycle reduced from 24 hours to 3.50 Hours.
* Modified checked exception's on Listener services to Runtime exception.
* Modified application logging package to Camunda base package level.

**forms-flow-web**

* Modify WebSocket implementation to support reconnection in Task Menu.
* Footer was modified to display formsflow.ai with the version number.

`Generic Changes`

* Improved the README to document supported version for Keycloak.
* Updated [usage docs](./USAGE.md) with the latest form and workflow.
* v1.0.7 release for `camunda-formio-tasklist-vue`,a Vue.js-based package for easy integration of formsflow.ai to existing projects. To know more details checkout [formsflow-ai-extension repository](https://github.com/AOT-Technologies/forms-flow-ai-extensions/tree/master/camunda-formio-tasklist-vue)

`Known Issues`

* Consoles related to <http://localhost:3001/current> Api Failing. The console messages can be ignored. Please refer to [Issue-#106](https://github.com/AOT-Technologies/forms-flow-ai/issues/106) for more details.

## 4.0.0 - 2021-06-11

`Added`

* Added support for http calls which introduces the ability to make http calls across components for quicker and easier setup. Earlier versions required SSL support which required a lot of time and effort to setup, with a need for Keycloak server with SSL support.
* User can *claim/view* the Tasklist in realtime. It provides live updates to tasks, allowing teams to collaborate on a single task list in real time. Used websockets support under the hood to make real time communication(component: forms-flow-web, forms-flow-bpm)
* Automated installation steps for keycloak setup. It provides a bundled, pre-configured keycloak package for a local setup to simplify the installation process
* Automated manual steps for resource id generation, included batch and shell scripts to simplify the process.
* New UI for formsflow.ai based on Vue.js for easy integration of formsflow.ai to existing projects. To know more details checkout [formsflow-ai-extension repository](https://github.com/AOT-Technologies/forms-flow-ai-extensions/tree/master/camunda-formio-tasklist-vue) and to install our [NPM package go here](https://www.npmjs.com/package/camunda-formio-tasklist-vue).(component: forms-flow-ai-extensions)
* New API for health check has been included. (component : forms-flow-api)
* Added confirmation messages to notify the users on save actions. (component: forms-flow-web)
* Users can click on External shared links (eg. from email) to get redirected to a particular task/submission/form if the user has right permissions. (component: forms-flow-web)
* Claiming of tasks are restricted to users belonging to reviewer group(formsflow/formsflow-reviewer) of keycloak.(component: forms-flow-web)
* Application/Submission view for client role users are restricted to own submission view.(component: forms-flow-bpm, forms-flow-web)
* Added Semantic UI css for forms design (component: forms-flow-web)
* Listeners are well-documented with information on purpose, how-it-works and how-to-use (component : forms-flow-bpm) [Link](./forms-flow-bpm/starter-examples/listeners/listeners-readme.md)
* Support to associate an unique form at every manual task in workflow process (Component: forms-flow-bpm)

`Modified`

* Task dashboard has been revamped with new look and feel- which would allow more control on data and stream updates.
* Enhanced Form Process Mapper API and Application API endpoints (component : forms-flow-api)
* Improved exception handling of python to provide meaningful error messages (component : forms-flow-api)
* Improved README for better readability and easy installation.
* The Task menu has been moved to Header section. In Task Section, filters are available in the main menu and a new Dashboard section has been added which includes metrics and Insights. (component: forms-flow-web)
* Dynamic property to set Application Name and logo in the header. (component: forms-flow-web)
* Default route for user having reviewer role is pointed to tasks page and that of client/designer is to forms page.(component: forms-flow-web)
* Removed *edit/delete* submission buttons from submission list view of reviewers.

`Fixed`

* Cosmetic changes to show success message after loading is completed.
* Custom component (Text Area with analytics) not retaining the value after submission. (component: forms-flow-forms)
* UI layout fixes (component: forms-flow-web)

`Solution Component Upgrades`

* React library upgraded to latest version-17.0.2 and fixed security vulnerabilities (Component : forms-flow-web)
* Spring boot upgraded to latest version-2.4.2 (Component : forms-flow-bpm)
* Redash upgraded to latest version:v9 (component : forms-flow-analytics)
* Fixed Python security vulnerabilities and updated flask to 1.1.4 version (component : forms-flow-api)
* Fixed Form.io security vulnerabilities. (component : forms-flow-forms)

`Known Issues`

* Consoles related to <http://localhost:3001/current> Api Failing. The console messages can be ignored. Please refer to [Issue-#106](https://github.com/AOT-Technologies/forms-flow-ai/issues/106) for more details.

## 3.1.0 - 2020-12-17

`Modified`

* Formio upgraded to latest version-2.0.0.rc34 (Component : forms-flow-forms)
* In application & task dashboard, the process diagram navigation is highlighted on the diagram (Component : forms-flow-web)
* Made cosmetic changes to menu icons (Component: forms-flow-web)
* Update on swagger documentation (Component: forms-flow-api)
* For the designer's edit scenario, by default the workflow selection & association is rendered as read-only with an option to toggle and edit(Component: forms-flow-web)

`Untested Features`

* Support to associate an unique form at every manual task in workflow process (Component: forms-flow-bpm)

`Fixed`

* Support to access forms-flow-ai solution in mobile(Component: forms-flow-web)
* Forms flow Edit/submission Routing Fix for User with Multiple Role (Component: forms-flow-web)

`Upcoming Features`

* Refactoring python api to use module *flask-resk-jsonapi* (Component: forms-flow-api)
* Enhanced sorting, searching and pagination  (Component: forms-flow-web)

`Known Issues`

* Custom component (Text Area with analytics) not retaining the value after submission
* Cosmetic changes to show success message after loading is completed

## 3.0.1 - 2020-10-08

`Modified`

* In application dashboard, the "Application Status" column search component has been enhanced to show all possible values in dropdown (Component : forms-flow-web)
* In application dashboard, the button label has been modified to show as "Acknowledge" for status "Awaiting Acknowledgement" (Component : forms-flow-web)

## 3.0.0 - 2020-10-07

`Added`

* Logo & UI Styling
* Introduced Applications menu
* Versioning of form submissions
* Task menu - Process Diagram, Application History
* UI for configuration of forms with workflow (Designer)
* Custom component `Text Area with analytics` (with configurable topics)
* Sentiment analysis API using nltk and spacy

`Known Issues`

* Custom component (Text Area with analytics) not retaining the value after submission
* Cosmetic changes to show success message after loading is completed

## 2.0.1 - 2020-07-27

`Added`

* This file (CHANGELOG.md)
* CONTRIBUTING.md

## 2.0.0 - 2020-07-24

`Added`

* ReDash implementation under forms-flow-analytics
* Deployment folder with docker and nginx
* formsflow.ai UI task dashboard
* formsflow.ai UI metrics dashboard
* Single component installations with docker and docker-compose
* Native windows intallation docker-compose-windows.yml  
* Native Linux installation docker-compose-linux.yml

`Removed`

* forms-flow-db folder

`Changed`

* All README.md files cleaned up throughout project
* Environment variables rationalised and renamed to be globally generic

## 1.0.0 - 2020-04-15

`Added`

* Initial release<|MERGE_RESOLUTION|>--- conflicted
+++ resolved
@@ -2,28 +2,16 @@
 
 Mark  items as `Added`, `Changed`, `Fixed`, `Removed`, `Untested Features`, `Upcoming Features`, `Known Issues`
 
-<<<<<<< HEAD
-## 4.0.5 - 2022-02-15
-
-`Added`
-
-
-=======
 ## 4.0.5 - 2022-03-04
 
 `Added`
 
->>>>>>> add42109
 **forms-flow-web**
 
 * Added `anonymous user` feature .
 * Added count for Filter Tasks .
 * Added form search and sort fields for formsflow-designer.
-<<<<<<< HEAD
-
-=======
 * Added new UI for task variable.
->>>>>>> add42109
 
 **forms-flow-api**
 
@@ -31,13 +19,6 @@
 * Added migration scripts in the alembic file to resolve schema conflicts while db upgrade and downgrade, check out [here](./forms-flow-api/migrations/versions/80b8d5e95e9b_set_modification_date_on_create.py).
 * Added new api for updating user locale attribute in Keycloak with the help of Keycloak admin API.
 * Added form list page search and sort.
-<<<<<<< HEAD
-
-*Upgrade notes:*
-
-Environment variables `KEYCLOAK_ADMIN_USERNAME` and `KEYCLOAK_ADMIN_PASSWORD` are removed .
-
-=======
 * Added github badge for CI.
 * Added DB changes to accomodate task variable. 
 
@@ -52,7 +33,6 @@
 **forms-flow-bpm**
 
 * Added github badge for CI.
->>>>>>> add42109
 
 `Fixed`
 
@@ -60,18 +40,13 @@
 
 * Uploaded forms cannot submit by client issue fixed .
 
-<<<<<<< HEAD
-=======
-
->>>>>>> add42109
+
 **forms-flow-api**
 
 * Postgres schema upgraded to enable updating the workflow after publising the form 
 * Disabled internal workflows for  process API.
 
 
-<<<<<<< HEAD
-=======
 `Modified`
 
 **forms-flow-web**
@@ -106,7 +81,6 @@
    admin APIs are accessed using the service account.
 
 
->>>>>>> add42109
 ## 4.0.4 - 2021-12-27
 
 `Added`
