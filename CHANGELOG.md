# Changelog for formsflow.ai

Mark  items as `Added`, `Changed`, `Fixed`, `Removed`, `Untested Features`, `Upcoming Features`, `Known Issues`

<<<<<<< HEAD
## 4.0.5 - 2022-03-25
=======
## 4.0.5 - 2022-04-05
>>>>>>> cdbb41b0

`Added`

**forms-flow-web**

* Added `anonymous user` feature .
* Added count for Filter Tasks .
* Added form search and sort fields for formsflow-designer.
* Added new UI for task variable.
* Added form name as part of filename when downloaded.
* Added the status of the earlier version as inactive when a new version of the form is created.
* Added submitter name in the application history table.
* Added Cancel button for form submission.
<<<<<<< HEAD
=======
* Added task variable in tasklist with ordering.
>>>>>>> cdbb41b0

**forms-flow-api**

* Added public application create api for anonymous forms.
* Added migration scripts in the alembic file to resolve schema conflicts while db upgrade and downgrade, check out [here](./forms-flow-api/migrations/versions/80b8d5e95e9b_set_modification_date_on_create.py).
* Added new api for updating user locale attribute in Keycloak with the help of Keycloak admin API.
* Added form list page search and sort.
* Added github badge for CI.
* Added DB changes to accomodate task variable. 

**forms-flow-data-analysis-api**

* Added DataAnalysis API and Sentiment-analysis Jobs.

**forms-flow-idm**

* Added `manage-users` group to assigned client roles in realm-management.Check out the details at Service Accounts Tab from [here](./forms-flow-idm/keycloak/README.md#create-a-forms-flow-bpm-client).

**forms-flow-bpm**

* Added github badge for CI.

`Fixed`

**forms-flow-web**

* Uploaded forms cannot submit by client issue fixed .
* Application not getting in iOS issue fixed.
* Fixed process variable's data type in task filter.


**forms-flow-api**

* Postgres schema upgraded to enable updating the workflow after publising the form 
* Disabled internal workflows for  process API.


`Modified`

**forms-flow-web**

* Modified application name search with lowercase and by intermediate search.
* Front-end support for the form process mapper versioning and database normalization.
* User is not be able to change the workflow of published form.
* Url support both pathname and formid to fetch the form.

**forms-flow-api**

* API support for application name search with lowercase and by intermediate search.
* Postgres database normalization and provided support for form process mapper versioning.

*Upgrade notes:*

`KEYCLOAK_BPM_CLIENT_SECRET` is not mandatory.
 Due to the architectural changes to the Postgres database, it is recommended to back up the data before the upgrade.

**forms-flow-bpm**

*Upgrade notes:*

`KEYCLOAK_BPM_CLIENT_SECRET` is not mandatory.


`Removed`

**forms-flow-web**

* Removed 'PDF' from display as option while creating form as designer.

**forms-flow-api**

*Upgrade notes:*

Environment variables `KEYCLOAK_ADMIN_USERNAME` and `KEYCLOAK_ADMIN_PASSWORD` are  removed since now the 
   admin APIs are accessed using the service account.
   
**forms-flow-bpm**

* FormAccessTokenCacheListener is deprecated ,will be removed from the codebase in the upcoming releases.
* formio-access-token.bpmn workflow is permanently removed from the codebase.

*Upgrade notes:*

* For the upgrading user's process definition / workflow should be deleted.
* To delete a process definition, refer https://docs.camunda.org/manual/7.8/reference/rest/process-definition/delete-process-definition/

`Generic Changes`

* Added docker based automated installation.For installation guide, check out [here](./deployment/docker/bundle).
<<<<<<< HEAD
=======
* Existing users should build forms-flow-bpm,forms-flow-webapi and forms-flow-web together.
>>>>>>> cdbb41b0

## 4.0.4 - 2021-12-27

`Added`

**forms-flow-bpm**

* Added test cases and code coverage.

*Upgrade notes:*

New environment variables `DATA_BUFFER_SIZE`, `IDENTITY_PROVIDER_MAX_RESULT_SIZE`.

**forms-flow-web**

* Admin page to map insights dashboards to keycloak groups.
* Added test cases and code coverage, check out the [details here](./forms-flow-web/README.md#code-coverage).

*Upgrade notes:*

New environment variables `FORMIO_JWT_SECRET`. It's highly recommended to change this environment variable for existing installations.

**forms-flow-api**

* Added `pagination`, `sorting` and `filtering` for Application Page.
* Added new APIs which acts as a gateway for calling forms-flow-analytics APIs.
* Added new API for modifying group details in Keycloak with the help of Keycloak admin APIs.
* Add application status list API.
* Added unit test cases and new script for CI operations.

*Upgrade notes:*

New environment variables `KEYCLOAK_ADMIN_USERNAME`, `KEYCLOAK_ADMIN_PASSWORD`, `INSIGHT_API_URL`, `INSIGHT_API_KEY`.


**forms-flow-analytics**

* Added Dashboard authorisation at Redash dashboard level.

**forms-flow-forms**

* Added indexes in Submission collection for applicationId, process_pid.
* Added authentication for publicly exposed urls.

*Upgrade notes:*

New environment variables `FORMIO_JWT_SECRET`. It's highly recommended to change this environment variable for existing installations.

**forms-flow-idm**

* Added new groups and mapper for Dashboard authorisation at Redash dashboard level.

*Upgrade notes:*

* To enable dashboards, and provide authorization the following changes are required in existing installations:

1. Create a new main group called `formsflow-analytics`, and create as many subgroups as you want to associate various dashboards from Admin UI(in Designer)
2. Create a new mapper under forms-flow-web client in Keycloak, by following below steps:

```
* Name = dashboard-mapper
* Mapper Type = User Attribute
* User Attribute = dashboards
* Token Claim Name = dashboards
* Add to ID Token = ON
* Add to access token = ON
* Add to userinfo = ON
* Multivalued = ON
* Aggregate attribute values = ON
* Click Save
```

3. Corresponding to each user, add the dashboard-groups you want to enable for dashboard authorization.
This will give users permission to as many dashboards which the group have been enabled with from Admin.

`Fixed`

**forms-flow-api**

* Fixed application metrics showing incorrect results by changing date to filtered based on timezone.

**forms-flow-bpm**

* Improved token creation logic using Oauth2RestTemplate.
* Code cleanup and optimization.

**forms-flow-web**

* Fixed total task count shown on the task LHS side and updated only after refreshing the page.
* Tasklist API updated.

`Modified`

**forms-flow-web**

*Upgrade notes:*

Removed environment variables `INSIGHT_API_URL`, `INSIGHT_API_KEY`

`Solution Component Upgrades`

**forms-flow-bpm**

* Camunda upgrade from `7.13.0` to `7.15.0`. 
* Upgraded springboot from `2.4.2` to `2.4.8`
* Upgraded spring-security-oauth2 from `2.4.2` to `2.4.8`

*Upgrade notes:*

After v4.0.4 version upgrade, Run the migrations with [upgrade file](./forms-flow-bpm/upgrade/process-engine_7.13_to_7.15.sql).

**forms-flow-analytics**

* Upgraded redash library to version from `9.0.0-beta` to `10.1.0`

*Upgrade notes:*

After v4.0.4 version upgrade, run the following command first to run the necessary migrations with the command:

```
docker-compose -f docker-compose-linux.yml run --rm server manage db upgrade
docker-compose -f docker-compose-linux.yml up --force-recreate --build
```
In case you want to downgrade to the v9.0-beta of forms-flow-analytics component after formsflow.ai version upgrade.
To update the migrations and rebuild formsflow.ai. Use [the below commands which was used in setup](./forms-flow-analytics/README.md/#running-the-application). 
Also note that we are not supporting downgrade to any version below Redash v9.0(which has be used from formsflow.ai v4.0 onwards).

**forms-flow-forms**

* Formio upgrade from `2.0.0-rc.34` to `2.3.0`.

`Known Issues`

* In case you are facing mongodb connection refused error for forms-flow-forms, downgrade to the next lowest mongo stable [version](https://docs.mongodb.com/manual/release-notes/)
* Consoles related to <http://localhost:3001/current> Api Failing. The console messages can be ignored. Please refer to [Issue-#106](https://github.com/AOT-Technologies/forms-flow-ai/issues/106) for more details.

## 4.0.3 - 2021-10-22

`Added`

**forms-flow-bpm**

* Added new postman collections for camunda API.
* Runtime logger level updation

**forms-flow-web**

* Added upload/download forms feature.
* Added a feature to search submissions in metrics based on created or modified date range.

**forms-flow-api**

* Better logging for Python API including coloured logs and API time details.
* Add pessimistic Database disconnection handling mechanism.

`Fixed`

**forms-flow-bpm**

* Fixed the issue of Oauth2 RestTemplate was recreating each time, so the session was getting created so many times.
* Exception handling & Retry for External form submission listener in ExternalFormSubmissionListener
* Usage issue fixed with ApplicationAuditListener.

**forms-flow-analytics**

* Resolve analytics component breaking due to [SIGSEV Memory issue](https://github.com/AOT-Technologies/forms-flow-ai/issues/149).

**forms-flow-web**

* Fixed server side pagination for `Task` page.
* Fixed Items per page dropdown in the form page for designer.

`Modified`

**forms-flow-bpm**

* Upgraded Camunda BPM Identity Keycloak to 2.2.1

**forms-flow-api**

* Add orderBy field to `metrics` API to display API based on created date and modified date.
* Changed default timezone to UTC time instead of being set as users local time.

**forms-flow-web**

* Footer was modified to display formsflow.ai with the version number.
* Optimized task list page by limiting the number of backend calls.

## 4.0.2 - 2021-07-23

`Added`

**forms-flow-bpm**

* Added task listener events as configurable one's in application property. New property added is websocket.messageEvents .

`Fixed`

**forms-flow-analytics**

* Fixed the issue of new datasource failing on creating.

**forms-flow-bpm**

* Approver action dropdown appearing on the clerk's task section once the approver returns the form is fixed for the `New Business License Application form`.

**forms-flow-idm**

* Removed additional parameters from the default configuration, which was causing keycloak import to fail in v11.0.

**forms-flow-web**

* Fixed in the `Tasks` section on completing a particular task, the task list is not being removed from LHS.
* Solution vulnerability fixes.
* Resolved the issue of form data is not being updated from cache on claiming the form.
* Identified & removed redundant calls on updating the task details.

`Modified`

**forms-flow-api**

* Rename Application Audit to Application History(without affecting database table).
* Removed Sentiment Analysis component and database, which will be separate micro-service in upcoming release.

**forms-flow-bpm**

* Refined the keycloak group query to improve API performance.
* Formio Access Token Cache (Internal) workflow is modified to start after deployment and added scripts for cleanup.

**forms-flow-web**

* Application status component created as a hidden element by default during form design.

`Generic Changes`

* Added gitter community

## 4.0.1 - 2021-07-13

`Added`

**forms-flow-api**

* Support for allowing CORS with multiple comma-separated origins.
* Added authorization on the application details page based on user roles.

**forms-flow-bpm**

* Added new workflows - `One-Step Approval Process` and `Two-Step Approval Process`.

**forms-flow-forms**

* Added new forms- `Create New Business License Application` and `Freedom of Information and Protection of Privacy`.

**forms-flow-web**

* Show/hide Application Menu based on keycloak group.
* Show/hide View Submissions button in form webpage based on keycloak group.
* Add 404 page.
* Add 403 page.

`Fixed`

**forms-flow-analytics**

* Fixed the failing installation of the analytics component.

**forms-flow-api**

* Fix application details API not displaying values to client users.
* Fixed the issue of not creating applications when called from the BPM side with process-instance-id.

**forms-flow-bpm**

* Fix done for authentication issue with Keycloak in the Keycloak configuration.
* Fix done for single result query fetching multiple record's during formio REST call.

**forms-flow-web**

* Resolve Last Modified column on the client Application page is not working.
* Fix Application search icons breaking.
* Resolve Mime type issue in the webpage.

`Modified`

**forms-flow-bpm**

* formio token generation cycle reduced from 24 hours to 3.50 Hours.
* Modified checked exception's on Listener services to Runtime exception.
* Modified application logging package to Camunda base package level.

**forms-flow-web**

* Modify WebSocket implementation to support reconnection in Task Menu.
* Footer was modified to display formsflow.ai with the version number.

`Generic Changes`

* Improved the README to document supported version for Keycloak.
* Updated [usage docs](./USAGE.md) with the latest form and workflow.
* v1.0.7 release for `camunda-formio-tasklist-vue`,a Vue.js-based package for easy integration of formsflow.ai to existing projects. To know more details checkout [formsflow-ai-extension repository](https://github.com/AOT-Technologies/forms-flow-ai-extensions/tree/master/camunda-formio-tasklist-vue)

`Known Issues`

* Consoles related to <http://localhost:3001/current> Api Failing. The console messages can be ignored. Please refer to [Issue-#106](https://github.com/AOT-Technologies/forms-flow-ai/issues/106) for more details.

## 4.0.0 - 2021-06-11

`Added`

* Added support for http calls which introduces the ability to make http calls across components for quicker and easier setup. Earlier versions required SSL support which required a lot of time and effort to setup, with a need for Keycloak server with SSL support.
* User can *claim/view* the Tasklist in realtime. It provides live updates to tasks, allowing teams to collaborate on a single task list in real time. Used websockets support under the hood to make real time communication(component: forms-flow-web, forms-flow-bpm)
* Automated installation steps for keycloak setup. It provides a bundled, pre-configured keycloak package for a local setup to simplify the installation process
* Automated manual steps for resource id generation, included batch and shell scripts to simplify the process.
* New UI for formsflow.ai based on Vue.js for easy integration of formsflow.ai to existing projects. To know more details checkout [formsflow-ai-extension repository](https://github.com/AOT-Technologies/forms-flow-ai-extensions/tree/master/camunda-formio-tasklist-vue) and to install our [NPM package go here](https://www.npmjs.com/package/camunda-formio-tasklist-vue).(component: forms-flow-ai-extensions)
* New API for health check has been included. (component : forms-flow-api)
* Added confirmation messages to notify the users on save actions. (component: forms-flow-web)
* Users can click on External shared links (eg. from email) to get redirected to a particular task/submission/form if the user has right permissions. (component: forms-flow-web)
* Claiming of tasks are restricted to users belonging to reviewer group(formsflow/formsflow-reviewer) of keycloak.(component: forms-flow-web)
* Application/Submission view for client role users are restricted to own submission view.(component: forms-flow-bpm, forms-flow-web)
* Added Semantic UI css for forms design (component: forms-flow-web)
* Listeners are well-documented with information on purpose, how-it-works and how-to-use (component : forms-flow-bpm) [Link](./forms-flow-bpm/starter-examples/listeners/listeners-readme.md)
* Support to associate an unique form at every manual task in workflow process (Component: forms-flow-bpm)

`Modified`

* Task dashboard has been revamped with new look and feel- which would allow more control on data and stream updates.
* Enhanced Form Process Mapper API and Application API endpoints (component : forms-flow-api)
* Improved exception handling of python to provide meaningful error messages (component : forms-flow-api)
* Improved README for better readability and easy installation.
* The Task menu has been moved to Header section. In Task Section, filters are available in the main menu and a new Dashboard section has been added which includes metrics and Insights. (component: forms-flow-web)
* Dynamic property to set Application Name and logo in the header. (component: forms-flow-web)
* Default route for user having reviewer role is pointed to tasks page and that of client/designer is to forms page.(component: forms-flow-web)
* Removed *edit/delete* submission buttons from submission list view of reviewers.

`Fixed`

* Cosmetic changes to show success message after loading is completed.
* Custom component (Text Area with analytics) not retaining the value after submission. (component: forms-flow-forms)
* UI layout fixes (component: forms-flow-web)

`Solution Component Upgrades`

* React library upgraded to latest version-17.0.2 and fixed security vulnerabilities (Component : forms-flow-web)
* Spring boot upgraded to latest version-2.4.2 (Component : forms-flow-bpm)
* Redash upgraded to latest version:v9 (component : forms-flow-analytics)
* Fixed Python security vulnerabilities and updated flask to 1.1.4 version (component : forms-flow-api)
* Fixed Form.io security vulnerabilities. (component : forms-flow-forms)

`Known Issues`

* Consoles related to <http://localhost:3001/current> Api Failing. The console messages can be ignored. Please refer to [Issue-#106](https://github.com/AOT-Technologies/forms-flow-ai/issues/106) for more details.

## 3.1.0 - 2020-12-17

`Modified`

* Formio upgraded to latest version-2.0.0.rc34 (Component : forms-flow-forms)
* In application & task dashboard, the process diagram navigation is highlighted on the diagram (Component : forms-flow-web)
* Made cosmetic changes to menu icons (Component: forms-flow-web)
* Update on swagger documentation (Component: forms-flow-api)
* For the designer's edit scenario, by default the workflow selection & association is rendered as read-only with an option to toggle and edit(Component: forms-flow-web)

`Untested Features`

* Support to associate an unique form at every manual task in workflow process (Component: forms-flow-bpm)

`Fixed`

* Support to access forms-flow-ai solution in mobile(Component: forms-flow-web)
* Forms flow Edit/submission Routing Fix for User with Multiple Role (Component: forms-flow-web)

`Upcoming Features`

* Refactoring python api to use module *flask-resk-jsonapi* (Component: forms-flow-api)
* Enhanced sorting, searching and pagination  (Component: forms-flow-web)

`Known Issues`

* Custom component (Text Area with analytics) not retaining the value after submission
* Cosmetic changes to show success message after loading is completed

## 3.0.1 - 2020-10-08

`Modified`

* In application dashboard, the "Application Status" column search component has been enhanced to show all possible values in dropdown (Component : forms-flow-web)
* In application dashboard, the button label has been modified to show as "Acknowledge" for status "Awaiting Acknowledgement" (Component : forms-flow-web)

## 3.0.0 - 2020-10-07

`Added`

* Logo & UI Styling
* Introduced Applications menu
* Versioning of form submissions
* Task menu - Process Diagram, Application History
* UI for configuration of forms with workflow (Designer)
* Custom component `Text Area with analytics` (with configurable topics)
* Sentiment analysis API using nltk and spacy

`Known Issues`

* Custom component (Text Area with analytics) not retaining the value after submission
* Cosmetic changes to show success message after loading is completed

## 2.0.1 - 2020-07-27

`Added`

* This file (CHANGELOG.md)
* CONTRIBUTING.md

## 2.0.0 - 2020-07-24

`Added`

* ReDash implementation under forms-flow-analytics
* Deployment folder with docker and nginx
* formsflow.ai UI task dashboard
* formsflow.ai UI metrics dashboard
* Single component installations with docker and docker-compose
* Native windows intallation docker-compose-windows.yml  
* Native Linux installation docker-compose-linux.yml

`Removed`

* forms-flow-db folder

`Changed`

* All README.md files cleaned up throughout project
* Environment variables rationalised and renamed to be globally generic

## 1.0.0 - 2020-04-15

`Added`

* Initial release<|MERGE_RESOLUTION|>--- conflicted
+++ resolved
@@ -2,11 +2,7 @@
 
 Mark  items as `Added`, `Changed`, `Fixed`, `Removed`, `Untested Features`, `Upcoming Features`, `Known Issues`
 
-<<<<<<< HEAD
-## 4.0.5 - 2022-03-25
-=======
 ## 4.0.5 - 2022-04-05
->>>>>>> cdbb41b0
 
 `Added`
 
@@ -20,10 +16,7 @@
 * Added the status of the earlier version as inactive when a new version of the form is created.
 * Added submitter name in the application history table.
 * Added Cancel button for form submission.
-<<<<<<< HEAD
-=======
 * Added task variable in tasklist with ordering.
->>>>>>> cdbb41b0
 
 **forms-flow-api**
 
@@ -113,10 +106,7 @@
 `Generic Changes`
 
 * Added docker based automated installation.For installation guide, check out [here](./deployment/docker/bundle).
-<<<<<<< HEAD
-=======
 * Existing users should build forms-flow-bpm,forms-flow-webapi and forms-flow-web together.
->>>>>>> cdbb41b0
 
 ## 4.0.4 - 2021-12-27
 
