# Forms Flow.AI
`Forms Flow.AI` is an open source solution framework developed and maintained by [AOT Technologies](https://www.aot-technologies.com/). The framework combines selected  open source Forms, Workflow, Analytics and Security products with custom-built integration code to provide a seamless solution which provides a viable alternative to expensive, enterprise software products.

## Table of contents
* [About the Project](#about-the-project)
  * [Project dependencies](#project-dependencies)
  * [Project tree](#project-tree)
* [Features](#features)
* [System Architecture](#system-architecture)
* [User and roles](#users-and-roles)
* [System Operation](#system-operation)
* [Installation and Configuration](#installation-and-configuration)
* [Installation and Configuration](#installation-and-configuration)
  * [Prerequisites](#prerequisites)
  * [Build](#build)
  * [Default Settings](#default-settings)
  * [Environment Variables](#Environment-Variables-setup)
  * [Running the application in Docker Environment](#running-the-application-in-docker-environment)
* [Managing forms](#  -forms)
* [Additional Configurations](#additional-configurations)
    * [SSL Nginx configurations](#ssl-nginx-configurations)
* [License](#license)
* [Links](#links)

## About the Project
The project was initiated by AOT Technologies as a means of addressing the general situation whereby end-users fill in a form, the form is processed and there may be a requirement to report on the form metrics or data. Typical use cases are :

* Applications for licences
* Public submissions
* FOI requests
* Applications for funding
* Statements of compliance
* Employee onboarding
* Performance Reviews
* Emergency processes
* Escalations
* Surveys
* Case Management

### Project Dependencies


- [form.io](https://www.form.io/opensource) (included under forms-flow-ai/forms-flow-forms)
- [Camunda](https://camunda.com/) (included under forms-flow-ai/forms-flow-bpm)
- [Keycloak](https://www.keycloak.org/) (existing Keycloak server required)
- [Redash](https://redash.io)(included under forms-flow-ai/forms-flow-analytics)
- [Python]() (included under forms-flow-ai/forms-flow-webapi)
- [Nginx](https://www.nginx.com)(included under forms-flow-ai/nginx)

### Project tree

. * [README.md](./README.md) This file
 * [forms-flow-analytics](./forms-flow-analytics) ReDash analytics components
   * [README](./forms-flow-analytics/README)
 * [forms-flow-bpm](./forms-flow-bpm) Camunda Workflow deployment and integration
    * [README](./forms-flow-bpm/README)
* [forms-flow-db](./forms-flow-db) Database scripts
   * [README](./forms-flow-db/README)
 * [forms-flow-forms](./forms-flow-forms) form. io deployment and  integration
   * [README](./forms-flow-forms/README)
 * [forms-flow-idm](./forms-flow-idm) Identity Management (Keycloak)
   * [README](./forms-flow-idm/README)
 * [forms-flow-web](./forms-flow-web) React Integration client
   * [README](./forms-flow-web/README)
 * [mongodb](./mongodb) Mongodb database for form.io integration
   * [README](./mongodb/README)
 * [openshift](./openshift)  Openshift deploynent
   * [README](./openshift/README)
 * [postgres](./postgres) Postgres database for BPM integration
   * [README](./postgres/README)
* [nginx](./nginx) nginx front-end web server
   * [README](./nginx/README)


Features 
------------------
- Ease-of-use: Drag drop and build forms using designer studio interface
- Lightweight Workflow Engine: Support for both (micro-)service orchestration and human task management
- Business Driven Decision Engine: Pre-integrated with the workflow engine, and also can be used as a stand-alone via REST 
- Notifications: Custom built components sends information about new submissions, reminders on nearing SLAs and followups. 
- Escalation and Alerts Management: Customizable escalation strategy of sending notifications, re-assigning the tasks and alerts on thresholds 
- Visualization and dashboards: Create beautiful visualizations with drag and drop
- Multi-tenancy isolation.
- Get up and running quickly with prebuilt Forms, workflows and dashboards.
- User your Keycloak-server for authentication



## System Architecture

See diagram 

![FormsFlow AI Component Architecture](./images/formsflow-ai-components.png)
### Components 

The components of the system are :
#### Formsflow UI
Browser-based React web-app (this project)
Most of the day-to-day end-user and review tasks are performed from this application,  built specifically to act as a common UI combining forms, workflow and analytics functionality. The web-application is written as a [progressive](https://en.wikipedia.org/wiki/Progressive_web_application) app with potential for offline data-entry. FormsFlow UI accesses the individual system component data through native API's using OIDC or SAML access tokens.

#### Redash Admin UI
The native admin interface to ReDash (bundled and unchanged). Use this to build analytics dashboards.
#### Redash API
The REST interface to the Redash core. Bundled and unchanged
#### Form.io admin UI
The native admin interface to form.io (bundled and unchanged ). This is also iframed into the Formsflow UI to allow design of forms without leaving the main application.
#### Form.io API
The REST interface to the form.io core
#### Camunda admin UI
The native admin interface to Camunda (bundled and unchannged) . Use this to define workflows and to manage workflow tasks as an admin.
#### Python API
API providing business logic around Formsflow Postgres DB (this project). This API is used extensiveoy by the FormsFlow UI synchronise/maintain state/extend functionality/integrate .
#### Nginx Web server
Webserver providing reverse-proxy redirection and to components. ( bundled and configured ) 
Keycloak Identity management server - Your Keycloak server. Set up Realms, Users, Groups, Service accounts, Mappings.(Not provided)

#### Keycloak
The system  has at its core a Keycloak server which provides a common identity management function. Provisioning of the Keycloak server is not part of this project, however there are specific [Keycloak configuration tasks](./forms-flow-idm/README) which are required for this project. 
### FormsFlow UI

## Users and Roles

The framework defines user roles which are standardised across all the products. During the installation process, component-specific variants of these roles are set up , these need to be added to the main .env file in order to provide seamless integration

- formsflow-designer  

  * Design and manage electronic forms
- formsflow-bpm
  * Create workflows and associate forms with deployed workflows
- formsflow-analyst
  * Create metrics and analytics dashboards. 
- formsflow-reviewer (Staff)
  * Receive and process online submissions. 
  * Fill in forms on behalf of the client if needed. 
  * View reports on analytics (slice 'n dice the data within the form) and metrics (details about the process eg. how many cases processed per day  )
- formsflow-client 
  * Fill in and submit online form(s)


  A user may be assigned multiple roles. This is done in Keycloak by the Keycloak administrator. 

  For example it is possible to assign a user to roles formsflow-analyst and formsflow-reviewer, which would allow the user to not only process forms but also design analytics dashboards. 



## System Operation

In general operation is as follows (assuming local installation ):

#### End-user
* End-user logs into FormsFlow UI at url https://localhost/formsflow-ui
* User is redirected to Keycloak via OIDC where user's roles are returned as OIDC claims in a JWT
* User selects a form from the list of forms available. The available forms can be filtered by the user group with advanced configuration, by default the user sees all forms published. Form details are provided through form.io 
* The user fills in the form and submits it
* The form data is added to the Mongo DB. Details of the transaction are added to the Postgress DB
* A task is created on the Camunda server corresponding to the form type
* Notifications are sent to reviewers associated with that task type

#### Reviewer

* Reviewer logs into FormsFlow UI at url https://localhost/formsflow-ui
* Reviewer is redirected to Keycloak via OIDC where user's roles are returned as OIDC claims in a JWT. The fact that the reviewer has a reviewer role from Keycloak enables additional capabilities in the UI.
* Reviewer accesses task from task list. Tasks are retrieved through the Camunda API, filtered by the reviewer group memberships mapped between Keycloak and native Camunda. 
* Reviewer claims a task and processes it. The task moves to the next step in the workflow, with appropriate notifications and actions specific to that workflow.
* Reviewer  has the capability to access forms from the forms list, filtered by the group permissions of the user groups as per advanced configuration.
* Reviewer  has the ability to access metrics data from Postgres database filtered according to the configuration. FormsFLow UI renders these metrics into usable pages. 
* Reviewer has the ability to access Redash analytics dashboards (as iframes). Access to the Redash dashboards and the configuration for them is covered in 

#### Designers / Administrators

These users are responsible for accessing the native capabilities of the embedded products in order to configure analytics dashboards, create and manage workflows and create and manage forms. It is beyond the scope of this document to describe the detailed functionality of these products, however the general process is :

* Access product URL as follows :
  * Camunda : https://localhost/camunda
  * form. io : https://localhost/formflow-ui (the form designer is embedded into the form flow UI as well)
  * Redash : https://localhost/analytics
* The login process is the same for all of them, redirect to Keycloak as OIDC (SAML for Redash) and optain the appropriate JWT + claims. 
* For the forms designer, the FormFlow UI recognises the additional role of formsflow-designer and enables a form design capability
* For Redash and Camunda, there is a mapping in the configuration file which needs to be setup between formsflow-analyst and formsflow-bpm and the corresponding groups in Redash and Camunda respectively.



## Installation and configuration
 The framework installs the products  mentioned above (with the exception of Keycloak which must either be pre-existing or installed and configured in advance).

The products are installed with a default configuration so that the base system works "out-the-box", however the advanced configuration and management of the products requires the relevant product documentation. 

### Prerequisites

* The system is deployed and run using [docker-compose](https://docker.com) and [docker](https://docker.com). These need to be available. 
* There needs to be a [Keycloak](https://www.keycloak.org/) server available and you need admin privileges (ability to create realms, users etc.).
* All components are installed by default onto a single server. Distribution across multiple servers would be possible but beyond the scope of this document
* This server  can be a local PC or Mac provided it is 64-bit with at least 16GB RAM and 100GB HDD

### Default settings

By default the following component settings are configured. These could be changed to other components if needed but it is beyound the scope of this document 
* postgres db is used for the Camunda server
* mongo db is used for the form.io server
* Keycloak is used as the identity management server. 

### Configure and Build

* Clone this github repo.
* In the project root folder copy the sample.env file to .env 
* Set up Keycloak as per the instructions under [Keycloak README](./forms-flow-idm/README), and plug the values derived from this into the.env file as per the table under  [Keycloak](#KEYCLOAK)
* Edit the remainder of the .env file according to the details contained in [Environment Variables Setup](#environment-variables-setup)
**NB:** Some of the values are derived post initial deployment. These are highlighted and must be added following a successful initial deployment, prior to redeployment. These values are typically client ID's generated by components at initialisation. 
* Start the system as per [Running the application](#running-the-application)

### Environment Variables Setup

The following sections describe environment variables grouped according to the component for which the environment variable provides configuration NOT according to the component using it. In this sense the environment variable naming might seem confusing as they were largely created and named according to the component USING them which was logical at the time, but has become superceded as more components require usage of the same component. 

Environment variable with no default value need to be defined (unless otherwise specified). In general those with a default value can be left as is depending on specific circumstances. 

#### General

Variable name | Meaning | Possible values | Default value |
--- | --- | --- | ---
`NODE_ENV` | define project level configuration | `development, test, production` | `development`
`APP_SECURITY_ORIGIN` | Set CORS Origin |Domains from which cross-site requests are allowed |`*`

#### Postgres Formsflow

Variable name | Meaning | Possible values | Default value |
--- | --- | --- | ---
`POSTGRES_USER`|Postgres Root Username|Used on installation to create the database.Choose your own |`postgres`
`POSTGRES_PASSWORD`|Postgres Root Password|ditto|`changeme`
`POSTGRES_DB`|Postgres Database Name|ditto|`postgres`



####  KEYCLOAK
Variable name | Meaning | Possible values | Default value |
--- | --- | --- | ---
`KEYCLOAK_URL`| URL to your keycloak server|eg. https://iam.aot-technologies.com| must be set to your keycloak server
`KEYCLOAK_URL_REALM`|The Keyvcloak realm to use| eg. form-test| must be set to your keycloak realm
`KEYCLOAK_CLIENTID`|Your Keycloak Client ID within the realm|eg. forms-flow-bpm | must be set to your keycloak client id
`KEYCLOAK_CLIENTSECRET`|The secret for your Keycloak Client Id| eg. 22ce6557-6b86-4cf4-ac3b-42338c7b1ac12 | must be set to yourkeycloak client secret
`REACT_APP_CLIENT_ROLE`|The role name used for client users||`formsflow-client`
`REACT_APP_STAFF_DESIGNER_ROLE`|The role name used for designer users||`formsflow-designer`
`REACT_APP_STAFF_REVIEWER_ROLE`|The role name used for reviewer users||`formsflow-reviewer`
`STAFF_ANALYST_ROLE`|The role name used for analyst/redash users||`formsflow-analyst`
`STAFF_BPM_ROLE`|The role name used for workflow designer users||`formsflow-bpm`
`REACT_APP_KEYCLOAK_CLIENT`|Keycloak client name for FormsFlowUI||forms-flow-web
`BPM_TOKEN_API`|Keycloak OIDC token API for clients|Plug in your keycloak base url and realm name|`<KEYCLOAK-BASE-URL>/auth/realms/<realm>/protocol/openid-connect/token`
`JWT_OIDC_WELL_KNOWN_CONFIG`|Path to Keycloak well-know config for realm|Plug in your keycloak URL plus realm|`<KEYCLOAK-BASE-URL>/auth/realms/<REALM>/.well-known/openid-configuration`
`JWT_OIDC_ALGORITHMS`|JWT signing algorithms||`RS256`
`JWT_OIDC_JWKS_URI`|Keycloak JWKS URI|Plug in Keycloakd base url plus realm| `<KEYCLOAK-BASE-URL>/auth/realms/<REALM>/protocol/openid-connect/certs`
`JWT_OIDC_ISSUER`| The issuer of JWT's from Keycloak for your realm| Plug in your realm and Keycloak base url | | `<KEYCLOAK-BASE-URL>/auth/realms/<REALM>`
`JWT_OIDC_AUDIENCE`|The audience for the JWT||`forms-flow-web`
`JWT_OIDC_CACHING_ENABLED`|JWT caching||`True`
`JWT_OIDC_JWKS_CACHE_TIMEOUT`| How long to cache JWKS values before rechecking server||`300`

####  form.io 
Variable name | Meaning | Possible values | Default value |
--- | --- | --- | ---
`ROOT_EMAIL`|form.io admin login |eg. user@gov.bc.ca | must be set to whatever email address you want form.io to have as admin user|
`ROOT_PASSWORD`|form.io admin password|eg. dontusethis|must be set to whatever password you want for your form.io admin user
`REACT_APP_API_SERVER_URL`|The URL of the form.io server ||`http://localhost:3001`
`REACT_APP_API_PROJECT_URL`|The URL of the form.io project server ||`http://localhost:3001`
`REACT_APP_CLIENT_ID`|form.io client role Id|eg. 10121d8f7fadb18402a4c|must get the value from form.io interface as per 
`REACT_APP_STAFF_REVIEWER_ID`|form.io reviewer role Id|eg. 5ee10121d8f7fa03b3402a4d| must get the value from form.io interface as per 
`REACT_APP_STAFF_DESIGNER_ID`|form.io administrator role Id|eg. 5ee090afee045f1597609cae|must get the value from form.io interface as per 
`REACT_APP_ANONYMOUS_ID`|form.io anonymous role Id|eg. 5ee090b0ee045f28ad609cb0|must get the value from form.io interface as per
`REACT_APP_USER_RESOURCE_FORM_ID`| User forms form-Id| eg.5ee090b0ee045f51c5609cb1| must get the value from form.io interface as per
`MONGO_INITDB_ROOT_USERNAME`|Mongo Root Username. Used on installation to create the database.Choose your own|Can be blank|
`MONGO_INITDB_ROOT_PASSWORD`|Mongo Root Password|Can be blank
`MONGO_INITDB_DATABASE`|Mongo Database Name||formio
`MONGO_REPLICA_SET_NAME`|Mongo Replica set name|| rs0

#### FormsFlow UI

Variable name | Meaning | Possible values | Default value |
--- | --- | --- | ---
 `REACT_APP_EMAIL_SUBMISSION_GROUP`|Group to to which to send Email notifications|Must match keycloak group| `formsflow-reviewer`

#### ReDash
Variable name | Meaning | Possible values | Default value |
--- | --- | --- | ---
`REACT_APP_INSIGHT_API_BASE`| Insight Api base end-point| eg. | 
`REACT_APP_INSIGHTS_API_KEY`| API_KEY from REDASH | | must insert your ReDash API key here
<<<<<<< HEAD

#### Camunda
Variable name | Meaning | Possible values | Default value |
--- | --- | --- | ---
`REACT_APP_BPM_API_BASE`| URL of BPM API||`http://localhost:8000`
=======
`REACT_APP_WEB_BASE_URL`|Web API base endpoint|||
>>>>>>> fc5b1d89
`JDBC_URL`|JDBC DB Connection URL for BPM-API||`jdbc:postgresql://forms-flow-bpm-db:5432/postgres`	
`JDBC_USER`|Username for BPM database user|||	
`JDBC_PASSWORD`|Password for BPM database user|||
`JDBC_DRIVER`|JDBC driver||`org.postgresql.Driver`
`BPM_CLIENT_ID`|Client ID for Camunda to register with Keycloak||`forms-flow-bpm`
`BPM_CLIENT_SECRET`|Secret returned from BPM client registration|Plug in your BPM secret key|`<BPM CLIENT SECRET KEY HERE>`
`BPM_GRANT_TYPE`|OIDC grant type||`client_credentials`
`BPM_API_BASE`| Base URL for accessing Camunda data||`http://localhost:8000/camunda/engine-rest/`
`API_PROCESS`|Path fragment to query process definition||`process-definition/`
`API_TASK_HISTORY`|Path fragment to query task history||`history/task/`
`API_TASK`|Path fragment for task API||`task/`


#### FormsFlow Python API 
Variable name | Meaning | Possible values | Default value |
--- | --- | --- | ---
`REACT_APP_WEB_BASE_URL`|Web API base endpoint|||
`WEB_API_DATABASE_URL`|URL used to access the web api| Fill in the user and password from below |`postgresql://<USER>:<PASSWORD>@forms-flow-webapi-db:5432/<WEBAPI_DB>`
`WEB_API_POSTGRES_USER`|FormsFlow database postgres user||postgres
`WEB_API_POSTGRES_PASSWORD`|FormsFlow database postgres password|Change this|`changeme`
`WEB_API_POSTGRES_DB`| FormsFlow database name||`formsflow`



SECRET_KEY='--- change me now ---'

<<<<<<< HEAD

## Running the Application
=======
BPM_TOKEN_API=<KEYCLOAK-BASE-URL>/auth/realms/forms-flow-ai/protocol/openid-connect/token
BPM_CLIENT_ID=forms-flow-bpm
BPM_CLIENT_SECRET=<BPM CLIENT SECRET KEY HERE>
BPM_GRANT_TYPE=client_credentials

BPM_API_BASE=http://localhost:8000/camunda/engine-rest/
API_PROCESS=process-definition/
API_TASK_HISTORY=history/task/
API_TASK=task/

JWT_OIDC_WELL_KNOWN_CONFIG = https://iam.aot-technologies.com/auth/realms/forms-flow-ai/.well-known/openid-configuration
JWT_OIDC_ALGORITHMS = RS256
JWT_OIDC_JWKS_URI = https://iam.aot-technologies.com/auth/realms/forms-flow-ai/protocol/openid-connect/certs
JWT_OIDC_ISSUER = https://iam.aot-technologies.com/auth/realms/forms-flow-ai
JWT_OIDC_AUDIENCE = forms-flow-web
JWT_OIDC_CACHING_ENABLED = True
JWT_OIDC_JWKS_CACHE_TIMEOUT = 300
```
     ---------------------------
    
      - Keycloak configuraions has to be done prior and the secrets has to be configured in the **Environment Variables for KEYCLOAK** section
      - Roles names from Keycloak has to be configured in the **Environment Variables for forms-flow-web** section
      - Role Id's and URL from forms-flow-forms has to be configured in the **Environment Variables for forms-flow-web** section - [Refer section](https://github.com/AOT-Technologies/forms-flow-ai/tree/master/forms-flow-web#environment-configuration) for setup
      - Camunda UserId's from Keycloak URLs has to be configured in the **Environment Variables for forms-flow-bpm** section
      - Default username and password for admin has to be configured in the **Environment Variables for forms-flow-forms** section
      - Change the REACT_APP_API_PROJECT_URL and REACT_APP_API_SERVER_URL with http://localhost:3001

   - Running the Application
>>>>>>> fc5b1d89
     -----------------------
* Open up your terminal and navigate to the root folder of this project
* Start the application using the command
            ```docker-compose up --build           ```
* The following applications will be started and can be accessed in your browser.
         - http://localhost:3000 - forms-flow-web
         - http://localhost:3001 - forms-flow-forms
         - https://localhost:8000/camunda - forms-flow-bpm
    
Managing forms
--------------
- Refer [forms-flow-web](https://github.com/AOT-Technologies/forms-flow-ai/tree/master/forms-flow-web#forms-flow-web)

Analytics-Redash
----------------
- Refer [forms-flow-analytics](https://github.com/AOT-Technologies/forms-flow-ai/tree/master/forms-flow-analytics#how-to-run)

Additional Configuration
-------------------------
- SSL Nginx configurations
  ------------------------
   - Create hostnames and secure them using the appropriate certificates
     - Generate certificates as below and place in the appropriate server paths
         - forms-flow-web hostname fullchain.pem
         - forms-flow-web hostname privkey.pem
         - forms-flow-forms hostname fullchain.pem
         - forms-flow-forms hostname privkey.pem
         - forms-flow-bpm hostname fullchain.pem
         - forms-flow-bpm hostname privkey.pem
  - Open /nginx/conf.d/app.conf
  - Update the paths accordingly in the app.conf
     - Update the localhost to the server IP address for the below URLs
         - http://localhost:3000
         - http://localhost:3001
         - https://localhost:8000
           - NOTE: 'https' for localhost:8000
  - Refer [nginx](https://github.com/AOT-Technologies/forms-flow-ai/tree/master/nginx#how-to-run)
  
NOTE:
  - Once nginx server is applied, change the hostnames in the Keycloak server for forms-flow-web and forms-flow-bpm
  - Also change values for REACT_APP_API_SERVER_URL and REACT_APP_API_PROJECT_URL with the hostname in .env file
  
## License

FormsFlow-AI is licensed under the terms of the GPL Open Source
license and is available for free.

## Links

* [Web site](https://www.aot-technologies.com/)
* [Source code](https://github.com/AOT-Technologies/forms-flow-ai)
<|MERGE_RESOLUTION|>--- conflicted
+++ resolved
@@ -281,15 +281,7 @@
 --- | --- | --- | ---
 `REACT_APP_INSIGHT_API_BASE`| Insight Api base end-point| eg. | 
 `REACT_APP_INSIGHTS_API_KEY`| API_KEY from REDASH | | must insert your ReDash API key here
-<<<<<<< HEAD
-
-#### Camunda
-Variable name | Meaning | Possible values | Default value |
---- | --- | --- | ---
-`REACT_APP_BPM_API_BASE`| URL of BPM API||`http://localhost:8000`
-=======
-`REACT_APP_WEB_BASE_URL`|Web API base endpoint|||
->>>>>>> fc5b1d89
+
 `JDBC_URL`|JDBC DB Connection URL for BPM-API||`jdbc:postgresql://forms-flow-bpm-db:5432/postgres`	
 `JDBC_USER`|Username for BPM database user|||	
 `JDBC_PASSWORD`|Password for BPM database user|||
@@ -315,40 +307,7 @@
 
 
 SECRET_KEY='--- change me now ---'
-
-<<<<<<< HEAD
-
 ## Running the Application
-=======
-BPM_TOKEN_API=<KEYCLOAK-BASE-URL>/auth/realms/forms-flow-ai/protocol/openid-connect/token
-BPM_CLIENT_ID=forms-flow-bpm
-BPM_CLIENT_SECRET=<BPM CLIENT SECRET KEY HERE>
-BPM_GRANT_TYPE=client_credentials
-
-BPM_API_BASE=http://localhost:8000/camunda/engine-rest/
-API_PROCESS=process-definition/
-API_TASK_HISTORY=history/task/
-API_TASK=task/
-
-JWT_OIDC_WELL_KNOWN_CONFIG = https://iam.aot-technologies.com/auth/realms/forms-flow-ai/.well-known/openid-configuration
-JWT_OIDC_ALGORITHMS = RS256
-JWT_OIDC_JWKS_URI = https://iam.aot-technologies.com/auth/realms/forms-flow-ai/protocol/openid-connect/certs
-JWT_OIDC_ISSUER = https://iam.aot-technologies.com/auth/realms/forms-flow-ai
-JWT_OIDC_AUDIENCE = forms-flow-web
-JWT_OIDC_CACHING_ENABLED = True
-JWT_OIDC_JWKS_CACHE_TIMEOUT = 300
-```
-     ---------------------------
-    
-      - Keycloak configuraions has to be done prior and the secrets has to be configured in the **Environment Variables for KEYCLOAK** section
-      - Roles names from Keycloak has to be configured in the **Environment Variables for forms-flow-web** section
-      - Role Id's and URL from forms-flow-forms has to be configured in the **Environment Variables for forms-flow-web** section - [Refer section](https://github.com/AOT-Technologies/forms-flow-ai/tree/master/forms-flow-web#environment-configuration) for setup
-      - Camunda UserId's from Keycloak URLs has to be configured in the **Environment Variables for forms-flow-bpm** section
-      - Default username and password for admin has to be configured in the **Environment Variables for forms-flow-forms** section
-      - Change the REACT_APP_API_PROJECT_URL and REACT_APP_API_SERVER_URL with http://localhost:3001
-
-   - Running the Application
->>>>>>> fc5b1d89
      -----------------------
 * Open up your terminal and navigate to the root folder of this project
 * Start the application using the command
