--- conflicted
+++ resolved
@@ -93,11 +93,7 @@
 
 #### formsflow UI Extension for Vue.js (optional)
 There is a Vue.js based web user interface for easy integration of formsflow.ai to your existing User Interface. This extension provides components
-<<<<<<< HEAD
-for easily using Forms, Tasklist by installing as a package. To know more details checkout [formsflow-ai-extension repository](https://github.com/AOT-Technologies/forms-flow-ai-extensions/tree/master/camunda-formio-tasklist-vue).
-=======
 for easily using Forms, Tasklist by installing as a npm package. To know more details checkout [formsflow-ai-extension repository](https://github.com/AOT-Technologies/forms-flow-ai-extensions/tree/master/camunda-formio-tasklist-vue) and to install package [go here](https://www.npmjs.com/package/camunda-formio-tasklist-vue).
->>>>>>> 062bbe83
 
 #### Redash Admin UI
 The native admin interface to Redash (bundled and unchanged). Use this to build analytics dashboards.
