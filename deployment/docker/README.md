# formsflow.ai

This page elaborates how to setup the overall solution using docker.


## Table of Contents
1. [Application Setup](#application-setup)
   * [Step 1 : Installation Steps](#installation-steps)
   * [Step 2 : Running the Application](#running-the-application)
   * [Step 3 : Health Check](#health-check)
2. [Usage Instructions](#usage-instructions)

## Application Setup

* The application will be installed in the following order.
* Some of the services have dependencies, mentioned below.

 Srl No | Service Name | Usage | Access | Dependency | Details |
--- | --- | --- | --- | --- | ---
1|`Keycloak`|Authentication|`http://localhost:8080`||[Keycloak](../../forms-flow-idm/keycloak/README.md)
2|`forms-flow-forms`|form.io form building. This must be started earlier for resource role id's creation|`http:/localhost:3001`||[forms-flow-forms](../../forms-flow-forms/README.md)
3|`forms-flow-analytics`|Redash analytics server, This must be started earlier for redash key creation|`http://localhost:7000`|`Keycloak`|[forms-flow-analytics](../../forms-flow-analytics/README.md)
4|`forms-flow-web`|formsflow Landing web app|`http://localhost:3000`|`Keycloak`, `forms-flow-forms`, `forms-flow-analytics`|[forms-flow-web](../../forms-flow-web/README.md)
5|`forms-flow-api`|API services|`http://localhost:5000`|`Keycloak`|[forms-flow-api](../../forms-flow-api/README.md)
6|`forms-flow-bpm`|Camunda integration|`http://localhost:8000/camunda`|`Keycloak`|[forms-flow-bpm](../../forms-flow-bpm/README.md)

### Installation Steps

These are the steps required to complete the installation and setup of formsflow.ai solution
- [ ] Keycloak setup
- [ ] forms-flow-analytics setup
- [ ] forms-flow-forms setup
- [ ] forms-flow-web, forms-flow-bpm, forms-flow-api setup

> Make sure you have a Docker machine up and running.

#### Keycloak Setup
--------------------
```
- [x] Keycloak setup
- [ ] forms-flow-analytics setup
- [ ] forms-flow-forms setup
- [ ] forms-flow-web, forms-flow-bpm, forms-flow-api setup
```
Follow the instructions given [here](../../forms-flow-idm/keycloak/README.md)

#### forms-flow-analytics Setup
------------------------------
```
- [x] Keycloak setup
- [x] forms-flow-analytics setup
- [ ] forms-flow-forms setup
- [ ] forms-flow-web, forms-flow-bpm, forms-flow-api setup
``` 
Start the **analytics server** by following the instructions given [here](../../forms-flow-analytics/README.md)
   
#### forms-flow-forms Setup       
---------------------------
```
- [x] Keycloak setup
- [x] forms-flow-analytics setup
- [x] forms-flow-forms setup
- [ ] forms-flow-web, forms-flow-bpm, forms-flow-api setup
```
* Make sure your current working directory is "/forms-flow-ai/deployment/docker".
* Rename the file [sample.env](./sample.env) to **.env**.
* Modify the environment variables in the newly created **.env** file if needed. Environment variables are given in the table below,
* **NOTE : `{your-ip-address}` given inside the `.env` file should be changed to your host system IP address. Please take special care to identify the correct IP address if your system has multiple network cards**

<<<<<<< HEAD
> :information_source: Variables with trailing :triangular_flag_on_post: in below table should be updated in the redash.env file
=======
> :information_source: Variables with trailing :triangular_flag_on_post: in below table should be updated in the .env file
>>>>>>> 994fe369

 Variable name | Meaning | Possible values | Default value |
--- | --- | --- | ---
`FORMIO_DB_USERNAME`|Mongo Root Username. Used on installation, Choose your own||`admin`
`FORMIO_DB_PASSWORD`|Mongo Root Password. Used on installation, Choose your own||`changeme`
`FORMIO_DB_NAME`|Mongo Database  Name. Used on installation to create the database. Choose your own||`formio`
`FORMIO_DEFAULT_PROJECT_URL`:triangular_flag_on_post:|The URL of the forms-flow-forms server||`http://{your-ip-address}:3001`
`FORMIO_ROOT_EMAIL`|forms-flow-forms admin login|eg. admin@example.com|`admin@example.com`
`FORMIO_ROOT_PASSWORD`|forms-flow-forms admin password|eg.changeme|`changeme`


*  Follow the below steps for mapping the role IDs.   
   - Start the forms-flow-forms service.
     - For Linux
       - Run `docker-compose -f docker-compose-linux.yml up -d forms-flow-forms` to start.  
     - For Windows  
       - Run `docker-compose -f docker-compose-windows.yml up -d forms-flow-forms` to start.  
       
##### Health Check
------------------
   - Access forms-flow-forms at port defaulted to 3001 i.e. http://localhost:3001/ .
   
           Default Login Credentials
           -----------------
           User Name / Email : admin@example.com
           Password  : changeme   
                   
*NOTE: Use --build command with the start command to reflect any future **.env** / code changes eg : `docker-compose -f docker-compose-windows.yml up --build -d`*

#### forms-flow-web, forms-flow-bpm & forms-flow-api Setup
-----------------------------------
```
- [x] Keycloak setup
- [x] forms-flow-analytics setup
- [x] forms-flow-forms setup
- [x] forms-flow-web, forms-flow-bpm, forms-flow-api setup
```
* Make sure your current working directory is "/forms-flow-ai/deployment/docker".
* Modify the environment variables inside **.env** file if needed. Environment variables are given in the tables below.

<<<<<<< HEAD
> :information_source: Variables with trailing:triangular_flag_on_post: in below table should be updated in the redash.env file
=======
> :information_source: Variables with trailing:triangular_flag_on_post: in below table should be updated in the .env file
>>>>>>> 994fe369

##### formsflow.ai keycloak variable settings
-----------------------------------

Variable name | Meaning | Possible values | Default value |
--- | --- | --- | ---
`KEYCLOAK_URL`:triangular_flag_on_post:| URL to your Keycloak server || `http://{your-ip-address}:8080`
`KEYCLOAK_URL_REALM`|	The Keycloak realm to use|eg. forms-flow-ai | `forms-flow-ai`
`KEYCLOAK_BPM_CLIENT_ID`|Client ID for Camunda to register with Keycloak|eg. forms-flow-bpm|`forms-flow-bpm`
`KEYCLOAK_BPM_CLIENT_SECRET`:triangular_flag_on_post:|Client Secret of Camunda client in realm|eg. 22ce6557-6b86-4cf4-ac3b-42338c7b1ac12|must be set to your Keycloak client secret. Follow the 'Get the keycloak client secret' steps from [Here](../../forms-flow-idm/keycloak/README.md#get-the-keycloak-client-secret)
`KEYCLOAK_WEB_CLIENT_ID`|Client ID for formsflow.ai to register with Keycloak|eg. forms-flow-web|`forms-flow-web`

##### formsflow.ai analytics variable settings
-----------------------------------

Variable name | Meaning | Possible values | Default value |
--- | --- | --- | ---
`INSIGHT_API_URL`:triangular_flag_on_post:|Insight Api base end-point||`http://{your-ip-address}:7000`
`INSIGHT_API_KEY`:triangular_flag_on_post:|API_KEY from REDASH|eg. G6ozrFn15l5YJkpHcMZaKOlAhYZxFPhJl5Xr7vQw| `Get the api key from forms-flow-analytics (REDASH) by following the 'Get the Redash API Key' steps from `[here](../../forms-flow-analytics/README.md#get-the-redash-api-key)

##### formsflow.ai forms variable settings
-----------------------------------

* [STEP 1](): Getting **ROLE_ID** and **RESOURCE_ID** are mandatory for role based access. To generate ID go to ["Formsflow-forms user/role API"](../../forms-flow-forms/README.md#formsflow-forms-userrole-api) and follow the steps.
* [STEP 2](): Modify the environment variables using the values from step 1.

Variable name | Meaning | Possible values | Default value |
--- | --- | --- | ---
`CLIENT_ROLE`|	The role name used for client users|| `formsflow-client`
`CLIENT_ROLE_ID`:triangular_flag_on_post:|forms-flow-forms client role Id|eg. 10121d8f7fadb18402a4c|`must get the **formsflow Client** role Id value from step #1 above.`
`REVIEWER_ROLE`|The role name used for reviewer users||`formsflow-reviewer`
`REVIEWER_ROLE_ID`:triangular_flag_on_post:|forms-flow-forms reviewer role Id|eg. 5ee10121d8f7fa03b3402a4d|`must get the **formsflow Reviewer** role Id value from step #1 above.`
`DESIGNER_ROLE`|The role name used for designer users||`formsflow-designer`
`DESIGNER_ROLE_ID`:triangular_flag_on_post:|forms-flow-forms administrator role Id|eg. 5ee090afee045f1597609cae|`must get the **Administrator** role Id value from step #1 above.`
`ANONYMOUS_ID`|forms-flow-forms anonymous role Id|eg. 5ee090b0ee045f28ad609cb0|`must get the **Anonymous** role Id value from step #1 above.`
`USER_RESOURCE_ID`:triangular_flag_on_post:|User forms form-Id|eg. 5ee090b0ee045f51c5609cb1|`must get the **user resource** id value from the step #1 above.`

##### formsflow.ai Datastore variable settings
-----------------------------------

Variable name | Meaning | Possible values | Default value |
--- | --- | --- | ---
`FORMSFLOW_API_DB_URL`|JDBC DB Connection URL for formsflow.ai||`postgresql://postgres:changeme@forms-flow-webapi-db:5432/webapi`
`FORMSFLOW_API_DB_USER`|formsflow.ai database postgres user|Used on installation to create the database. Choose your own|`postgres`
`FORMSFLOW_API_DB_PASSWORD`|formsflow.ai database postgres password|Used on installation to create the database. Choose your own|`changeme`
`FORMSFLOW_API_DB_NAME`|formsflow.ai database name|Used on installation to create the database. Choose your own|`webapi`

##### formsflow.ai Integration variable settings
--------------------------------------

Variable name | Meaning | Possible values | Default value |
--- | --- | --- | ---
`NODE_ENV`| Define project level configuration | `development, test, production` | `development`
`APPLICATION_NAME`| Application_Name | eg: formsflow.ai| `formsflow.ai`
`FORMSFLOW_API_CORS_ORIGINS`| formsflow.ai Rest API allowed origins, for multiple origins you can separate host address using a comma |eg:`host1, host2`| `*`
`CAMUNDA_API_URL` :triangular_flag_on_post: |Camunda Rest API URL||`http://{your-ip-address}:8000/camunda`
`FORMSFLOW_API_URL`:triangular_flag_on_post:|formsflow.ai Rest API URL||`http://{your-ip-address}:5000`
`FORMSFLOW_API_ANALYTICS_DB_USERNAME`|Mongo DB Connection username|Used on installation to create the database. Choose your own|`mongo`
`FORMSFLOW_API_ANALYTICS_DB_PASSWORD`|Mongo DB Connection password|Used on installation to create the database. Choose your own|`changeme`
`FORMSFLOW_API_ANALYTICS_DB_NAME`|Mongo DB Connection database name|Used on installation to create the database. Choose your own|`analytics`
`FORMSFLOW_API_ANALYTICS_DB_URL`|Mongo DB Connection URL of formio for sentiment analysis|Used on installation to create the database. Choose your own|`mongodb://mongo:changeme@forms-flow-webapi-analytics-db:27019/analytics?authSource=admin&authMechanism=SCRAM-SHA-256`

##### CAMUNDA_JDBC : Dedicated camunda database.
--------------------------------------

   Variable name | Meaning | Possible values | Default value |
 --- | --- | --- | ---
 `CAMUNDA_JDBC_DB_NAME`|Postgres JDBC DB Name|Used on installation to create the database. Choose your own|`formsflow-bpm`
 `CAMUNDA_JDBC_URL`|Postgres JDBC DB Connection URL|Used on installation to create the database. Choose your own|`jdbc:postgresql://forms-flow-bpm-db:5432/formsflow-bpm`
 `CAMUNDA_JDBC_DRIVER`|Postgres JDBC Database Driver||`org.postgresql.Driver`
 `CAMUNDA_JDBC_USER`|Postgres Database Username|Used on installation to create the database. Choose your own|`admin`
 `CAMUNDA_JDBC_PASSWORD`|Postgres Database Password|Used on installation to create the database. Choose your own|`changeme`
 `CAMUNDA_HIKARI_CONN_TIMEOUT`|Hikari Connection optimization setting||`30000`
 `CAMUNDA_HIKARI_IDLE_TIMEOUT`|Hikari Connection optimization setting||`600000`
 `CAMUNDA_HIKARI_MAX_POOLSIZE`|Hikari Connection optimization setting||`10`
 `CAMUNDA_HIKARI_VALID_TIMEOUT`|Hikari Connection optimization setting||`5000`

##### Camunda System Tuning  
----------------------------
 
   Variable name | Meaning | Possible values | Default value |
 --- | --- | --- | ---
  `CAMUNDA_JOB_CORE_POOL_SIZE`|Job-Executor Configuration Properties||`10`
  `CAMUNDA_JOB_MAX_POOL_SIZE`|Job-Executor Configuration Properties||`20`
  `CAMUNDA_JOB_QUEUE_SIZE`|Job-Executor Configuration Properties||`10`
  `CAMUNDA_JOB_LOCK_TIME_MILLIS`|Job-Executor Configuration Properties||`300000`
  `CAMUNDA_JOB_MAXJOBS_PER_ACQUISITION`|Job-Executor Configuration Properties||`10`
  `CAMUNDA_JOB_WAIT_TIME_MILLIS`|Job-Executor Configuration Properties||`5000`
  `CAMUNDA_JOB_MAX_WAIT`|Job-Executor Configuration Properties||`60000`
  `CAMUNDA_METRICS_FLAG`|Job-Executor Configuration Properties||`false`
  
##### Camunda formsflow.ai Integration variable settings  
------------------------------------------------

   Variable name | Meaning | Possible values | Default value |
 --- | --- | --- | ---
<<<<<<< HEAD
 `WEBSOCKET_SECURITY_ORIGIN`|Camunda task event streaming. Origin setting, for multiple origins you can separate host address using a comma |eg:`host1, host2`|`http://{your-ip-address}:3000`
=======
 `WEBSOCKET_SECURITY_ORIGIN` :triangular_flag_on_post:|Camunda task event streaming. Origin setting, for multiple origins you can separate host address using a comma |eg:`host1, host2`|`http://{your-ip-address}:3000`
>>>>>>> 994fe369
 `WEBSOCKET_MESSAGE_TYPE`|Camunda task event streaming. Message type ||`TASK_EVENT`
 `WEBSOCKET_ENCRYPT_KEY`|Camunda task event streaming. AES encryption of token||`giert989jkwrgb@DR55`
 
 ```
Modify the file **mail-config.properties** (under `forms-flow-bpm/src/main/resources/`). The default settings provided are for the Gmail server, and you need to change the credentials at the bottom of the file. Note that you want to configure your own Gmail setting to allow unsecure apps first. 
```

##### Camunda - General variable settings  
-------------------------------

   Variable name | Meaning | Possible values | Default value |
 --- | --- | --- | ---
 `APP_SECURITY_ORIGIN`|CORS setup, for multiple origins you can separate host address using a comma |eg:`host1, host2`| `*` 
 `CAMUNDA_APP_ROOT_LOG_FLAG`|Log level setting||`error` 

### Running the application
* For Linux,
   * Run `docker-compose -f docker-compose-linux.yml up -d` to start.
* For Windows,
   * Run `docker-compose -f docker-compose-windows.yml up -d` to start.
   
*NOTE: Use --build command with the start command to reflect any future **.env** / code changes eg : `docker-compose -f docker-compose-windows.yml up --build -d`*

#### To stop the application
* For Linux,
  * Run `docker-compose -f docker-compose-linux.yml stop` to stop.
* For Windows,
  * Run `docker-compose -f docker-compose-windows.yml stop` to stop.
  
### Health Check
  * Analytics should be up and available for use at port defaulted to 7000 i.e. http://localhost:7000/
  * Business Process Engine should be up and available for use at port defaulted to 8000 i.e. http://localhost:8000/camunda/
  * FormIO should be up and available for use at port defaulted to 3001 i.e. http://localhost:3001/
  * formsflow.ai Rest API should be up and available for use at port defaulted to 5000 i.e. http://localhost:5000/checkpoint
  * formsflow.ai web application should be up and available for use at port defaulted to 3000 i.e. http://localhost:3000/
  
 * Access credentials are mentioned [here](../README.md#verifying-the-installation-status).

### Usage Instructions

> End to end usage of formsflow.ai is mentioned in this section with sample forms and workflows.

* The complete usage instructions with examples are mentioned [here](./../../USAGE.md).<|MERGE_RESOLUTION|>--- conflicted
+++ resolved
@@ -67,11 +67,7 @@
 * Modify the environment variables in the newly created **.env** file if needed. Environment variables are given in the table below,
 * **NOTE : `{your-ip-address}` given inside the `.env` file should be changed to your host system IP address. Please take special care to identify the correct IP address if your system has multiple network cards**
 
-<<<<<<< HEAD
-> :information_source: Variables with trailing :triangular_flag_on_post: in below table should be updated in the redash.env file
-=======
 > :information_source: Variables with trailing :triangular_flag_on_post: in below table should be updated in the .env file
->>>>>>> 994fe369
 
  Variable name | Meaning | Possible values | Default value |
 --- | --- | --- | ---
@@ -112,11 +108,7 @@
 * Make sure your current working directory is "/forms-flow-ai/deployment/docker".
 * Modify the environment variables inside **.env** file if needed. Environment variables are given in the tables below.
 
-<<<<<<< HEAD
-> :information_source: Variables with trailing:triangular_flag_on_post: in below table should be updated in the redash.env file
-=======
 > :information_source: Variables with trailing:triangular_flag_on_post: in below table should be updated in the .env file
->>>>>>> 994fe369
 
 ##### formsflow.ai keycloak variable settings
 -----------------------------------
@@ -213,11 +205,7 @@
 
    Variable name | Meaning | Possible values | Default value |
  --- | --- | --- | ---
-<<<<<<< HEAD
- `WEBSOCKET_SECURITY_ORIGIN`|Camunda task event streaming. Origin setting, for multiple origins you can separate host address using a comma |eg:`host1, host2`|`http://{your-ip-address}:3000`
-=======
  `WEBSOCKET_SECURITY_ORIGIN` :triangular_flag_on_post:|Camunda task event streaming. Origin setting, for multiple origins you can separate host address using a comma |eg:`host1, host2`|`http://{your-ip-address}:3000`
->>>>>>> 994fe369
  `WEBSOCKET_MESSAGE_TYPE`|Camunda task event streaming. Message type ||`TASK_EVENT`
  `WEBSOCKET_ENCRYPT_KEY`|Camunda task event streaming. AES encryption of token||`giert989jkwrgb@DR55`
  
