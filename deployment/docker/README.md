# FormsFlow.AI

This page elaborates how to setup the overall solution using docker.


## Table of Contents
* [Prerequisites](#prerequisites)
* [Project Setup](#project-setup)
  * [Step 1 : Keycloak Setup](#keycloak-setup)
  * [Step 2 : Initial Installation](#installation)
  * [Step 3 : Setting up the environment](#environment-configuration)
  * [Step 3 : Running the Application](#running-the-application)
  * [Step 4 : Health Check](#health-check) 
* [How to Associate the Form with Workflow Process](#how-to-associate-the-form-with-workflow-process)


## Prerequisites

The system is deployed and run using [docker-compose](https://docker.com) and [Docker](https://docker.com). These need to be available. 

## Project Setup

### Keycloak Setup

Follow the instructions given on [link](../../forms-flow-idm/keycloak-setup.md)


      
### Initial Installation

   * Make sure you have a Docker machine up and running.
   * Start the analytics server by following the instructions given on  [README](../../forms-flow-analytics/README.md)
   * Start the FormIO server by following the instructions given on  [README](../../forms-flow-forms/README.md)
   * Make sure your current working directory is "/deployment/docker".
   * Rename the file **sample.env** to **.env**.
<<<<<<< HEAD
   * Modify the configuration values as needed. Details in the below Environment Configuration,   
### Environment Configuration

Environment variables are set in **.env** and read by the system.  

**FormsFlow.AI Role Mapping:**
=======
   * Modify the configuration values as needed. Details below,   
   **FormsFlow.AI Role Mapping:**  
   
>>>>>>> 1af95ae0
Variable name | Meaning | Possible values | Default value |
--- | --- | --- | ---
`CLIENT_ROLE`|	The role name used for client users|| formsflow-client
`CLIENT_ROLE_ID`|form.io client role Id|eg. 10121d8f7fadb18402a4c|must get the value from form.io resource **/roles**
`REVIEWER_ROLE`|The role name used for staff/reviewer users||`formsflow-reviewer`
`REVIEWER_ROLE_ID`|form.io reviewer role Id|eg. 5ee10121d8f7fa03b3402a4d|must get the value from form.io resource **/roles**
`DESIGNER_ROLE`|The role name used for designer users||`formsflow-designer`
`DESIGNER_ROLE_ID`|form.io administrator role Id|eg. 5ee090afee045f1597609cae|must get the value from form.io resource **/roles**
`ANONYMOUS_ID`|form.io anonymous role Id|eg. 5ee090b0ee045f28ad609cb0|must get the value from form.io resource **/roles** 
`USER_RESOURCE_ID`|User forms form-Id|eg. 5ee090b0ee045f51c5609cb1|must get the value from form.io resource **/user**

**FormsFlow.AI Datastore Settings:**
Variable name | Meaning | Possible values | Default value |
--- | --- | --- | ---
`WEB_API_DATABASE_URL`|JDBC DB Connection URL for FormsFlow||`postgresql://postgres:changeme@forms-flow-webapi-db:5432/formsflow`
`WEB_API_POSTGRES_USER`|FormsFlow database postgres user|Used on installation to create the database.Choose your own|`postgres`
`WEB_API_POSTGRES_PASSWORD`|FormsFlow database postgres password|ditto|`changeme`
`WEB_API_POSTGRES_DB`|FormsFlow database name||`formsflow`

**FormsFlow.AI Integration Settings:**
Variable name | Meaning | Possible values | Default value |
--- | --- | --- | ---
`NODE_ENV`| Define project level configuration | `development, test, production` | `development`
`CAMUNDA_API_URI`|Camunda Rest API URI||`http://localhost:8000/camunda/engine-rest/`
`FORMIO_DEFAULT_PROJECT_URL`|The URL of the form.io server||`http://localhost:3001`
`REACT_APP_WEB_BASE_URL`|FormsFlow Rest API URI||`http://localhost:5000/api`

**Authentication Provider (Keycloak) Settings:**
Variable name | Meaning | Possible values | Default value |
--- | --- | --- | ---
`KEYCLOAK_TOKEN_URL`|Keycloak OIDC token API for clients|Plug in your Keycloak base url and realm name|`{Keycloak URL}/auth/realms/<realm>/protocol/openid-connect/token`
`KEYCLOAK_JWT_OIDC_CONFIG`|Path to Keycloak well-know config for realm|Plug in your Keycloak URL plus realm|`{Keycloak URL}/auth/realms/<REALM>/.well-known/openid-configuration`
`KEYCLOAK_JWT_OIDC_JWKS_URI`|Keycloak JWKS URI|Plug in Keycloak base url plus realm|`{Keycloak URL}/auth/realms/<REALM>/protocol/openid-connect/certs`
`KEYCLOAK_JWT_OIDC_ISSUER`|The issuer of JWT's from Keycloak for your realm|Plug in your realm and Keycloak base url|`{Keycloak URL}/auth/realms/forms-flow-ai`
`KEYCLOAK_BPM_CLIENTID`|Client ID for Camunda to register with Keycloak|eg. forms-flow-bpm|must be set to your Keycloak client id
`KEYCLOAK_BPM_CLIENTSECRET`|Client Secret of Camunda client in realm|eg. 22ce6557-6b86-4cf4-ac3b-42338c7b1ac12|must be set to your Keycloak client secret
`KEYCLOAK_WEB_CLIENTID`|Client ID for FormsFlow to register with Keycloak|eg. forms-flow-web|must be set to your Keycloak client id

**BPM (Camunda) Datastore Settings:**
Variable name | Meaning | Possible values | Default value |
--- | --- | --- | ---
`CAMUNDA_JDBC_URL`|Postgres JDBC DB Connection URL|Used on installation to create the database.Choose your own|`jdbc:postgresql://forms-flow-bpm-db:5432/postgres`
`CAMUNDA_JDBC_DRIVER`|Postgres JDBC Database Driver||`org.postgresql.Driver`
`CAMUNDA_POSTGRES_USER`|Postgres Database Username|Used on installation to create the database.Choose your own|`postgres`
`CAMUNDA_POSTGRES_PASSWORD`|Postgres Database Password|Used on installation to create the database.Choose your own|`changeme`
`CAMUNDA_POSTGRES_DB`|Postgres Database Name|Used on installation to create the database.Choose your own|`camunda`


**Analytics (Redash) Integration Settings:**
 
 Variable name | Meaning | Possible values | Default value |
--- | --- | --- | ---
`INSIGHT_API_BASE`|Insight Api base end-point||`http://localhost:7000`
`INSIGHT_API_KEY`|API_KEY from REDASH|eg. G6ozrFn15l5YJkpHcMZaKOlAhYZxFPhJl5Xr7vQw| must be set to your ReDash API key
   
   **Additionally, you may want to change these**
 ```  
        * The value of database details (especially if this instance is not just for testing purposes)
 ```
 ```
        * The Postgres volume definition [This may apply for windows based setup. Refer the README of individual modules.]  
                    *  [forms-flow-analytics](../../forms-flow-analytics/README.md)  
                    *  [forms-flow-forms](../../forms-flow-forms/README.md)  
                    *  [forms-flow-bpm](../../forms-flow-bpm/README.md)  
                    *  [forms-flow-api](../../forms-flow-api/README.md)     
```

### Running the Application
   * Run `docker-compose build` to build.
   * Run `docker-compose up -d` to start.
  
### Verify the Application Status
  * Analytics should be up and available for use at port defaulted to 7000 i.e. http://localhost:7000/
  * Business Process Engine should be up and available for use at port defaulted to 8000 i.e. http://localhost:8000/camunda/
  * FormIO should be up and available for use at port defaulted to 3001 i.e. http://localhost:3001/
  * FormsFlow Rest API should be up and available for use at port defaulted to 5000 i.e. http://localhost:5000/api/
  * FormsFlow web application should be up and available for use at port defaulted to 3000 i.e. http://localhost:3000/
  
### How to Associate the Form with Workflow Process
* Get the jwt token from formio resource **/user/login**
```
POST http://localhost:3001/user/login
{
    "data": {
        "email": {{email}},
        "password": {{password}}
    }
}
```
* Get the form ID of form' from formio resource **/export** 
```
GET http://localhost:3001/export

Headers:
Content-Type : application/json
x-jwt-token: {x-jwt-token}
```
* Get the process definition key from .bpmn

* Get the access token
```
POST {Keycloak URL}/auth/realms/forms-flow-ai/protocol/openid-connect/token

Body:
grant_type: client_credentials
client_secret: a3413dbd-caf2-41a8-ae54-e7aa448154d8
client_id: forms-flow-bpm

Headers:
Content-Type : application/x-www-form-urlencoded
```   
* Create form using the resource **/form**
```
POST http://localhost:5000/form

Body:
{
  "created_by": "userid",
  "formId": "5ee10121d8f7fa73e2402a52",
  "formName": "Feedback Form",
  "formRevisionNumber": "V1",
  "processKey": "onestepapproval",
  "processName": "One Step Approval",
  "comments": "OK"
}

Headers:
Content-Type : application/json
Authorization: Bearer {access_token}

```


<|MERGE_RESOLUTION|>--- conflicted
+++ resolved
@@ -33,18 +33,12 @@
    * Start the FormIO server by following the instructions given on  [README](../../forms-flow-forms/README.md)
    * Make sure your current working directory is "/deployment/docker".
    * Rename the file **sample.env** to **.env**.
-<<<<<<< HEAD
    * Modify the configuration values as needed. Details in the below Environment Configuration,   
 ### Environment Configuration
 
 Environment variables are set in **.env** and read by the system.  
 
 **FormsFlow.AI Role Mapping:**
-=======
-   * Modify the configuration values as needed. Details below,   
-   **FormsFlow.AI Role Mapping:**  
-   
->>>>>>> 1af95ae0
 Variable name | Meaning | Possible values | Default value |
 --- | --- | --- | ---
 `CLIENT_ROLE`|	The role name used for client users|| formsflow-client
@@ -122,59 +116,4 @@
   * FormIO should be up and available for use at port defaulted to 3001 i.e. http://localhost:3001/
   * FormsFlow Rest API should be up and available for use at port defaulted to 5000 i.e. http://localhost:5000/api/
   * FormsFlow web application should be up and available for use at port defaulted to 3000 i.e. http://localhost:3000/
-  
-### How to Associate the Form with Workflow Process
-* Get the jwt token from formio resource **/user/login**
-```
-POST http://localhost:3001/user/login
-{
-    "data": {
-        "email": {{email}},
-        "password": {{password}}
-    }
-}
-```
-* Get the form ID of form' from formio resource **/export** 
-```
-GET http://localhost:3001/export
-
-Headers:
-Content-Type : application/json
-x-jwt-token: {x-jwt-token}
-```
-* Get the process definition key from .bpmn
-
-* Get the access token
-```
-POST {Keycloak URL}/auth/realms/forms-flow-ai/protocol/openid-connect/token
-
-Body:
-grant_type: client_credentials
-client_secret: a3413dbd-caf2-41a8-ae54-e7aa448154d8
-client_id: forms-flow-bpm
-
-Headers:
-Content-Type : application/x-www-form-urlencoded
-```   
-* Create form using the resource **/form**
-```
-POST http://localhost:5000/form
-
-Body:
-{
-  "created_by": "userid",
-  "formId": "5ee10121d8f7fa73e2402a52",
-  "formName": "Feedback Form",
-  "formRevisionNumber": "V1",
-  "processKey": "onestepapproval",
-  "processName": "One Step Approval",
-  "comments": "OK"
-}
-
-Headers:
-Content-Type : application/json
-Authorization: Bearer {access_token}
-
-```
-
-
+  