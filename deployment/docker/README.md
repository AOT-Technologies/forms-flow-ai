--- conflicted
+++ resolved
@@ -7,12 +7,8 @@
 1. [Application Setup](#application-setup)
    * [Step 1 : Installation Steps](#installation-steps)
    * [Step 2 : Running the Application](#running-the-application)
-<<<<<<< HEAD
-   * [Step 3 : Health Check](#health-check) 
-=======
    * [Step 3 : Health Check](#health-check)
 2. [Usage Instructions](#usage-instructions)
->>>>>>> e050a598
 
 ## Application Setup
 
@@ -78,11 +74,7 @@
 `FORMIO_DB_USERNAME`|Mongo Root Username. Used on installation, Choose your own||`admin`
 `FORMIO_DB_PASSWORD`|Mongo Root Password. Used on installation, Choose your own||`changeme`
 `FORMIO_DB_NAME`|Mongo Database  Name. Used on installation to create the database. Choose your own||`formio`
-<<<<<<< HEAD
-`FORMIO_DEFAULT_PROJECT_URL` :triangular_flag_on_post:|The URL of the forms-flow-forms server||`http://{your-ip-address}:3001`
-=======
 `FORMIO_DEFAULT_PROJECT_URL`:triangular_flag_on_post:|The URL of the forms-flow-forms server||`http://{your-ip-address}:3001`
->>>>>>> e050a598
 `FORMIO_ROOT_EMAIL`|forms-flow-forms admin login|eg. admin@example.com|`admin@example.com`
 `FORMIO_ROOT_PASSWORD`|forms-flow-forms admin password|eg.changeme|`changeme`
 
@@ -116,28 +108,17 @@
 * Make sure your current working directory is "/forms-flow-ai/deployment/docker".
 * Modify the environment variables inside **.env** file if needed. Environment variables are given in the tables below.
 
-<<<<<<< HEAD
-> :information_source: Variables with trailing :triangular_flag_on_post: in below table should be updated in the redash.env file
-=======
 > :information_source: Variables with trailing:triangular_flag_on_post: in below table should be updated in the redash.env file
->>>>>>> e050a598
 
 ##### formsflow.ai keycloak variable settings
 -----------------------------------
 
 Variable name | Meaning | Possible values | Default value |
 --- | --- | --- | ---
-<<<<<<< HEAD
-`KEYCLOAK_URL` :triangular_flag_on_post:| URL to your Keycloak server || `http://{your-ip-address}:8080`
-`KEYCLOAK_URL_REALM`|	The Keycloak realm to use|eg. forms-flow-ai | `forms-flow-ai`
-`KEYCLOAK_BPM_CLIENT_ID`|Client ID for Camunda to register with Keycloak|eg. forms-flow-bpm|`forms-flow-bpm`
-`KEYCLOAK_BPM_CLIENT_SECRET` :triangular_flag_on_post:|Client Secret of Camunda client in realm|eg. 22ce6557-6b86-4cf4-ac3b-42338c7b1ac12|must be set to your Keycloak client secret. Follow the 'Get the keycloak client secret' steps from [Here](../../forms-flow-idm/keycloak/README.md#get-the-keycloak-client-secret)
-=======
 `KEYCLOAK_URL`:triangular_flag_on_post:| URL to your Keycloak server || `http://{your-ip-address}:8080`
 `KEYCLOAK_URL_REALM`|	The Keycloak realm to use|eg. forms-flow-ai | `forms-flow-ai`
 `KEYCLOAK_BPM_CLIENT_ID`|Client ID for Camunda to register with Keycloak|eg. forms-flow-bpm|`forms-flow-bpm`
 `KEYCLOAK_BPM_CLIENT_SECRET`:triangular_flag_on_post:|Client Secret of Camunda client in realm|eg. 22ce6557-6b86-4cf4-ac3b-42338c7b1ac12|must be set to your Keycloak client secret. Follow the 'Get the keycloak client secret' steps from [Here](../../forms-flow-idm/keycloak/README.md#get-the-keycloak-client-secret)
->>>>>>> e050a598
 `KEYCLOAK_WEB_CLIENT_ID`|Client ID for formsflow.ai to register with Keycloak|eg. forms-flow-web|`forms-flow-web`
 
 ##### formsflow.ai analytics variable settings
@@ -145,13 +126,8 @@
 
 Variable name | Meaning | Possible values | Default value |
 --- | --- | --- | ---
-<<<<<<< HEAD
-`INSIGHT_API_URL` :triangular_flag_on_post:|Insight Api base end-point||`http://{your-ip-address}:7000`
-`INSIGHT_API_KEY` :triangular_flag_on_post:|API_KEY from REDASH|eg. G6ozrFn15l5YJkpHcMZaKOlAhYZxFPhJl5Xr7vQw| `Get the api key from forms-flow-analytics (REDASH) by following the 'Get the Redash API Key' steps from `[here](../../forms-flow-analytics/README.md#get-the-redash-api-key)
-=======
 `INSIGHT_API_URL`:triangular_flag_on_post:|Insight Api base end-point||`http://{your-ip-address}:7000`
 `INSIGHT_API_KEY`:triangular_flag_on_post:|API_KEY from REDASH|eg. G6ozrFn15l5YJkpHcMZaKOlAhYZxFPhJl5Xr7vQw| `Get the api key from forms-flow-analytics (REDASH) by following the 'Get the Redash API Key' steps from `[here](../../forms-flow-analytics/README.md#get-the-redash-api-key)
->>>>>>> e050a598
 
 ##### formsflow.ai forms variable settings
 -----------------------------------
@@ -162,15 +138,6 @@
 Variable name | Meaning | Possible values | Default value |
 --- | --- | --- | ---
 `CLIENT_ROLE`|	The role name used for client users|| `formsflow-client`
-<<<<<<< HEAD
-`CLIENT_ROLE_ID` :triangular_flag_on_post:|forms-flow-forms client role Id|eg. 10121d8f7fadb18402a4c|`must get the **formsflow Client** role Id value from step #1 above.`
-`REVIEWER_ROLE`|The role name used for reviewer users||`formsflow-reviewer`
-`REVIEWER_ROLE_ID`:triangular_flag_on_post:|forms-flow-forms reviewer role Id|eg. 5ee10121d8f7fa03b3402a4d|`must get the **formsflow Reviewer** role Id value from step #1 above.`
-`DESIGNER_ROLE`|The role name used for designer users||`formsflow-designer`
-`DESIGNER_ROLE_ID` :triangular_flag_on_post:|forms-flow-forms administrator role Id|eg. 5ee090afee045f1597609cae|`must get the **Administrator** role Id value from step #1 above.`
-`ANONYMOUS_ID`|forms-flow-forms anonymous role Id|eg. 5ee090b0ee045f28ad609cb0|`must get the **Anonymous** role Id value from step #1 above.`
-`USER_RESOURCE_ID` :triangular_flag_on_post:|User forms form-Id|eg. 5ee090b0ee045f51c5609cb1|`must get the **user resource** id value from the step #1 above.`
-=======
 `CLIENT_ROLE_ID`:triangular_flag_on_post:|forms-flow-forms client role Id|eg. 10121d8f7fadb18402a4c|`must get the **formsflow Client** role Id value from step #1 above.`
 `REVIEWER_ROLE`|The role name used for reviewer users||`formsflow-reviewer`
 `REVIEWER_ROLE_ID`:triangular_flag_on_post:|forms-flow-forms reviewer role Id|eg. 5ee10121d8f7fa03b3402a4d|`must get the **formsflow Reviewer** role Id value from step #1 above.`
@@ -178,7 +145,6 @@
 `DESIGNER_ROLE_ID`:triangular_flag_on_post:|forms-flow-forms administrator role Id|eg. 5ee090afee045f1597609cae|`must get the **Administrator** role Id value from step #1 above.`
 `ANONYMOUS_ID`|forms-flow-forms anonymous role Id|eg. 5ee090b0ee045f28ad609cb0|`must get the **Anonymous** role Id value from step #1 above.`
 `USER_RESOURCE_ID`:triangular_flag_on_post:|User forms form-Id|eg. 5ee090b0ee045f51c5609cb1|`must get the **user resource** id value from the step #1 above.`
->>>>>>> e050a598
 
 ##### formsflow.ai Datastore variable settings
 -----------------------------------
@@ -198,13 +164,8 @@
 `NODE_ENV`| Define project level configuration | `development, test, production` | `development`
 `APPLICATION_NAME`| Application_Name | eg: formsflow.ai| `formsflow.ai`
 `FORMSFLOW_API_CORS_ORIGINS`| formsflow.ai Rest API allowed origins, for multiple origins you can separate host address using a comma |eg:`host1, host2`| `*`
-<<<<<<< HEAD
-`CAMUNDA_API_URL` |Camunda Rest API URL||`http://{your-ip-address}:8000/camunda`
-`FORMSFLOW_API_URL` :triangular_flag_on_post:|formsflow.ai Rest API URL||`http://{your-ip-address}:5000`
-=======
 `CAMUNDA_API_URL` :triangular_flag_on_post: |Camunda Rest API URL||`http://{your-ip-address}:8000/camunda`
 `FORMSFLOW_API_URL`:triangular_flag_on_post:|formsflow.ai Rest API URL||`http://{your-ip-address}:5000`
->>>>>>> e050a598
 `FORMSFLOW_API_ANALYTICS_DB_USERNAME`|Mongo DB Connection username|Used on installation to create the database. Choose your own|`mongo`
 `FORMSFLOW_API_ANALYTICS_DB_PASSWORD`|Mongo DB Connection password|Used on installation to create the database. Choose your own|`changeme`
 `FORMSFLOW_API_ANALYTICS_DB_NAME`|Mongo DB Connection database name|Used on installation to create the database. Choose your own|`analytics`
@@ -244,12 +205,7 @@
 
    Variable name | Meaning | Possible values | Default value |
  --- | --- | --- | ---
-<<<<<<< HEAD
- `FORMSFLOW_API_URL` :triangular_flag_on_post:|formsflow.ai Rest API URL||`http://{your-ip-address}:5000`
- `WEBSOCKET_SECURITY_ORIGIN` :triangular_flag_on_post:|Camunda task event streaming. Origin setting, for multiple origins you can separate host address using a comma |eg:`host1, host2`|`http://{your-ip-address}:3000`|
-=======
  `WEBSOCKET_SECURITY_ORIGIN`|Camunda task event streaming. Origin setting, for multiple origins you can separate host address using a comma |eg:`host1, host2`|`*`
->>>>>>> e050a598
  `WEBSOCKET_MESSAGE_TYPE`|Camunda task event streaming. Message type ||`TASK_EVENT`
  `WEBSOCKET_ENCRYPT_KEY`|Camunda task event streaming. AES encryption of token||`giert989jkwrgb@DR55`
  
@@ -286,14 +242,10 @@
   * formsflow.ai Rest API should be up and available for use at port defaulted to 5000 i.e. http://localhost:5000/checkpoint/
   * formsflow.ai web application should be up and available for use at port defaulted to 3000 i.e. http://localhost:3000/
   
-<<<<<<< HEAD
  * Access credentials are mentioned [here](../README.md#verifying-the-installation-status).
-=======
- * Access credentials are mentioned [here](../README.md#verifying-the-installation-status).
 
 ### Usage Instructions
 
 > End to end usage of formsflow.ai is mentioned in this section with sample forms and workflows.
 
-* The complete usage instructions with examples are mentioned [here](./../../USAGE.md).
->>>>>>> e050a598
+* The complete usage instructions with examples are mentioned [here](./../../USAGE.md).