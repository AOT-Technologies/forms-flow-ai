# Author: Gurumoorthy Mohan
version: '3.7'

services:
  forms-flow-bpm-db:
    image: postgres:11
    container_name: forms-flow-bpm-db
    environment:
      POSTGRES_USER: ${CAMUNDA_JDBC_USER:-admin}
      POSTGRES_PASSWORD: ${CAMUNDA_JDBC_PASSWORD:-changeme}
      POSTGRES_DB: ${CAMUNDA_JDBC_DB_NAME:-formsflow-bpm}
      POSTGRES_HOST_AUTH_METHOD: 'trust'
    volumes:
      - ./postgres/camunda:/var/lib/postgresql/data
    ports:
      - '5432:5432'
    restart: always
    networks:
      - forms-flow-network

  forms-flow-bpm:
    container_name: forms-flow-bpm
    build:
      context: ./../../forms-flow-bpm/
      dockerfile: Dockerfile
    restart: always
    links:
      - forms-flow-bpm-db
    ports:
      - '8000:8080'
    environment:
      - KEYCLOAK_URL=${KEYCLOAK_URL}
<<<<<<< HEAD
      - KEYCLOAK_URL_REALM=${KEYCLOAK_URL_REALM}
      - KEYCLOAK_CLIENTID=${KEYCLOAK_BPM_CLIENTID}
      - KEYCLOAK_CLIENTSECRET=${KEYCLOAK_BPM_CLIENTSECRET}
      - CAMUNDA_FORMBUILDER_PIPELINE_USERNAME=${CAMUNDA_FORMBUILDER_PIPELINE_USERNAME}
      - CAMUNDA_FORMBUILDER_PIPELINE_PASSWORD=${CAMUNDA_FORMBUILDER_PIPELINE_PASSWORD}
      - CAMUNDA_FORMBUILDER_PIPELINE_BPM_URL=${CAMUNDA_FORMBUILDER_PIPELINE_BPM_URL}
      - CAMUNDA_JDBC_URL=${CAMUNDA_JDBC_URL}
      - CAMUNDA_JDBC_USER=${CAMUNDA_JDBC_USER}
      - CAMUNDA_JDBC_PASSWORD=${CAMUNDA_JDBC_PASSWORD}
      - CAMUNDA_JDBC_DRIVER=${CAMUNDA_JDBC_DRIVER}
      - CAMUNDA_HIKARI_CONN_TIMEOUT=${CAMUNDA_HIKARI_CONN_TIMEOUT}
      - CAMUNDA_HIKARI_IDLE_TIMEOUT=${CAMUNDA_HIKARI_IDLE_TIMEOUT}
      - CAMUNDA_HIKARI_MAX_POOLSIZE=${CAMUNDA_HIKARI_MAX_POOLSIZE}
      - CAMUNDA_HIKARI_VALID_TIMEOUT=${CAMUNDA_HIKARI_VALID_TIMEOUT}
#      - CAMUNDA_SESSION_JDBC_URL=${CAMUNDA_SESSION_JDBC_URL}
#      - CAMUNDA_SESSION_JDBC_USER=${CAMUNDA_SESSION_JDBC_USER}
#      - CAMUNDA_SESSION_JDBC_PASSWORD=${CAMUNDA_SESSION_JDBC_PASSWORD}
#      - CAMUNDA_SESSION_JDBC_DRIVER=${CAMUNDA_SESSION_JDBC_DRIVER}
#      - CAMUNDA_SESSION_HIKARI_CONN_TIMEOUT=${CAMUNDA_SESSION_HIKARI_CONN_TIMEOUT}
#      - CAMUNDA_SESSION_HIKARI_IDLE_TIMEOUT=${CAMUNDA_SESSION_HIKARI_IDLE_TIMEOUT}
#      - CAMUNDA_SESSION_HIKARI_MAX_POOLSIZE=${CAMUNDA_SESSION_HIKARI_MAX_POOLSIZE}
#      - CAMUNDA_SESSION_HIKARI_VALID_TIMEOUT=${CAMUNDA_SESSION_HIKARI_VALID_TIMEOUT}
      - CAMUNDA_ANALYTICS_JDBC_URL=${CAMUNDA_ANALYTICS_JDBC_URL}
      - CAMUNDA_ANALYTICS_JDBC_USER=${CAMUNDA_ANALYTICS_JDBC_USER}
      - CAMUNDA_ANALYTICS_JDBC_PASSWORD=${CAMUNDA_ANALYTICS_JDBC_PASSWORD}
      - CAMUNDA_ANALYTICS_JDBC_DRIVER=${CAMUNDA_ANALYTICS_JDBC_DRIVER}
      - CAMUNDA_ANALYTICS_HIKARI_CONN_TIMEOUT=${CAMUNDA_ANALYTICS_HIKARI_CONN_TIMEOUT}
      - CAMUNDA_ANALYTICS_HIKARI_IDLE_TIMEOUT=${CAMUNDA_ANALYTICS_HIKARI_IDLE_TIMEOUT}
      - CAMUNDA_ANALYTICS_HIKARI_MAX_POOLSIZE=${CAMUNDA_ANALYTICS_HIKARI_MAX_POOLSIZE}
      - CAMUNDA_ANALYTICS_HIKARI_VALID_TIMEOUT=${CAMUNDA_ANALYTICS_HIKARI_VALID_TIMEOUT}
      - CAMUNDA_SESSION_STORE_TYPE=${CAMUNDA_SESSION_STORE_TYPE}
      - CAMUNDA_SESSION_STORE_TIMEOUT=${CAMUNDA_SESSION_STORE_TIMEOUT}
      - CAMUNDA_BPM_HISTORY_LEVEL=${CAMUNDA_BPM_HISTORY_LEVEL}
      - CAMUNDA_AUTHORIZATION_FLAG=${CAMUNDA_AUTHORIZATION_FLAG}
      - CAMUNDA_AUTHORIZATION_REVOKE_CHECK_FLAG=${CAMUNDA_AUTHORIZATION_REVOKE_CHECK_FLAG}
      - CAMUNDA_JOB_CORE_POOL_SIZE=${CAMUNDA_JOB_CORE_POOL_SIZE}
      - CAMUNDA_JOB_LOCK_TIME_MILLIS=${CAMUNDA_JOB_LOCK_TIME_MILLIS}
      - CAMUNDA_JOB_MAXJOBS_PER_ACQUISITION=${CAMUNDA_JOB_MAXJOBS_PER_ACQUISITION}
      - CAMUNDA_JOB_MAX_POOL_SIZE=${CAMUNDA_JOB_MAX_POOL_SIZE}
      - CAMUNDA_JOB_QUEUE_SIZE=${CAMUNDA_JOB_QUEUE_SIZE}
      - CAMUNDA_JOB_WAIT_TIME_MILLIS=${CAMUNDA_JOB_WAIT_TIME_MILLIS}
      - CAMUNDA_JOB_MAX_WAIT=${CAMUNDA_JOB_MAX_WAIT}
      - CAMUNDA_METRICS_FLAG=${CAMUNDA_METRICS_FLAG}
      - CAMUNDA_APP_ROOT_LOG_FLAG=${CAMUNDA_APP_ROOT_LOG_FLAG}
=======
      - KEYCLOAK_URL_REALM=${KEYCLOAK_URL_REALM:-forms-flow-ai}
      - KEYCLOAK_CLIENTID=${KEYCLOAK_BPM_CLIENT_ID:-forms-flow-bpm}
      - KEYCLOAK_CLIENTSECRET=${KEYCLOAK_BPM_CLIENT_SECRET}
      - CAMUNDA_JDBC_URL=${CAMUNDA_JDBC_URL:-jdbc:postgresql://forms-flow-bpm-db:5432/formsflow-bpm}
      - CAMUNDA_JDBC_USER=${CAMUNDA_JDBC_USER:-admin}
      - CAMUNDA_JDBC_PASSWORD=${CAMUNDA_JDBC_PASSWORD:-changeme}
      - CAMUNDA_JDBC_DRIVER=${CAMUNDA_JDBC_DRIVER:-org.postgresql.Driver}
#      - CAMUNDA_HIKARI_CONN_TIMEOUT=${CAMUNDA_HIKARI_CONN_TIMEOUT}
#      - CAMUNDA_HIKARI_IDLE_TIMEOUT=${CAMUNDA_HIKARI_IDLE_TIMEOUT}
#      - CAMUNDA_HIKARI_MAX_POOLSIZE=${CAMUNDA_HIKARI_MAX_POOLSIZE}
#      - CAMUNDA_HIKARI_VALID_TIMEOUT=${CAMUNDA_HIKARI_VALID_TIMEOUT}
#      - CAMUNDA_BPM_HISTORY_LEVEL=${CAMUNDA_BPM_HISTORY_LEVEL}
#      - CAMUNDA_AUTHORIZATION_FLAG=${CAMUNDA_AUTHORIZATION_FLAG}
#      - CAMUNDA_AUTHORIZATION_REVOKE_CHECK_FLAG=${CAMUNDA_AUTHORIZATION_REVOKE_CHECK_FLAG}
#      - CAMUNDA_JOB_CORE_POOL_SIZE=${CAMUNDA_JOB_CORE_POOL_SIZE}
#      - CAMUNDA_JOB_LOCK_TIME_MILLIS=${CAMUNDA_JOB_LOCK_TIME_MILLIS}
#      - CAMUNDA_JOB_MAXJOBS_PER_ACQUISITION=${CAMUNDA_JOB_MAXJOBS_PER_ACQUISITION}
#      - CAMUNDA_JOB_MAX_POOL_SIZE=${CAMUNDA_JOB_MAX_POOL_SIZE}
#      - CAMUNDA_JOB_QUEUE_SIZE=${CAMUNDA_JOB_QUEUE_SIZE}
#      - CAMUNDA_JOB_WAIT_TIME_MILLIS=${CAMUNDA_JOB_WAIT_TIME_MILLIS}
#      - CAMUNDA_JOB_MAX_WAIT=${CAMUNDA_JOB_MAX_WAIT}
#      - CAMUNDA_METRICS_FLAG=${CAMUNDA_METRICS_FLAG}
      - CAMUNDA_APP_ROOT_LOG_FLAG=${CAMUNDA_APP_ROOT_LOG_FLAG:-error}
>>>>>>> 76ecfdac
      - FORMSFLOW_API_URL=${FORMSFLOW_API_URL}
      - FORMIO_URL=${FORMIO_DEFAULT_PROJECT_URL}
      - FORMIO_ROOT_EMAIL=${FORMIO_ROOT_EMAIL:-admin@example.com}
      - FORMIO_ROOT_PASSWORD=${FORMIO_ROOT_PASSWORD:-changeme}
      - APP_SECURITY_ORIGIN=${APP_SECURITY_ORIGIN:-*}
      - WEBSOCKET_SECURITY_ORIGIN=${WEBSOCKET_SECURITY_ORIGIN}
      - WEBSOCKET_MESSAGE_TYPE=${WEBSOCKET_MESSAGE_TYPE:-TASK_EVENT}
      - WEBSOCKET_ENCRYPT_KEY=${WEBSOCKET_ENCRYPT_KEY:-giert989jkwrgb@DR55}
    networks:
      - forms-flow-network
 
  forms-flow-forms-db:
    container_name: forms-flow-forms-db
    image: mongo
    restart: always
    hostname: forms-flow-forms-db
    ports:
      - '27018:27017'
    environment:
      MONGO_INITDB_ROOT_USERNAME: ${FORMIO_DB_USERNAME:-admin}
      MONGO_INITDB_ROOT_PASSWORD: ${FORMIO_DB_PASSWORD:-changeme}
      MONGO_INITDB_DATABASE: ${FORMIO_DB_NAME:-formio}
    volumes:
      - ./../../forms-flow-forms/mongo_entrypoint/001_user.js:/docker-entrypoint-initdb.d/001_user.js:ro
      - ./mongodb/data/db/:/data/db/
      - ./mongodb/data/log/:/var/log/mongodb/
      - ./mongodb/mongod.conf:/etc/mongod.conf
    networks:
      - forms-flow-network

  forms-flow-forms:
    container_name: forms-flow-forms
    build:
      context: ./../../forms-flow-forms/
      dockerfile: Dockerfile
    # The app will restart until Mongo is listening
    restart: always
    links:
      - forms-flow-forms-db
    ports:
      - '3001:3001'
    # The application wants to download things to the local directory
    # TODO: really wish I could mount this as read-only
    volumes:
      - ./:/app:rw
    environment:
      DEBUG: formio:*
      NODE_CONFIG: "{\"mongo\":\"mongodb://${FORMIO_DB_USERNAME:-admin}:${FORMIO_DB_PASSWORD:-changeme}@forms-flow-forms-db:27017/${FORMIO_DB_NAME:-formio}?authMechanism=SCRAM-SHA-1&authSource=admin\"}"
      ROOT_EMAIL: ${FORMIO_ROOT_EMAIL:-admin@example.com}
      ROOT_PASSWORD: ${FORMIO_ROOT_PASSWORD:-changeme}
      FORMIO_DOMAIN: ${FORMIO_DEFAULT_PROJECT_URL}
    stdin_open: true # -i
    tty: true # -t
    networks:
      - forms-flow-network



  #Analytics DB - Comment below if mongo db setup is available

  forms-flow-webapi-analytics-db:
    container_name: forms-flow-analytics-db
    image: mongo
    restart: always
    hostname: forms-flow-webapi-analytics-db
    ports:
       - '27019:27017'
    environment:
      MONGO_INITDB_ROOT_USERNAME: ${FORMSFLOW_API_ANALYTICS_DB_USERNAME:-admin}
      MONGO_INITDB_ROOT_PASSWORD: ${FORMSFLOW_API_ANALYTICS_DB_PASSWORD:-changeme}
      MONGO_INITDB_DATABASE: ${FORMSFLOW_API_ANALYTICS_DB_NAME:-analytics}
    volumes:
      - ./mongo_entrypoint/001_user.js:/docker-entrypoint-initdb.d/001_user.js:ro
      - mdb-data:/data/analytics/db/
      - ./mongodb/data/log/:/var/log/mongodb/
      - ./mongodb/mongod.conf:/etc/mongod.conf
    networks:
      - forms-flow-network

  forms-flow-web:
    container_name: forms-flow-web
    build:
      context: ./../../forms-flow-web/
      dockerfile: Dockerfile
      args:
        - NODE_ENV=${NODE_ENV:-development}
        - GENERATE_SOURCEMAP=false
        - REACT_APP_CLIENT_ROLE=${CLIENT_ROLE:-formsflow-client}
        - REACT_APP_STAFF_REVIEWER_ROLE=${REVIEWER_ROLE:-formsflow-reviewer}
        - REACT_APP_STAFF_DESIGNER_ROLE=${DESIGNER_ROLE:-formsflow-designer}
        - REACT_APP_CLIENT_ID=${CLIENT_ROLE_ID}
        - REACT_APP_STAFF_REVIEWER_ID=${REVIEWER_ROLE_ID}
        - REACT_APP_STAFF_DESIGNER_ID=${DESIGNER_ROLE_ID}
        - REACT_APP_USER_RESOURCE_FORM_ID=${USER_RESOURCE_ID}
        - REACT_APP_API_SERVER_URL=${FORMIO_DEFAULT_PROJECT_URL}
        - REACT_APP_API_PROJECT_URL=${FORMIO_DEFAULT_PROJECT_URL}
        - REACT_APP_KEYCLOAK_CLIENT=${KEYCLOAK_WEB_CLIENT_ID:-forms-flow-web}
        - REACT_APP_ANONYMOUS_ID=${ANONYMOUS_ID}
        - REACT_APP_INSIGHT_API_BASE=${INSIGHT_API_URL}
        - REACT_APP_INSIGHTS_API_KEY=${INSIGHT_API_KEY}
        - REACT_APP_WEB_BASE_URL=${FORMSFLOW_API_URL}
<<<<<<< HEAD
        - REACT_APP_CAMUNDA_API_URI=${CAMUNDA_API_URI}
        - REACT_APP_WEBSOCKET_ENCRYPT_KEY=${WEBSOCKET_ENCRYPT_KEY}
        - REACT_APP_KEYCLOAK_URL_REALM=${KEYCLOAK_URL_REALM}
        - REACT_APP_KEYCLOAK_URL=${KEYCLOAK_URL}
        - REACT_APP_APPLICATION_NAME=${APPLICATION_NAME}
=======
        - REACT_APP_CAMUNDA_API_URI=${CAMUNDA_API_URL}
        - REACT_APP_WEBSOCKET_ENCRYPT_KEY=${WEBSOCKET_ENCRYPT_KEY:-giert989jkwrgb@DR55}
        - REACT_APP_KEYCLOAK_URL_REALM=${KEYCLOAK_URL_REALM:-forms-flow-ai}
        - REACT_APP_KEYCLOAK_URL=${KEYCLOAK_URL}
        - REACT_APP_APPLICATION_NAME=${APPLICATION_NAME:-formsflow.ai}
>>>>>>> 76ecfdac
    volumes:
      - '.:/app'
      - '/app/node_modules'
    ports:
      - '3000:8080'
    tty: true

    networks:
      - forms-flow-network

  forms-flow-webapi-db:
    container_name: forms-flow-webapi-db
    image: postgres:11
    environment:
      POSTGRES_USER: ${FORMSFLOW_API_DB_USER:-postgres}
      POSTGRES_PASSWORD: ${FORMSFLOW_API_DB_PASSWORD:-changeme}
      POSTGRES_DB: ${FORMSFLOW_API_DB_NAME:-webapi}
      POSTGRES_HOST_AUTH_METHOD: 'trust'
    ports:
      - '6432:5432'
    restart: always
    volumes:
      - ./postgres/webapi:/var/lib/postgresql/data
    networks:
      - forms-flow-network

  forms-flow-webapi:
    container_name: forms-flow-webapi
    build:
      context: ./../../forms-flow-api/
      dockerfile: Dockerfile
    restart: always
    links:
      - forms-flow-webapi-db
      - forms-flow-webapi-analytics-db
    ports:
      - '5000:5000'
    volumes:
      - ./:/app:rw
    environment:
      DATABASE_URL: ${FORMSFLOW_API_DB_URL:-postgresql://postgres:changeme@forms-flow-webapi-db:5432/webapi}
      BPM_TOKEN_API: ${KEYCLOAK_URL}/auth/realms/${KEYCLOAK_URL_REALM:-forms-flow-ai}/protocol/openid-connect/token
      BPM_CLIENT_ID: ${KEYCLOAK_BPM_CLIENT_ID:-forms-flow-bpm}
      BPM_CLIENT_SECRET: ${KEYCLOAK_BPM_CLIENT_SECRET}
      BPM_API_BASE: ${CAMUNDA_API_URL}
      FORMSFLOW_API_CORS_ORIGINS: ${FORMSFLOW_API_CORS_ORIGINS:-*}
      JWT_OIDC_WELL_KNOWN_CONFIG: ${KEYCLOAK_URL}/auth/realms/${KEYCLOAK_URL_REALM:-forms-flow-ai}/.well-known/openid-configuration
      JWT_OIDC_ALGORITHMS: 'RS256'
      JWT_OIDC_JWKS_URI: ${KEYCLOAK_URL}/auth/realms/${KEYCLOAK_URL_REALM:-forms-flow-ai}/protocol/openid-connect/certs
      JWT_OIDC_ISSUER: ${KEYCLOAK_URL}/auth/realms/${KEYCLOAK_URL_REALM:-forms-flow-ai}
      JWT_OIDC_AUDIENCE: ${KEYCLOAK_WEB_CLIENT_ID:-forms-flow-web}
      JWT_OIDC_CACHING_ENABLED: 'True'
      JWT_OIDC_JWKS_CACHE_TIMEOUT: 300
      WEB_API_BASE_URL: ${FORMSFLOW_API_URL}
<<<<<<< HEAD
      MONGODB_URI: ${MONGODB_URI}
=======
      MONGODB_URI: ${FORMSFLOW_API_ANALYTICS_DB_URL:-mongodb://changeme:analytics@forms-flow-webapi-analytics-db:27019/analytics?authSource=admin&authMechanism=SCRAM-SHA-256}
>>>>>>> 76ecfdac
    stdin_open: true # -i
    tty: true # -t
    networks:
      - forms-flow-network

networks:
  forms-flow-network:
    driver: 'bridge'

volumes:
  mdb-data:
  postgres:<|MERGE_RESOLUTION|>--- conflicted
+++ resolved
@@ -30,52 +30,6 @@
       - '8000:8080'
     environment:
       - KEYCLOAK_URL=${KEYCLOAK_URL}
-<<<<<<< HEAD
-      - KEYCLOAK_URL_REALM=${KEYCLOAK_URL_REALM}
-      - KEYCLOAK_CLIENTID=${KEYCLOAK_BPM_CLIENTID}
-      - KEYCLOAK_CLIENTSECRET=${KEYCLOAK_BPM_CLIENTSECRET}
-      - CAMUNDA_FORMBUILDER_PIPELINE_USERNAME=${CAMUNDA_FORMBUILDER_PIPELINE_USERNAME}
-      - CAMUNDA_FORMBUILDER_PIPELINE_PASSWORD=${CAMUNDA_FORMBUILDER_PIPELINE_PASSWORD}
-      - CAMUNDA_FORMBUILDER_PIPELINE_BPM_URL=${CAMUNDA_FORMBUILDER_PIPELINE_BPM_URL}
-      - CAMUNDA_JDBC_URL=${CAMUNDA_JDBC_URL}
-      - CAMUNDA_JDBC_USER=${CAMUNDA_JDBC_USER}
-      - CAMUNDA_JDBC_PASSWORD=${CAMUNDA_JDBC_PASSWORD}
-      - CAMUNDA_JDBC_DRIVER=${CAMUNDA_JDBC_DRIVER}
-      - CAMUNDA_HIKARI_CONN_TIMEOUT=${CAMUNDA_HIKARI_CONN_TIMEOUT}
-      - CAMUNDA_HIKARI_IDLE_TIMEOUT=${CAMUNDA_HIKARI_IDLE_TIMEOUT}
-      - CAMUNDA_HIKARI_MAX_POOLSIZE=${CAMUNDA_HIKARI_MAX_POOLSIZE}
-      - CAMUNDA_HIKARI_VALID_TIMEOUT=${CAMUNDA_HIKARI_VALID_TIMEOUT}
-#      - CAMUNDA_SESSION_JDBC_URL=${CAMUNDA_SESSION_JDBC_URL}
-#      - CAMUNDA_SESSION_JDBC_USER=${CAMUNDA_SESSION_JDBC_USER}
-#      - CAMUNDA_SESSION_JDBC_PASSWORD=${CAMUNDA_SESSION_JDBC_PASSWORD}
-#      - CAMUNDA_SESSION_JDBC_DRIVER=${CAMUNDA_SESSION_JDBC_DRIVER}
-#      - CAMUNDA_SESSION_HIKARI_CONN_TIMEOUT=${CAMUNDA_SESSION_HIKARI_CONN_TIMEOUT}
-#      - CAMUNDA_SESSION_HIKARI_IDLE_TIMEOUT=${CAMUNDA_SESSION_HIKARI_IDLE_TIMEOUT}
-#      - CAMUNDA_SESSION_HIKARI_MAX_POOLSIZE=${CAMUNDA_SESSION_HIKARI_MAX_POOLSIZE}
-#      - CAMUNDA_SESSION_HIKARI_VALID_TIMEOUT=${CAMUNDA_SESSION_HIKARI_VALID_TIMEOUT}
-      - CAMUNDA_ANALYTICS_JDBC_URL=${CAMUNDA_ANALYTICS_JDBC_URL}
-      - CAMUNDA_ANALYTICS_JDBC_USER=${CAMUNDA_ANALYTICS_JDBC_USER}
-      - CAMUNDA_ANALYTICS_JDBC_PASSWORD=${CAMUNDA_ANALYTICS_JDBC_PASSWORD}
-      - CAMUNDA_ANALYTICS_JDBC_DRIVER=${CAMUNDA_ANALYTICS_JDBC_DRIVER}
-      - CAMUNDA_ANALYTICS_HIKARI_CONN_TIMEOUT=${CAMUNDA_ANALYTICS_HIKARI_CONN_TIMEOUT}
-      - CAMUNDA_ANALYTICS_HIKARI_IDLE_TIMEOUT=${CAMUNDA_ANALYTICS_HIKARI_IDLE_TIMEOUT}
-      - CAMUNDA_ANALYTICS_HIKARI_MAX_POOLSIZE=${CAMUNDA_ANALYTICS_HIKARI_MAX_POOLSIZE}
-      - CAMUNDA_ANALYTICS_HIKARI_VALID_TIMEOUT=${CAMUNDA_ANALYTICS_HIKARI_VALID_TIMEOUT}
-      - CAMUNDA_SESSION_STORE_TYPE=${CAMUNDA_SESSION_STORE_TYPE}
-      - CAMUNDA_SESSION_STORE_TIMEOUT=${CAMUNDA_SESSION_STORE_TIMEOUT}
-      - CAMUNDA_BPM_HISTORY_LEVEL=${CAMUNDA_BPM_HISTORY_LEVEL}
-      - CAMUNDA_AUTHORIZATION_FLAG=${CAMUNDA_AUTHORIZATION_FLAG}
-      - CAMUNDA_AUTHORIZATION_REVOKE_CHECK_FLAG=${CAMUNDA_AUTHORIZATION_REVOKE_CHECK_FLAG}
-      - CAMUNDA_JOB_CORE_POOL_SIZE=${CAMUNDA_JOB_CORE_POOL_SIZE}
-      - CAMUNDA_JOB_LOCK_TIME_MILLIS=${CAMUNDA_JOB_LOCK_TIME_MILLIS}
-      - CAMUNDA_JOB_MAXJOBS_PER_ACQUISITION=${CAMUNDA_JOB_MAXJOBS_PER_ACQUISITION}
-      - CAMUNDA_JOB_MAX_POOL_SIZE=${CAMUNDA_JOB_MAX_POOL_SIZE}
-      - CAMUNDA_JOB_QUEUE_SIZE=${CAMUNDA_JOB_QUEUE_SIZE}
-      - CAMUNDA_JOB_WAIT_TIME_MILLIS=${CAMUNDA_JOB_WAIT_TIME_MILLIS}
-      - CAMUNDA_JOB_MAX_WAIT=${CAMUNDA_JOB_MAX_WAIT}
-      - CAMUNDA_METRICS_FLAG=${CAMUNDA_METRICS_FLAG}
-      - CAMUNDA_APP_ROOT_LOG_FLAG=${CAMUNDA_APP_ROOT_LOG_FLAG}
-=======
       - KEYCLOAK_URL_REALM=${KEYCLOAK_URL_REALM:-forms-flow-ai}
       - KEYCLOAK_CLIENTID=${KEYCLOAK_BPM_CLIENT_ID:-forms-flow-bpm}
       - KEYCLOAK_CLIENTSECRET=${KEYCLOAK_BPM_CLIENT_SECRET}
@@ -99,7 +53,6 @@
 #      - CAMUNDA_JOB_MAX_WAIT=${CAMUNDA_JOB_MAX_WAIT}
 #      - CAMUNDA_METRICS_FLAG=${CAMUNDA_METRICS_FLAG}
       - CAMUNDA_APP_ROOT_LOG_FLAG=${CAMUNDA_APP_ROOT_LOG_FLAG:-error}
->>>>>>> 76ecfdac
       - FORMSFLOW_API_URL=${FORMSFLOW_API_URL}
       - FORMIO_URL=${FORMIO_DEFAULT_PROJECT_URL}
       - FORMIO_ROOT_EMAIL=${FORMIO_ROOT_EMAIL:-admin@example.com}
@@ -201,19 +154,11 @@
         - REACT_APP_INSIGHT_API_BASE=${INSIGHT_API_URL}
         - REACT_APP_INSIGHTS_API_KEY=${INSIGHT_API_KEY}
         - REACT_APP_WEB_BASE_URL=${FORMSFLOW_API_URL}
-<<<<<<< HEAD
-        - REACT_APP_CAMUNDA_API_URI=${CAMUNDA_API_URI}
-        - REACT_APP_WEBSOCKET_ENCRYPT_KEY=${WEBSOCKET_ENCRYPT_KEY}
-        - REACT_APP_KEYCLOAK_URL_REALM=${KEYCLOAK_URL_REALM}
-        - REACT_APP_KEYCLOAK_URL=${KEYCLOAK_URL}
-        - REACT_APP_APPLICATION_NAME=${APPLICATION_NAME}
-=======
         - REACT_APP_CAMUNDA_API_URI=${CAMUNDA_API_URL}
         - REACT_APP_WEBSOCKET_ENCRYPT_KEY=${WEBSOCKET_ENCRYPT_KEY:-giert989jkwrgb@DR55}
         - REACT_APP_KEYCLOAK_URL_REALM=${KEYCLOAK_URL_REALM:-forms-flow-ai}
         - REACT_APP_KEYCLOAK_URL=${KEYCLOAK_URL}
         - REACT_APP_APPLICATION_NAME=${APPLICATION_NAME:-formsflow.ai}
->>>>>>> 76ecfdac
     volumes:
       - '.:/app'
       - '/app/node_modules'
@@ -268,11 +213,7 @@
       JWT_OIDC_CACHING_ENABLED: 'True'
       JWT_OIDC_JWKS_CACHE_TIMEOUT: 300
       WEB_API_BASE_URL: ${FORMSFLOW_API_URL}
-<<<<<<< HEAD
-      MONGODB_URI: ${MONGODB_URI}
-=======
       MONGODB_URI: ${FORMSFLOW_API_ANALYTICS_DB_URL:-mongodb://changeme:analytics@forms-flow-webapi-analytics-db:27019/analytics?authSource=admin&authMechanism=SCRAM-SHA-256}
->>>>>>> 76ecfdac
     stdin_open: true # -i
     tty: true # -t
     networks:
