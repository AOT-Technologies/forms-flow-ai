--- conflicted
+++ resolved
@@ -189,16 +189,11 @@
     volumes:
       - ./:/app:rw
     environment:
-<<<<<<< HEAD
       DATABASE_URL: ${FORMSFLOW_API_DB_URL:-postgresql://postgres:changeme@forms-flow-webapi-db:5432/webapi}
-      BPM_TOKEN_API: ${KEYCLOAK_TOKEN_URL}
-=======
-      DATABASE_URL: ${WEB_API_DATABASE_URL:-postgresql://postgres:changeme@forms-flow-webapi-db:5432/webapi}
       BPM_TOKEN_API: ${KEYCLOAK_URL:-http://host.docker.internal:8080}/auth/realms/${KEYCLOAK_URL_REALM:-forms-flow-ai}/protocol/openid-connect/token
->>>>>>> 2e9ab472
       BPM_CLIENT_ID: ${KEYCLOAK_BPM_CLIENTID:-forms-flow-bpm}
       BPM_CLIENT_SECRET: ${KEYCLOAK_BPM_CLIENTSECRET}
-      BPM_API_BASE: ${CAMUNDA_API_URI:-http://host.docker.internal:8000/camunda}
+      BPM_API_BASE: ${CAMUNDA_API_URL:-http://host.docker.internal:8000/camunda}
       FORMSFLOW_API_CORS_ORIGIN: ${FORMSFLOW_API_CORS_ORIGIN:-*}
       JWT_OIDC_WELL_KNOWN_CONFIG: ${KEYCLOAK_URL:-http://host.docker.internal:8080}/auth/realms/${KEYCLOAK_URL_REALM:-forms-flow-ai}/.well-known/openid-configuration
       JWT_OIDC_ALGORITHMS: 'RS256'
