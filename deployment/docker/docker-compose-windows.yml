--- conflicted
+++ resolved
@@ -3,11 +3,7 @@
 
 services:
   forms-flow-bpm-db:
-<<<<<<< HEAD
-    image: postgres:11
-=======
     image: postgres:latest
->>>>>>> e050a598
     container_name: forms-flow-bpm-db
     environment:
       POSTGRES_USER: ${CAMUNDA_JDBC_USER:-admin}
@@ -62,11 +58,7 @@
       - FORMIO_ROOT_EMAIL=${FORMIO_ROOT_EMAIL:-admin@example.com}
       - FORMIO_ROOT_PASSWORD=${FORMIO_ROOT_PASSWORD:-changeme}
       - APP_SECURITY_ORIGIN=${APP_SECURITY_ORIGIN:-*}
-<<<<<<< HEAD
-      - WEBSOCKET_SECURITY_ORIGIN=${WEBSOCKET_SECURITY_ORIGIN}
-=======
       - WEBSOCKET_SECURITY_ORIGIN=${WEBSOCKET_SECURITY_ORIGIN:-*}
->>>>>>> e050a598
       - WEBSOCKET_MESSAGE_TYPE=${WEBSOCKET_MESSAGE_TYPE:-TASK_EVENT}
       - WEBSOCKET_ENCRYPT_KEY=${WEBSOCKET_ENCRYPT_KEY:-giert989jkwrgb@DR55}
     networks:
@@ -107,11 +99,7 @@
       - ./:/app:rw
     environment:
       DEBUG: formio:*
-<<<<<<< HEAD
-      NODE_CONFIG: "{\"mongo\":\"mongodb://${FORMIO_DB_USERNAME:-admin}:${FORMIO_DB_PASSWORD:-changeme}@forms-flow-forms-db:27017/${FORMIO_DB_NAME:-formio}?authMechanism=SCRAM-SHA-1&authSource=admin\"}"
-=======
       NODE_CONFIG: "{\"mongo\":\"mongodb://${FORMIO_DB_USERNAME:-admin}:${FORMIO_DB_PASSWORD:-changeme}@forms-flow-forms-db:27017/${FORMIO_DB_NAME:-formio}?authSource=admin&authMechanism=SCRAM-SHA-256\"}"
->>>>>>> e050a598
       ROOT_EMAIL: ${FORMIO_ROOT_EMAIL:-admin@example.com}
       ROOT_PASSWORD: ${FORMIO_ROOT_PASSWORD:-changeme}
       FORMIO_DOMAIN: ${FORMIO_DEFAULT_PROJECT_URL}
@@ -120,31 +108,6 @@
     networks:
       - forms-flow-network
 
-<<<<<<< HEAD
-
-      
-  #Analytics DB - Comment below if mongo db setup is available
-
-  forms-flow-webapi-analytics-db:
-    container_name: forms-flow-analytics-db
-    image: mongo
-    restart: always
-    hostname: forms-flow-webapi-analytics-db
-    ports:
-       - '27019:27017'
-    environment:
-      MONGO_INITDB_ROOT_USERNAME: ${FORMSFLOW_API_ANALYTICS_DB_USERNAME:-admin}
-      MONGO_INITDB_ROOT_PASSWORD: ${FORMSFLOW_API_ANALYTICS_DB_PASSWORD:-changeme}
-      MONGO_INITDB_DATABASE: ${FORMSFLOW_API_ANALYTICS_DB_NAME:-analytics}
-    volumes:
-      - ./mongo_entrypoint/001_user.js:/docker-entrypoint-initdb.d/001_user.js:ro
-      - mdb-data:/data/analytics/db/
-      - ./mongodb/data/log/:/var/log/mongodb/
-      - ./mongodb/mongod.conf:/etc/mongod.conf
-    networks:
-      - forms-flow-network
-=======
->>>>>>> e050a598
 
   forms-flow-web:
     container_name: forms-flow-web
@@ -183,7 +146,26 @@
     networks:
       - forms-flow-network
 
-<<<<<<< HEAD
+  #Analytics DB - Comment below if mongo db setup is available
+  forms-flow-webapi-analytics-db:
+    container_name: forms-flow-analytics-db
+    image: mongo
+    restart: always
+    hostname: forms-flow-webapi-analytics-db
+    ports:
+       - '27019:27017'
+    environment:
+      MONGO_INITDB_ROOT_USERNAME: ${FORMSFLOW_API_ANALYTICS_DB_USERNAME:-admin}
+      MONGO_INITDB_ROOT_PASSWORD: ${FORMSFLOW_API_ANALYTICS_DB_PASSWORD:-changeme}
+      MONGO_INITDB_DATABASE: ${FORMSFLOW_API_ANALYTICS_DB_NAME:-analytics}
+    volumes:
+      - ./mongo_entrypoint/001_user.js:/docker-entrypoint-initdb.d/001_user.js:ro
+      - mdb-data:/data/analytics/db/
+      - ./mongodb/data/log/:/var/log/mongodb/
+      - ./mongodb/mongod.conf:/etc/mongod.conf
+    networks:
+      - forms-flow-network
+
   forms-flow-webapi-db:
     container_name: forms-flow-webapi-db
     image: postgres:11
@@ -195,43 +177,10 @@
     ports:
       - '6432:5432'
     restart: always
-=======
-  #Analytics DB - Comment below if mongo db setup is available
-  forms-flow-webapi-analytics-db:
-    container_name: forms-flow-analytics-db
-    image: mongo
-    restart: always
-    hostname: forms-flow-webapi-analytics-db
-    ports:
-       - '27019:27017'
-    environment:
-      MONGO_INITDB_ROOT_USERNAME: ${FORMSFLOW_API_ANALYTICS_DB_USERNAME:-admin}
-      MONGO_INITDB_ROOT_PASSWORD: ${FORMSFLOW_API_ANALYTICS_DB_PASSWORD:-changeme}
-      MONGO_INITDB_DATABASE: ${FORMSFLOW_API_ANALYTICS_DB_NAME:-analytics}
->>>>>>> e050a598
     volumes:
       - ./postgres/webapi:/data/postgres
     networks:
       - forms-flow-network
-<<<<<<< HEAD
-=======
-
-  forms-flow-webapi-db:
-    container_name: forms-flow-webapi-db
-    image: postgres:11
-    environment:
-      POSTGRES_USER: ${FORMSFLOW_API_DB_USER:-postgres}
-      POSTGRES_PASSWORD: ${FORMSFLOW_API_DB_PASSWORD:-changeme}
-      POSTGRES_DB: ${FORMSFLOW_API_DB_NAME:-webapi}
-      POSTGRES_HOST_AUTH_METHOD: 'trust'
-    ports:
-      - '6432:5432'
-    restart: always
-    volumes:
-      - ./postgres/webapi:/data/postgres
-    networks:
-      - forms-flow-network
->>>>>>> e050a598
 
   forms-flow-webapi:
     container_name: forms-flow-webapi
@@ -261,11 +210,7 @@
       JWT_OIDC_CACHING_ENABLED: 'True'
       JWT_OIDC_JWKS_CACHE_TIMEOUT: 300
       WEB_API_BASE_URL: ${FORMSFLOW_API_URL}
-<<<<<<< HEAD
-      MONGODB_URI: ${FORMSFLOW_API_ANALYTICS_DB_URL:-mongodb://changeme:analytics@forms-flow-webapi-analytics-db:27019/analytics?authSource=admin&authMechanism=SCRAM-SHA-256}
-=======
       MONGODB_URI: ${FORMSFLOW_API_ANALYTICS_DB_URL:-mongodb://changeme:analytics@forms-flow-webapi-analytics-db:27017/analytics?authSource=admin&authMechanism=SCRAM-SHA-256}
->>>>>>> e050a598
     stdin_open: true # -i
     tty: true # -t
     networks:
