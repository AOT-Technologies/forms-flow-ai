# Author: Gurumoorthy Mohan
version: '3.7'

services:
  forms-flow-bpm-db:
    image: postgres
    container_name: forms-flow-bpm-db
    environment:
      POSTGRES_USER: ${CAMUNDA_JDBC_USER:-admin}
      POSTGRES_PASSWORD: ${CAMUNDA_JDBC_PASSWORD:-changeme}
      POSTGRES_DB: ${CAMUNDA_JDBC_DB:-formsflow-bpm}
      POSTGRES_HOST_AUTH_METHOD: 'trust'
    volumes:
      - ./postgres/camunda:/data/postgres/data/postgres
    ports:
      - '5432:5432'
    restart: unless-stopped
    networks:
      - forms-flow-bpm-network

  forms-flow-bpm:
    container_name: forms-flow-bpm
    build:
      context: ./../../forms-flow-bpm/
      dockerfile: Dockerfile
    restart: unless-stopped
    links:
      - forms-flow-bpm-db
    ports:
      - '8000:8080'
    environment:
      - KEYCLOAK_URL=${KEYCLOAK_URL:-http://host.docker.internal:8080}
      - KEYCLOAK_URL_REALM=${KEYCLOAK_URL_REALM:-forms-flow-ai}
      - KEYCLOAK_CLIENTID=${KEYCLOAK_BPM_CLIENT_ID:-forms-flow-bpm}
      - KEYCLOAK_CLIENTSECRET=${KEYCLOAK_BPM_CLIENTSECRET}
      - CAMUNDA_JDBC_URL=${CAMUNDA_JDBC_URL:-jdbc:postgresql://forms-flow-bpm-db:5432/formsflow-bpm}
      - CAMUNDA_JDBC_USER=${CAMUNDA_JDBC_USER:-admin}
      - CAMUNDA_JDBC_PASSWORD=${CAMUNDA_JDBC_PASSWORD:-changeme}
      - CAMUNDA_JDBC_DRIVER=${CAMUNDA_JDBC_DRIVER:-org.postgresql.Driver}
#      - CAMUNDA_HIKARI_CONN_TIMEOUT=${CAMUNDA_HIKARI_CONN_TIMEOUT}
#      - CAMUNDA_HIKARI_IDLE_TIMEOUT=${CAMUNDA_HIKARI_IDLE_TIMEOUT}
#      - CAMUNDA_HIKARI_MAX_POOLSIZE=${CAMUNDA_HIKARI_MAX_POOLSIZE}
#      - CAMUNDA_HIKARI_VALID_TIMEOUT=${CAMUNDA_HIKARI_VALID_TIMEOUT}
#      - CAMUNDA_BPM_HISTORY_LEVEL=${CAMUNDA_BPM_HISTORY_LEVEL}
#      - CAMUNDA_AUTHORIZATION_FLAG=${CAMUNDA_AUTHORIZATION_FLAG}
#      - CAMUNDA_AUTHORIZATION_REVOKE_CHECK_FLAG=${CAMUNDA_AUTHORIZATION_REVOKE_CHECK_FLAG}
#      - CAMUNDA_JOB_CORE_POOL_SIZE=${CAMUNDA_JOB_CORE_POOL_SIZE}
#      - CAMUNDA_JOB_LOCK_TIME_MILLIS=${CAMUNDA_JOB_LOCK_TIME_MILLIS}
#      - CAMUNDA_JOB_MAXJOBS_PER_ACQUISITION=${CAMUNDA_JOB_MAXJOBS_PER_ACQUISITION}
#      - CAMUNDA_JOB_MAX_POOL_SIZE=${CAMUNDA_JOB_MAX_POOL_SIZE}
#      - CAMUNDA_JOB_QUEUE_SIZE=${CAMUNDA_JOB_QUEUE_SIZE}
#      - CAMUNDA_JOB_WAIT_TIME_MILLIS=${CAMUNDA_JOB_WAIT_TIME_MILLIS}
#      - CAMUNDA_JOB_MAX_WAIT=${CAMUNDA_JOB_MAX_WAIT}
#      - CAMUNDA_METRICS_FLAG=${CAMUNDA_METRICS_FLAG}
      - CAMUNDA_APP_ROOT_LOG_FLAG=${CAMUNDA_APP_ROOT_LOG_FLAG:-error}
      - FORMSFLOW_API_URL=${FORMSFLOW_API_URL:-http://host.docker.internal:5000}
      - FORMIO_URL=${FORMIO_DEFAULT_PROJECT_UR:-http://host.docker.internal:3001L}
      - FORMIO_ROOT_EMAIL=${FORMIO_ROOT_EMAIL:-admin@example.com}
      - FORMIO_ROOT_PASSWORD=${FORMIO_ROOT_PASSWORD:-changeme}
      - APP_SECURITY_ORIGIN=${APP_SECURITY_ORIGIN:-*}
      - WEBSOCKET_SECURITY_ORIGIN=${WEBSOCKET_SECURITY_ORIGIN:-http://host.docker.internal:3000}
      - WEBSOCKET_MESSAGE_TYPE=${WEBSOCKET_MESSAGE_TYPE:-TASK_EVENT}
      - WEBSOCKET_ENCRYPT_KEY=${WEBSOCKET_ENCRYPT_KEY:-giert989jkwrgb@DR55}
    networks:
      - forms-flow-bpm-network
 
  forms-flow-forms-db:
    container_name: forms-flow-forms-db
    image: mongo
    restart: unless-stopped
    hostname: forms-flow-forms-db
    ports:
      - '27018:27017'
    environment:
      MONGO_INITDB_ROOT_USERNAME: ${FORMIO_DB_USERNAME:-admin}
      MONGO_INITDB_ROOT_PASSWORD: ${FORMIO_DB_PASSWORD:-changeme}
      MONGO_INITDB_DATABASE: ${FORMIO_DB_DATABASE:-formio}
    volumes:
      - ./../../forms-flow-forms/mongo_entrypoint/001_user.js:/docker-entrypoint-initdb.d/001_user.js:ro
      - mdb-data:/data/db/
      - ./mongodb/data/log/:/var/log/mongodb/
      - ./mongodb/mongod.conf:/etc/mongod.conf
    networks:
      - forms-flow-forms-network

  forms-flow-forms:
    container_name: forms-flow-forms
    build:
      context: ./../../forms-flow-forms/
      dockerfile: Dockerfile
    # The app will restart until Mongo is listening
    restart: unless-stopped
    links:
      - forms-flow-forms-db
    ports:
      - '3001:3001'
    # The application wants to download things to the local directory
    # TODO: really wish I could mount this as read-only
    volumes:
      - ./:/app:rw
    environment:
      DEBUG: formio:*
      NODE_CONFIG: "{\"mongo\":\"mongodb://${FORMIO_DB_USERNAME:-admin}:${FORMIO_DB_PASSWORD:-changeme}@forms-flow-forms-db:27017/${FORMIO_DB_DATABASE:-formio}?authMechanism=SCRAM-SHA-1&authSource=admin\"}"
      ROOT_EMAIL: ${FORMIO_ROOT_EMAIL:-admin@example.com}
      ROOT_PASSWORD: ${FORMIO_ROOT_PASSWORD:-changeme}
      FORMIO_DOMAIN: ${FORMIO_DEFAULT_PROJECT_URL:-http://host.docker.internal:3001}
    stdin_open: true # -i
    tty: true # -t
    networks:
      - forms-flow-forms-network


      
  #Analytics DB - Comment below if mongo db setup is available

  forms-flow-webapi-analytics-db:
    container_name: forms-flow-analytics-db
    image: mongo
    restart: unless-stopped
    hostname: forms-flow-webapi-analytics-db
    ports:
       - '27019:27017'
    environment:
      MONGO_INITDB_ROOT_USERNAME: ${WEBAPI_ANALYTICS_USERNAME:-admin}
      MONGO_INITDB_ROOT_PASSWORD: ${WEBAPI_ANALYTICS_PASSWORD:-changeme}
      MONGO_INITDB_DATABASE: ${WEBAPI_ANALYTICS_DATABASE:-analytics}
    volumes:
      - ./mongo_entrypoint/001_user.js:/docker-entrypoint-initdb.d/001_user.js:ro
      - mdb-data:/data/analytics/db/
      - ./mongodb/data/log/:/var/log/mongodb/
      - ./mongodb/mongod.conf:/etc/mongod.conf
    networks:
      - forms-flow-webapi-network

  forms-flow-web:
    container_name: forms-flow-web
    build:
      context: ./../../forms-flow-web/
      dockerfile: Dockerfile
      args:
        - NODE_ENV=${NODE_ENV:-development}
        - GENERATE_SOURCEMAP=false
        - REACT_APP_CLIENT_ROLE=${CLIENT_ROLE:-formsflow-client}
        - REACT_APP_STAFF_REVIEWER_ROLE=${REVIEWER_ROLE:-formsflow-reviewer}
        - REACT_APP_STAFF_DESIGNER_ROLE=${DESIGNER_ROLE:-formsflow-designer}
        - REACT_APP_CLIENT_ID=${CLIENT_ROLE_ID}
        - REACT_APP_STAFF_REVIEWER_ID=${REVIEWER_ROLE_ID}
        - REACT_APP_STAFF_DESIGNER_ID=${DESIGNER_ROLE_ID}
        - REACT_APP_USER_RESOURCE_FORM_ID=${USER_RESOURCE_ID}
        - REACT_APP_API_SERVER_URL=${FORMIO_DEFAULT_PROJECT_URL:-http://host.docker.internal:3001}
        - REACT_APP_API_PROJECT_URL=${FORMIO_DEFAULT_PROJECT_URL:-http://host.docker.internal:3001}
        - REACT_APP_KEYCLOAK_CLIENT=${KEYCLOAK_WEB_CLIENTID:-forms-flow-web}
        - REACT_APP_ANONYMOUS_ID=${ANONYMOUS_ID}
        - REACT_APP_INSIGHT_API_BASE=${INSIGHT_API_URL:-http://host.docker.internal:7000}
        - REACT_APP_INSIGHTS_API_KEY=${INSIGHT_API_KEY}
        - REACT_APP_WEB_BASE_URL=${FORMSFLOW_API_URL:-http://host.docker.internal:5000}
        - REACT_APP_CAMUNDA_API_URI=${CAMUNDA_API_URL:-http://host.docker.internal:8000/camunda}
        - REACT_APP_WEBSOCKET_ENCRYPT_KEY=${WEBSOCKET_ENCRYPT_KEY:-giert989jkwrgb@DR55}
        - REACT_APP_KEYCLOAK_URL_REALM=${KEYCLOAK_URL_REALM:-forms-flow-ai}
        - REACT_APP_KEYCLOAK_URL=${KEYCLOAK_URL:-http://host.docker.internal:8080}
        - REACT_APP_APPLICATION_NAME=${APPLICATION_NAME:-formsflow.ai}
    volumes:
      - '.:/app'
      - '/app/node_modules'
    ports:
      - '3000:8080'
    tty: true

    networks:
      - forms-flow-web-network

  forms-flow-webapi-db:
    container_name: forms-flow-webapi-db
    image: postgres:11
    environment:
      POSTGRES_USER: ${FORMSFLOW_API_DB_USER:-postgres}
      POSTGRES_PASSWORD: ${WEB_API_POSTGRES_PASSWORD:-changeme}
      POSTGRES_DB: ${FORMSFLOW_API_DB_NAME:-webapi}
      POSTGRES_HOST_AUTH_METHOD: 'trust'
    ports:
      - '6432:5432'
    restart: unless-stopped
    volumes:
      - ./postgres/webapi:/data/postgres
    networks:
      - forms-flow-webapi-network

  forms-flow-webapi:
    container_name: forms-flow-webapi
    build:
      context: ./../../forms-flow-api/
      dockerfile: Dockerfile
    restart: unless-stopped
    links:
      - forms-flow-webapi-db
      - forms-flow-webapi-analytics-db
    ports:
      - '5000:5000'
    volumes:
      - ./:/app:rw
    environment:
<<<<<<< HEAD
      DATABASE_URL: ${FORMSFLOW_API_DB_URL:-postgresql://postgres:changeme@forms-flow-webapi-db:5432/webapi}
      BPM_TOKEN_API: ${KEYCLOAK_TOKEN_URL}
      BPM_CLIENT_ID: ${KEYCLOAK_BPM_CLIENT_ID:-forms-flow-bpm}
=======
      DATABASE_URL: ${WEB_API_DATABASE_URL:-postgresql://postgres:changeme@forms-flow-webapi-db:5432/webapi}
      BPM_TOKEN_API: ${KEYCLOAK_URL:-http://host.docker.internal:8080}/auth/realms/${KEYCLOAK_URL_REALM:-forms-flow-ai}/protocol/openid-connect/token
      BPM_CLIENT_ID: ${KEYCLOAK_BPM_CLIENTID:-forms-flow-bpm}
>>>>>>> 2e9ab472
      BPM_CLIENT_SECRET: ${KEYCLOAK_BPM_CLIENTSECRET}
      BPM_API_BASE: ${CAMUNDA_API_URI:-http://host.docker.internal:8000/camunda}
      FORMSFLOW_API_CORS_ORIGIN: ${FORMSFLOW_API_CORS_ORIGIN:-*}
      JWT_OIDC_WELL_KNOWN_CONFIG: ${KEYCLOAK_URL:-http://host.docker.internal:8080}/auth/realms/${KEYCLOAK_URL_REALM:-forms-flow-ai}/.well-known/openid-configuration
      JWT_OIDC_ALGORITHMS: 'RS256'
<<<<<<< HEAD
      JWT_OIDC_JWKS_URI: ${KEYCLOAK_JWT_OIDC_JWKS_URL}
      JWT_OIDC_ISSUER: ${KEYCLOAK_JWT_OIDC_ISSUER}
=======
      JWT_OIDC_JWKS_URI: ${KEYCLOAK_URL:-http://host.docker.internal:8080}/auth/realms/${KEYCLOAK_URL_REALM:-forms-flow-ai}/protocol/openid-connect/certs
      JWT_OIDC_ISSUER: ${KEYCLOAK_URL:-http://host.docker.internal:8080}/auth/realms/${KEYCLOAK_URL_REALM:-forms-flow-ai}
>>>>>>> 2e9ab472
      JWT_OIDC_AUDIENCE: ${KEYCLOAK_WEB_CLIENTID:-forms-flow-web}
      JWT_OIDC_CACHING_ENABLED: 'True'
      JWT_OIDC_JWKS_CACHE_TIMEOUT: 300
      WEB_API_BASE_URL: ${FORMSFLOW_API_URL:-http://host.docker.internal:5000}
      MONGODB_URI: ${MONGODB_URI:-mongodb://changeme:analytics@forms-flow-webapi-analytics-db:27019/analytics?authSource=the_database&authMechanism=SCRAM-SHA-256}
    stdin_open: true # -i
    tty: true # -t
    networks:
      - forms-flow-webapi-network

networks:
  forms-flow-webapi-network:
  forms-flow-forms-network:
  forms-flow-bpm-network:
  forms-flow-web-network:
    driver: 'bridge'

volumes:
  mdb-data:
  postgres:<|MERGE_RESOLUTION|>--- conflicted
+++ resolved
@@ -199,27 +199,16 @@
     volumes:
       - ./:/app:rw
     environment:
-<<<<<<< HEAD
       DATABASE_URL: ${FORMSFLOW_API_DB_URL:-postgresql://postgres:changeme@forms-flow-webapi-db:5432/webapi}
-      BPM_TOKEN_API: ${KEYCLOAK_TOKEN_URL}
-      BPM_CLIENT_ID: ${KEYCLOAK_BPM_CLIENT_ID:-forms-flow-bpm}
-=======
-      DATABASE_URL: ${WEB_API_DATABASE_URL:-postgresql://postgres:changeme@forms-flow-webapi-db:5432/webapi}
       BPM_TOKEN_API: ${KEYCLOAK_URL:-http://host.docker.internal:8080}/auth/realms/${KEYCLOAK_URL_REALM:-forms-flow-ai}/protocol/openid-connect/token
       BPM_CLIENT_ID: ${KEYCLOAK_BPM_CLIENTID:-forms-flow-bpm}
->>>>>>> 2e9ab472
       BPM_CLIENT_SECRET: ${KEYCLOAK_BPM_CLIENTSECRET}
-      BPM_API_BASE: ${CAMUNDA_API_URI:-http://host.docker.internal:8000/camunda}
+      BPM_API_BASE: ${CAMUNDA_API_URL:-http://host.docker.internal:8000/camunda}
       FORMSFLOW_API_CORS_ORIGIN: ${FORMSFLOW_API_CORS_ORIGIN:-*}
       JWT_OIDC_WELL_KNOWN_CONFIG: ${KEYCLOAK_URL:-http://host.docker.internal:8080}/auth/realms/${KEYCLOAK_URL_REALM:-forms-flow-ai}/.well-known/openid-configuration
       JWT_OIDC_ALGORITHMS: 'RS256'
-<<<<<<< HEAD
-      JWT_OIDC_JWKS_URI: ${KEYCLOAK_JWT_OIDC_JWKS_URL}
-      JWT_OIDC_ISSUER: ${KEYCLOAK_JWT_OIDC_ISSUER}
-=======
       JWT_OIDC_JWKS_URI: ${KEYCLOAK_URL:-http://host.docker.internal:8080}/auth/realms/${KEYCLOAK_URL_REALM:-forms-flow-ai}/protocol/openid-connect/certs
       JWT_OIDC_ISSUER: ${KEYCLOAK_URL:-http://host.docker.internal:8080}/auth/realms/${KEYCLOAK_URL_REALM:-forms-flow-ai}
->>>>>>> 2e9ab472
       JWT_OIDC_AUDIENCE: ${KEYCLOAK_WEB_CLIENTID:-forms-flow-web}
       JWT_OIDC_CACHING_ENABLED: 'True'
       JWT_OIDC_JWKS_CACHE_TIMEOUT: 300
