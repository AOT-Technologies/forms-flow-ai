--- conflicted
+++ resolved
@@ -23,11 +23,7 @@
 
   forms-flow-forms:
     container_name: forms-flow-forms
-<<<<<<< HEAD
     image: formsflow/forms-flow-forms:v5.2.0-alpha
-=======
-    image: formsflow/forms-flow-forms:v5.2.0
->>>>>>> 3a0b4b41
 
     # The app will restart until Mongo is listening
     restart: always
@@ -135,13 +131,6 @@
       context: ./../../forms-flow-web-root-config/
       dockerfile: Dockerfile
       args:
-<<<<<<< HEAD
-        - MF_FORMSFLOW_WEB_URL=${MF_FORMSFLOW_WEB_URL:-https://s3.ap-northeast-1.amazonaws.com/formsflow.ai-micro-front-ends/forms-flow-web/single-spa-build.gz.js}
-        - MF_FORMSFLOW_NAV_URL=${MF_FORMSFLOW_NAV_URL:-https://s3.ap-northeast-1.amazonaws.com/formsflow.ai-micro-front-ends/forms-flow-nav/forms-flow-nav.gz.js}
-        - MF_FORMSFLOW_SERVICE_URL=${MF_FORMSFLOW_SERVICE_URL:-https://s3.ap-northeast-1.amazonaws.com/formsflow.ai-micro-front-ends/forms-flow-service/forms-flow-service.gz.js}
-        - MF_FORMSFLOW_ADMIN_URL=${MF_FORMSFLOW_ADMIN_URL:-https://s3.ap-northeast-1.amazonaws.com/formsflow.ai-micro-front-ends/forms-flow-admin/forms-flow-admin.gz.js}
-        - MF_FORMSFLOW_THEME_URL=${MF_FORMSFLOW_THEME_URL:-https://s3.ap-northeast-1.amazonaws.com/formsflow.ai-micro-front-ends/forms-flow-theme/forms-flow-theme.gz.js}
-=======
         - MF_FORMSFLOW_WEB_URL=${MF_FORMSFLOW_WEB_URL:-https://forms-flow-microfrontends.aot-technologies.com/forms-flow-web@v5.2.1-alpha/forms-flow-web.gz.js}
         - MF_FORMSFLOW_NAV_URL=${MF_FORMSFLOW_NAV_URL:-https://forms-flow-microfrontends.aot-technologies.com/forms-flow-nav@v5.2.1-alpha/forms-flow-nav.gz.js}
         - MF_FORMSFLOW_SERVICE_URL=${MF_FORMSFLOW_SERVICE_URL:-https://forms-flow-microfrontends.aot-technologies.com/forms-flow-service@v5.2.1-alpha/forms-flow-service.gz.js}
@@ -149,7 +138,6 @@
         - MF_FORMSFLOW_THEME_URL=${MF_FORMSFLOW_THEME_URL:-https://forms-flow-microfrontends.aot-technologies.com/forms-flow-theme@v5.2.1-alpha/forms-flow-theme.gz.js}
         - NODE_ENV=${NODE_ENV:-production}
     entrypoint: /bin/sh -c "/usr/share/nginx/html/config/env.sh && nginx -g 'daemon off;'"
->>>>>>> 3a0b4b41
     environment:
       - NODE_ENV=${NODE_ENV:-production}
       - REACT_APP_API_SERVER_URL=${FORMIO_DEFAULT_PROJECT_URL}
@@ -161,11 +149,7 @@
       - REACT_APP_KEYCLOAK_URL_REALM=${KEYCLOAK_URL_REALM:-forms-flow-ai}
       - REACT_APP_KEYCLOAK_URL=${KEYCLOAK_URL}
       - REACT_APP_APPLICATION_NAME=${APPLICATION_NAME:-formsflow.ai}
-<<<<<<< HEAD
-      - REACT_APP_USER_ACCESS_PERMISSIONS=${USER_ACCESS_PERMISSIONS}
-=======
       - REACT_APP_ENABLE_APPLICATION_ACCESS_PERMISSION_CHECK=${ENABLE_APPLICATION_ACCESS_PERMISSION_CHECK:-false}
->>>>>>> 3a0b4b41
       - REACT_APP_WEB_BASE_CUSTOM_URL=${WEB_BASE_CUSTOM_URL}
       - REACT_APP_MULTI_TENANCY_ENABLED=${MULTI_TENANCY_ENABLED:-false}
       - REACT_APP_MT_ADMIN_BASE_URL=${MT_ADMIN_BASE_URL}
@@ -177,16 +161,6 @@
       - REACT_APP_EXPORT_PDF_ENABLED=${EXPORT_PDF_ENABLED:-false}
       - REACT_APP_PUBLIC_WORKFLOW_ENABLED=${PUBLIC_WORKFLOW_ENABLED:-false}
       - REACT_APP_DOCUMENT_SERVICE_URL=${DOCUMENT_SERVICE_URL}
-<<<<<<< HEAD
-      - REACT_APP_OPENTELEMETRY_SERVICE=${OPENTELEMETRY_SERVICE:-false}
-      - CUSTOM_THEME_URL=${CUSTOM_THEME_URL}
-      - KEYCLOAK_ENABLE_CLIENT_AUTH=${KEYCLOAK_ENABLE_CLIENT_AUTH:-false}
-      - ENABLE_FORMS_MODULE=${ENABLE_FORMS_MODULE:-true}
-      - ENABLE_TASKS_MODULE=${ENABLE_TASKS_MODULE:-true}
-      - ENABLE_DASHBOARDS_MODULE=${ENABLE_DASHBOARDS_MODULE:-true}
-      - ENABLE_PROCESSES_MODULE=${ENABLE_PROCESSES_MODULE:-true}
-      - ENABLE_APPLICATIONS_MODULE=${ENABLE_APPLICATIONS_MODULE:-true}
-=======
       - REACT_APP_CUSTOM_THEME_URL=${CUSTOM_THEME_URL}
       - REACT_APP_CUSTOM_RESOURCE_BUNDLE_URL=${CUSTOM_RESOURCE_BUNDLE_URL}
       - REACT_APP_KEYCLOAK_ENABLE_CLIENT_AUTH=${KEYCLOAK_ENABLE_CLIENT_AUTH:-false}
@@ -195,7 +169,6 @@
       - REACT_APP_ENABLE_DASHBOARDS_MODULE=${ENABLE_DASHBOARDS_MODULE:-true}
       - REACT_APP_ENABLE_PROCESSES_MODULE=${ENABLE_PROCESSES_MODULE:-true}
       - REACT_APP_ENABLE_APPLICATIONS_MODULE=${ENABLE_APPLICATIONS_MODULE:-true}
->>>>>>> 3a0b4b41
     ports:
       - '3000:8080'
     tty: true
