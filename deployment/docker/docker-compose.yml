--- conflicted
+++ resolved
@@ -195,15 +195,8 @@
       JWT_OIDC_JWKS_CACHE_TIMEOUT: 300
       KEYCLOAK_URL: ${KEYCLOAK_URL}
       KEYCLOAK_URL_REALM: ${KEYCLOAK_URL_REALM:-forms-flow-ai}
-<<<<<<< HEAD
-      WEB_API_BASE_URL: ${FORMSFLOW_API_URL}\
-      CMS_REPO_USERNAME: ${CMS_REPO_USERNAME:-admin}
-      CMS_REPO_PASSWORD: ${CMS_REPO_PASSWORD:-admin}
-      CMS_REPO_URL: ${CMS_REPO_URL}
-=======
       WEB_API_BASE_URL: ${FORMSFLOW_API_URL}
 
->>>>>>> 556da084
     stdin_open: true # -i
     tty: true # -t
     networks:
