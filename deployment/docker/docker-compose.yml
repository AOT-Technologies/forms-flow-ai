# Author: Gurumoorthy Mohan
version: '3.7'

services:
  forms-flow-bpm-db:
    image: postgres:latest
    container_name: forms-flow-bpm-db
    environment:
      POSTGRES_USER: ${CAMUNDA_JDBC_USER:-admin}
      POSTGRES_PASSWORD: ${CAMUNDA_JDBC_PASSWORD:-changeme}
      POSTGRES_DB: ${CAMUNDA_JDBC_DB_NAME:-formsflow-bpm}
    volumes:
      - ./postgres/camunda:/var/lib/postgresql/data
    ports:
      - '5432:5432'
    restart: always
    networks:
      - forms-flow-network

  forms-flow-bpm:
    container_name: forms-flow-bpm
    build:
      context: ./../../forms-flow-bpm/
      dockerfile: Dockerfile
    restart: always
    links:
      - forms-flow-bpm-db
    ports:
      - '8000:8080'
    environment:
      - KEYCLOAK_URL=${KEYCLOAK_URL}
      - KEYCLOAK_URL_REALM=${KEYCLOAK_URL_REALM:-forms-flow-ai}
      - KEYCLOAK_CLIENTID=${KEYCLOAK_BPM_CLIENT_ID:-forms-flow-bpm}
      - KEYCLOAK_CLIENTSECRET=${KEYCLOAK_BPM_CLIENT_SECRET:-e4bdbd25-1467-4f7f-b993-bc4b1944c943}
      - CAMUNDA_JDBC_URL=${CAMUNDA_JDBC_URL:-jdbc:postgresql://forms-flow-bpm-db:5432/formsflow-bpm}
      - CAMUNDA_JDBC_USER=${CAMUNDA_JDBC_USER:-admin}
      - CAMUNDA_JDBC_PASSWORD=${CAMUNDA_JDBC_PASSWORD:-changeme}
      - CAMUNDA_JDBC_DRIVER=${CAMUNDA_JDBC_DRIVER:-org.postgresql.Driver}
#      - CAMUNDA_HIKARI_CONN_TIMEOUT=${CAMUNDA_HIKARI_CONN_TIMEOUT}
#      - CAMUNDA_HIKARI_IDLE_TIMEOUT=${CAMUNDA_HIKARI_IDLE_TIMEOUT}
#      - CAMUNDA_HIKARI_MAX_POOLSIZE=${CAMUNDA_HIKARI_MAX_POOLSIZE}
#      - CAMUNDA_HIKARI_VALID_TIMEOUT=${CAMUNDA_HIKARI_VALID_TIMEOUT}
#      - CAMUNDA_BPM_HISTORY_LEVEL=${CAMUNDA_BPM_HISTORY_LEVEL}
#      - CAMUNDA_AUTHORIZATION_FLAG=${CAMUNDA_AUTHORIZATION_FLAG}
#      - CAMUNDA_AUTHORIZATION_REVOKE_CHECK_FLAG=${CAMUNDA_AUTHORIZATION_REVOKE_CHECK_FLAG}
#      - CAMUNDA_JOB_CORE_POOL_SIZE=${CAMUNDA_JOB_CORE_POOL_SIZE}
#      - CAMUNDA_JOB_LOCK_TIME_MILLIS=${CAMUNDA_JOB_LOCK_TIME_MILLIS}
#      - CAMUNDA_JOB_MAXJOBS_PER_ACQUISITION=${CAMUNDA_JOB_MAXJOBS_PER_ACQUISITION}
#      - CAMUNDA_JOB_MAX_POOL_SIZE=${CAMUNDA_JOB_MAX_POOL_SIZE}
#      - CAMUNDA_JOB_QUEUE_SIZE=${CAMUNDA_JOB_QUEUE_SIZE}
#      - CAMUNDA_JOB_WAIT_TIME_MILLIS=${CAMUNDA_JOB_WAIT_TIME_MILLIS}
#      - CAMUNDA_JOB_MAX_WAIT=${CAMUNDA_JOB_MAX_WAIT}
#      - CAMUNDA_METRICS_FLAG=${CAMUNDA_METRICS_FLAG}
      - CAMUNDA_APP_ROOT_LOG_FLAG=${CAMUNDA_APP_ROOT_LOG_FLAG:-error}
      - FORMSFLOW_API_URL=${FORMSFLOW_API_URL}
      - FORMIO_URL=${FORMIO_DEFAULT_PROJECT_URL}
      - FORMIO_ROOT_EMAIL=${FORMIO_ROOT_EMAIL:-admin@example.com}
      - FORMIO_ROOT_PASSWORD=${FORMIO_ROOT_PASSWORD:-changeme}
      - APP_SECURITY_ORIGIN=${APP_SECURITY_ORIGIN:-*}
      - WEBSOCKET_SECURITY_ORIGIN=${WEBSOCKET_SECURITY_ORIGIN}
      - WEBSOCKET_MESSAGE_TYPE=${WEBSOCKET_MESSAGE_TYPE:-TASK_EVENT}
      - WEBSOCKET_ENCRYPT_KEY=${WEBSOCKET_ENCRYPT_KEY:-giert989jkwrgb@DR55}
      - DATA_BUFFER_SIZE=${DATA_BUFFER_SIZE:-2}
      - IDENTITY_PROVIDER_MAX_RESULT_SIZE=${IDENTITY_PROVIDER_MAX_RESULT_SIZE:-250}
      - DATA_ANALYSIS_URL=${DATA_ANALYSIS_URL}
      - BPM_BASE_URL=${BPM_BASE_URL}
      - CUSTOM_SUBMISSION_URL=${CUSTOM_SUBMISSION_URL}
      - CUSTOM_SUBMISSION_ENABLED=${CUSTOM_SUBMISSION_ENABLED}
    networks:
      - forms-flow-network
 
  forms-flow-forms-db:
    container_name: forms-flow-forms-db
    image: mongo:5.0
    restart: always
    hostname: forms-flow-forms-db
    ports:
      - '27018:27017'
    environment:
      MONGO_INITDB_ROOT_USERNAME: ${FORMIO_DB_USERNAME:-admin}
      MONGO_INITDB_ROOT_PASSWORD: ${FORMIO_DB_PASSWORD:-changeme}
      MONGO_INITDB_DATABASE: ${FORMIO_DB_NAME:-formio}
    volumes:
      - ./../../forms-flow-forms/mongo_entrypoint/001_user.js:/docker-entrypoint-initdb.d/001_user.js:ro
      - ./mongodb/data/db/:/data/db/
      - ./mongodb/data/log/:/var/log/mongodb/
      - ./mongodb/mongod.conf:/etc/mongod.conf
    networks:
      - forms-flow-network

  forms-flow-forms:
    container_name: forms-flow-forms
    image: formsflow/forms-flow-forms:v5.0.0-alpha

    # The app will restart until Mongo is listening
    restart: always
    links:
      - forms-flow-forms-db
    ports:
      - '3001:3001'
    # The application wants to download things to the local directory
    environment:
      DEBUG: formio:*
      NODE_CONFIG: "{\"mongo\":\"mongodb://${FORMIO_DB_USERNAME:-admin}:${FORMIO_DB_PASSWORD:-changeme}@forms-flow-forms-db:27017/${FORMIO_DB_NAME:-formio}?authMechanism=SCRAM-SHA-1&authSource=admin\"}"
      ROOT_EMAIL: ${FORMIO_ROOT_EMAIL:-admin@example.com}
      ROOT_PASSWORD: ${FORMIO_ROOT_PASSWORD:-changeme}
      FORMIO_DOMAIN: ${FORMIO_DEFAULT_PROJECT_URL}
      FORMIO_JWT_SECRET: ${FORMIO_JWT_SECRET:---- change me now ---}
      MULTI_TENANCY_ENABLED: ${MULTI_TENANCY_ENABLED:-false}

    stdin_open: true # -i
    tty: true # -t
    networks:
      - forms-flow-network

  forms-flow-web:
    container_name: forms-flow-web
    restart: always
    build:
      context: ./../../forms-flow-web/
      dockerfile: Dockerfile
      args:
        - NODE_ENV=${NODE_ENV:-production}
        - REACT_APP_API_SERVER_URL=${FORMIO_DEFAULT_PROJECT_URL}
        - REACT_APP_API_PROJECT_URL=${FORMIO_DEFAULT_PROJECT_URL}
        - REACT_APP_KEYCLOAK_CLIENT=${KEYCLOAK_WEB_CLIENT_ID:-forms-flow-web}
        - REACT_APP_WEB_BASE_URL=${FORMSFLOW_API_URL}
        - REACT_APP_CAMUNDA_API_URI=${CAMUNDA_API_URL}
        - REACT_APP_WEBSOCKET_ENCRYPT_KEY=${WEBSOCKET_ENCRYPT_KEY:-giert989jkwrgb@DR55}
        - REACT_APP_KEYCLOAK_URL_REALM=${KEYCLOAK_URL_REALM:-forms-flow-ai}
        - REACT_APP_KEYCLOAK_URL=${KEYCLOAK_URL}
        - REACT_APP_APPLICATION_NAME=${APPLICATION_NAME:-formsflow.ai}
        - REACT_APP_USER_ACCESS_PERMISSIONS=${USER_ACCESS_PERMISSIONS}
        - REACT_APP_WEB_BASE_CUSTOM_URL=${WEB_BASE_CUSTOM_URL:-}
        - REACT_APP_FORMIO_JWT_SECRET=${FORMIO_JWT_SECRET:---- change me now ---}
        - REACT_APP_MULTI_TENANCY_ENABLED=${MULTI_TENANCY_ENABLED:-false}
        - REACT_APP_MT_ADMIN_BASE_URL=${MT_ADMIN_BASE_URL}
        - REACT_APP_MT_ADMIN_BASE_URL_VERSION=${MT_ADMIN_BASE_URL_VERSION}
<<<<<<< HEAD
        - REACT_APP_CUSTOM_SUBMISSION_URL=${CUSTOM_SUBMISSION_URL}
        - REACT_APP_CUSTOM_SUBMISSION_ENABLED=${CUSTOM_SUBMISSION_ENABLED}
=======
        - REACT_APP_DRAFT_ENABLED=${DRAFT_ENABLED:-false}
        - REACT_APP_DRAFT_POLLING_RATE=${DRAFT_POLLING_RATE:-15000}
>>>>>>> 61267f3c
    ports:
      - '3000:8080'
    tty: true

    networks:
      - forms-flow-network


  forms-flow-webapi-db:
    container_name: forms-flow-webapi-db
    image: postgres:11
    environment:
      POSTGRES_USER: ${FORMSFLOW_API_DB_USER:-postgres}
      POSTGRES_PASSWORD: ${FORMSFLOW_API_DB_PASSWORD:-changeme}
      POSTGRES_DB: ${FORMSFLOW_API_DB_NAME:-webapi}
    ports:
      - '6432:5432'
    restart: always
    volumes:
      - ./postgres/webapi:/var/lib/postgresql/data
    networks:
      - forms-flow-network

  forms-flow-webapi:
    container_name: forms-flow-webapi
    build:
      context: ./../../forms-flow-api/
      dockerfile: Dockerfile
    restart: always
    links:
      - forms-flow-webapi-db
    ports:
      - '5000:5000'
    volumes:
      - ./:/app:rw
    environment:
      INSIGHT_API_KEY: ${INSIGHT_API_KEY}
      INSIGHT_API_URL: ${INSIGHT_API_URL}
      DATABASE_URL: ${FORMSFLOW_API_DB_URL:-postgresql://postgres:changeme@forms-flow-webapi-db:5432/webapi}
      BPM_TOKEN_API: ${KEYCLOAK_URL}/auth/realms/${KEYCLOAK_URL_REALM:-forms-flow-ai}/protocol/openid-connect/token
      BPM_CLIENT_ID: ${KEYCLOAK_BPM_CLIENT_ID:-forms-flow-bpm}
      BPM_CLIENT_SECRET: ${KEYCLOAK_BPM_CLIENT_SECRET:-e4bdbd25-1467-4f7f-b993-bc4b1944c943}
      BPM_API_BASE: ${CAMUNDA_API_URL}
      FORMSFLOW_API_CORS_ORIGINS: ${FORMSFLOW_API_CORS_ORIGINS:-*}
      JWT_OIDC_WELL_KNOWN_CONFIG: ${KEYCLOAK_URL}/auth/realms/${KEYCLOAK_URL_REALM:-forms-flow-ai}/.well-known/openid-configuration
      JWT_OIDC_ALGORITHMS: 'RS256'
      JWT_OIDC_JWKS_URI: ${KEYCLOAK_URL}/auth/realms/${KEYCLOAK_URL_REALM:-forms-flow-ai}/protocol/openid-connect/certs
      JWT_OIDC_ISSUER: ${KEYCLOAK_URL}/auth/realms/${KEYCLOAK_URL_REALM:-forms-flow-ai}
      JWT_OIDC_AUDIENCE: ${KEYCLOAK_WEB_CLIENT_ID:-forms-flow-web}
      JWT_OIDC_CACHING_ENABLED: 'True'
      JWT_OIDC_JWKS_CACHE_TIMEOUT: 300
      KEYCLOAK_URL: ${KEYCLOAK_URL}
      KEYCLOAK_URL_REALM: ${KEYCLOAK_URL_REALM:-forms-flow-ai}
      WEB_API_BASE_URL: ${FORMSFLOW_API_URL}
      FORMIO_URL: ${FORMIO_DEFAULT_PROJECT_URL}
      FORMIO_ROOT_EMAIL: ${FORMIO_ROOT_EMAIL:-admin@example.com}
      FORMIO_ROOT_PASSWORD: ${FORMIO_ROOT_PASSWORD:-changeme}
      CHROME_DRIVER_PATH: ${CHROME_DRIVER_PATH}

    stdin_open: true # -i
    tty: true # -t
    networks:
      - forms-flow-network

networks:
  forms-flow-network:
    driver: 'bridge'

volumes:
  mdb-data:
  postgres:<|MERGE_RESOLUTION|>--- conflicted
+++ resolved
@@ -136,13 +136,10 @@
         - REACT_APP_MULTI_TENANCY_ENABLED=${MULTI_TENANCY_ENABLED:-false}
         - REACT_APP_MT_ADMIN_BASE_URL=${MT_ADMIN_BASE_URL}
         - REACT_APP_MT_ADMIN_BASE_URL_VERSION=${MT_ADMIN_BASE_URL_VERSION}
-<<<<<<< HEAD
         - REACT_APP_CUSTOM_SUBMISSION_URL=${CUSTOM_SUBMISSION_URL}
         - REACT_APP_CUSTOM_SUBMISSION_ENABLED=${CUSTOM_SUBMISSION_ENABLED}
-=======
         - REACT_APP_DRAFT_ENABLED=${DRAFT_ENABLED:-false}
         - REACT_APP_DRAFT_POLLING_RATE=${DRAFT_POLLING_RATE:-15000}
->>>>>>> 61267f3c
     ports:
       - '3000:8080'
     tty: true
