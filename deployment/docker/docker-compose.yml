# Author: Gurumoorthy Mohan
version: '3.7'

services:
  forms-flow-forms-db:
    container_name: forms-flow-forms-db
    image: mongo:5.0
    restart: always
    hostname: forms-flow-forms-db
    ports:
      - '27018:27017'
    environment:
      MONGO_INITDB_ROOT_USERNAME: ${FORMIO_DB_USERNAME:-admin}
      MONGO_INITDB_ROOT_PASSWORD: ${FORMIO_DB_PASSWORD:-changeme}
      MONGO_INITDB_DATABASE: ${FORMIO_DB_NAME:-formio}
    volumes:
      - ./../../forms-flow-forms/mongo_entrypoint/001_user.js:/docker-entrypoint-initdb.d/001_user.js:ro
      - ./mongodb/data/db/:/data/db/
      - ./mongodb/data/log/:/var/log/mongodb/
      - ./mongodb/mongod.conf:/etc/mongod.conf
    networks:
      - forms-flow-network

  forms-flow-forms:
    container_name: forms-flow-forms
    image: formsflow/forms-flow-forms:v5.0.0-alpha

    # The app will restart until Mongo is listening
    restart: always
    links:
      - forms-flow-forms-db
    ports:
      - '3001:3001'
    # The application wants to download things to the local directory
    environment:
      DEBUG: formio:*
      NODE_CONFIG: "{\"mongo\":\"mongodb://${FORMIO_DB_USERNAME:-admin}:${FORMIO_DB_PASSWORD:-changeme}@forms-flow-forms-db:27017/${FORMIO_DB_NAME:-formio}?authMechanism=SCRAM-SHA-1&authSource=admin\"}"
      ROOT_EMAIL: ${FORMIO_ROOT_EMAIL:-admin@example.com}
      ROOT_PASSWORD: ${FORMIO_ROOT_PASSWORD:-changeme}
      FORMIO_DOMAIN: ${FORMIO_DEFAULT_PROJECT_URL}
      FORMIO_JWT_SECRET: ${FORMIO_JWT_SECRET:---- change me now ---}
      MULTI_TENANCY_ENABLED: ${MULTI_TENANCY_ENABLED:-false}

    stdin_open: true # -i
    tty: true # -t
    networks:
      - forms-flow-network

  forms-flow-bpm-db:
    image: postgres:latest
    container_name: forms-flow-bpm-db
    environment:
      POSTGRES_USER: ${CAMUNDA_JDBC_USER:-admin}
      POSTGRES_PASSWORD: ${CAMUNDA_JDBC_PASSWORD:-changeme}
      POSTGRES_DB: ${CAMUNDA_JDBC_DB_NAME:-formsflow-bpm}
    volumes:
      - ./postgres/camunda:/var/lib/postgresql/data
    ports:
      - '5432:5432'
    restart: always
    networks:
      - forms-flow-network

  forms-flow-bpm:
    container_name: forms-flow-bpm
    build:
      context: ./../../forms-flow-bpm/
      dockerfile: Dockerfile
    restart: always
    links:
      - forms-flow-bpm-db
    ports:
      - '8000:8080'
    environment:
      - KEYCLOAK_URL=${KEYCLOAK_URL}
      - KEYCLOAK_URL_REALM=${KEYCLOAK_URL_REALM:-forms-flow-ai}
      - KEYCLOAK_CLIENTID=${KEYCLOAK_BPM_CLIENT_ID:-forms-flow-bpm}
      - KEYCLOAK_CLIENTSECRET=${KEYCLOAK_BPM_CLIENT_SECRET:-e4bdbd25-1467-4f7f-b993-bc4b1944c943}
      - CAMUNDA_JDBC_URL=${CAMUNDA_JDBC_URL:-jdbc:postgresql://forms-flow-bpm-db:5432/formsflow-bpm}
      - CAMUNDA_JDBC_USER=${CAMUNDA_JDBC_USER:-admin}
      - CAMUNDA_JDBC_PASSWORD=${CAMUNDA_JDBC_PASSWORD:-changeme}
      - CAMUNDA_JDBC_DRIVER=${CAMUNDA_JDBC_DRIVER:-org.postgresql.Driver}
#      - CAMUNDA_HIKARI_CONN_TIMEOUT=${CAMUNDA_HIKARI_CONN_TIMEOUT}
#      - CAMUNDA_HIKARI_IDLE_TIMEOUT=${CAMUNDA_HIKARI_IDLE_TIMEOUT}
#      - CAMUNDA_HIKARI_MAX_POOLSIZE=${CAMUNDA_HIKARI_MAX_POOLSIZE}
#      - CAMUNDA_HIKARI_VALID_TIMEOUT=${CAMUNDA_HIKARI_VALID_TIMEOUT}
#      - CAMUNDA_BPM_HISTORY_LEVEL=${CAMUNDA_BPM_HISTORY_LEVEL}
#      - CAMUNDA_AUTHORIZATION_FLAG=${CAMUNDA_AUTHORIZATION_FLAG}
#      - CAMUNDA_AUTHORIZATION_REVOKE_CHECK_FLAG=${CAMUNDA_AUTHORIZATION_REVOKE_CHECK_FLAG}
#      - CAMUNDA_JOB_CORE_POOL_SIZE=${CAMUNDA_JOB_CORE_POOL_SIZE}
#      - CAMUNDA_JOB_LOCK_TIME_MILLIS=${CAMUNDA_JOB_LOCK_TIME_MILLIS}
#      - CAMUNDA_JOB_MAXJOBS_PER_ACQUISITION=${CAMUNDA_JOB_MAXJOBS_PER_ACQUISITION}
#      - CAMUNDA_JOB_MAX_POOL_SIZE=${CAMUNDA_JOB_MAX_POOL_SIZE}
#      - CAMUNDA_JOB_QUEUE_SIZE=${CAMUNDA_JOB_QUEUE_SIZE}
#      - CAMUNDA_JOB_WAIT_TIME_MILLIS=${CAMUNDA_JOB_WAIT_TIME_MILLIS}
#      - CAMUNDA_JOB_MAX_WAIT=${CAMUNDA_JOB_MAX_WAIT}
#      - CAMUNDA_METRICS_FLAG=${CAMUNDA_METRICS_FLAG}
      - CAMUNDA_APP_ROOT_LOG_FLAG=${CAMUNDA_APP_ROOT_LOG_FLAG:-error}
      - FORMSFLOW_API_URL=${FORMSFLOW_API_URL}
      - FORMIO_URL=${FORMIO_DEFAULT_PROJECT_URL}
      - FORMIO_ROOT_EMAIL=${FORMIO_ROOT_EMAIL:-admin@example.com}
      - FORMIO_ROOT_PASSWORD=${FORMIO_ROOT_PASSWORD:-changeme}
      - APP_SECURITY_ORIGIN=${APP_SECURITY_ORIGIN:-*}
      - WEBSOCKET_SECURITY_ORIGIN=${WEBSOCKET_SECURITY_ORIGIN}
      - WEBSOCKET_MESSAGE_TYPE=${WEBSOCKET_MESSAGE_TYPE:-TASK_EVENT}
      - WEBSOCKET_ENCRYPT_KEY=${WEBSOCKET_ENCRYPT_KEY:-giert989jkwrgb@DR55}
      - DATA_BUFFER_SIZE=${DATA_BUFFER_SIZE:-2}
      - IDENTITY_PROVIDER_MAX_RESULT_SIZE=${IDENTITY_PROVIDER_MAX_RESULT_SIZE:-250}
      - DATA_ANALYSIS_URL=${DATA_ANALYSIS_URL}
      - CUSTOM_SUBMISSION_URL=${CUSTOM_SUBMISSION_URL}
      - CUSTOM_SUBMISSION_ENABLED=${CUSTOM_SUBMISSION_ENABLED:-false}
      - MULTI_TENANCY_ENABLED=${MULTI_TENANCY_ENABLED:-false}
      - KEYCLOAK_ENABLE_CLIENT_AUTH=${KEYCLOAK_ENABLE_CLIENT_AUTH:-false}
      - KEYCLOAK_WEB_CLIENTID=${KEYCLOAK_WEB_CLIENTID:-forms-flow-web}
      - FORMSFLOW_ADMIN_URL=${FORMSFLOW_ADMIN_URL:-}
<<<<<<< HEAD
      - MULTI_TENANCY_ENABLED=${MULTI_TENANCY_ENABLED:-false}
=======
>>>>>>> b8f60d6d

    networks:
      - forms-flow-network
 
  forms-flow-web:
    container_name: forms-flow-web
    restart: always
    links:
      - forms-flow-webapi
    build:
      context: ./../../forms-flow-web/
      dockerfile: Dockerfile
      args:
        - NODE_ENV=${NODE_ENV:-production}
        - REACT_APP_API_SERVER_URL=${FORMIO_DEFAULT_PROJECT_URL}
        - REACT_APP_API_PROJECT_URL=${FORMIO_DEFAULT_PROJECT_URL}
        - REACT_APP_KEYCLOAK_CLIENT=${KEYCLOAK_WEB_CLIENT_ID:-forms-flow-web}
        - REACT_APP_WEB_BASE_URL=${FORMSFLOW_API_URL}
        - REACT_APP_BPM_URL=${BPM_API_URL}
        - REACT_APP_WEBSOCKET_ENCRYPT_KEY=${WEBSOCKET_ENCRYPT_KEY:-giert989jkwrgb@DR55}
        - REACT_APP_KEYCLOAK_URL_REALM=${KEYCLOAK_URL_REALM:-forms-flow-ai}
        - REACT_APP_KEYCLOAK_URL=${KEYCLOAK_URL}
        - REACT_APP_APPLICATION_NAME=${APPLICATION_NAME:-formsflow.ai}
        - REACT_APP_USER_ACCESS_PERMISSIONS=${USER_ACCESS_PERMISSIONS}
        - REACT_APP_WEB_BASE_CUSTOM_URL=${WEB_BASE_CUSTOM_URL:-}
        - REACT_APP_MULTI_TENANCY_ENABLED=${MULTI_TENANCY_ENABLED:-false}
        - REACT_APP_MT_ADMIN_BASE_URL=${MT_ADMIN_BASE_URL}
        - REACT_APP_MT_ADMIN_BASE_URL_VERSION=${MT_ADMIN_BASE_URL_VERSION}
        - REACT_APP_CUSTOM_SUBMISSION_URL=${CUSTOM_SUBMISSION_URL}
        - REACT_APP_CUSTOM_SUBMISSION_ENABLED=${CUSTOM_SUBMISSION_ENABLED:-false}
        - REACT_APP_DRAFT_ENABLED=${DRAFT_ENABLED:-false}
        - REACT_APP_DRAFT_POLLING_RATE=${DRAFT_POLLING_RATE:-15000}
        - REACT_APP_EXPORT_PDF_ENABLED=${EXPORT_PDF_ENABLED:-false}
        - REACT_APP_DOCUMENT_SERVICE_URL=${DOCUMENT_SERVICE_URL}
    ports:
      - '3000:8080'
    tty: true

    networks:
      - forms-flow-network

  forms-flow-webapi-db:
    container_name: forms-flow-webapi-db
    image: postgres:11
    environment:
      POSTGRES_USER: ${FORMSFLOW_API_DB_USER:-postgres}
      POSTGRES_PASSWORD: ${FORMSFLOW_API_DB_PASSWORD:-changeme}
      POSTGRES_DB: ${FORMSFLOW_API_DB_NAME:-webapi}
    ports:
      - '6432:5432'
    restart: always
    volumes:
      - ./postgres/webapi:/var/lib/postgresql/data
    networks:
      - forms-flow-network

  forms-flow-webapi:
    container_name: forms-flow-webapi
    build:
      context: ./../../forms-flow-api/
      dockerfile: Dockerfile
    restart: always
    links:
      - forms-flow-webapi-db
      - forms-flow-forms
    ports:
      - '5000:5000'
    volumes:
      - ./:/app:rw
    environment:
      INSIGHT_API_KEY: ${INSIGHT_API_KEY}
      INSIGHT_API_URL: ${INSIGHT_API_URL}
      DATABASE_URL: ${FORMSFLOW_API_DB_URL:-postgresql://postgres:changeme@forms-flow-webapi-db:5432/webapi}
      BPM_TOKEN_API: ${KEYCLOAK_URL}/auth/realms/${KEYCLOAK_URL_REALM:-forms-flow-ai}/protocol/openid-connect/token
      BPM_CLIENT_ID: ${KEYCLOAK_BPM_CLIENT_ID:-forms-flow-bpm}
      BPM_CLIENT_SECRET: ${KEYCLOAK_BPM_CLIENT_SECRET:-e4bdbd25-1467-4f7f-b993-bc4b1944c943}
      BPM_API_URL: ${BPM_API_URL}
      FORMSFLOW_API_CORS_ORIGINS: ${FORMSFLOW_API_CORS_ORIGINS:-*}
      JWT_OIDC_WELL_KNOWN_CONFIG: ${KEYCLOAK_URL}/auth/realms/${KEYCLOAK_URL_REALM:-forms-flow-ai}/.well-known/openid-configuration
      JWT_OIDC_ALGORITHMS: 'RS256'
      JWT_OIDC_JWKS_URI: ${KEYCLOAK_URL}/auth/realms/${KEYCLOAK_URL_REALM:-forms-flow-ai}/protocol/openid-connect/certs
      JWT_OIDC_ISSUER: ${KEYCLOAK_URL}/auth/realms/${KEYCLOAK_URL_REALM:-forms-flow-ai}
      JWT_OIDC_AUDIENCE: ${KEYCLOAK_WEB_CLIENT_ID:-forms-flow-web}
      JWT_OIDC_CACHING_ENABLED: 'True'
      JWT_OIDC_JWKS_CACHE_TIMEOUT: 300
      KEYCLOAK_URL: ${KEYCLOAK_URL}
      KEYCLOAK_URL_REALM: ${KEYCLOAK_URL_REALM:-forms-flow-ai}
      WEB_API_BASE_URL: ${FORMSFLOW_API_URL}
      FORMIO_URL: ${FORMIO_DEFAULT_PROJECT_URL}
      FORMIO_ROOT_EMAIL: ${FORMIO_ROOT_EMAIL:-admin@example.com}
      FORMIO_ROOT_PASSWORD: ${FORMIO_ROOT_PASSWORD:-changeme}
      FORMIO_JWT_SECRET: ${FORMIO_JWT_SECRET:---- change me now ---}

    stdin_open: true # -i
    tty: true # -t
    networks:
      - forms-flow-network

  forms-flow-documents-api:
    container_name: forms-flow-documents-api
    build:
      context: ./../../forms-flow-documents/
      dockerfile: Dockerfile
    restart: always
    ports:
      - '5006:5006'
    volumes:
      - ./:/app:rw
    environment:
      DATABASE_URL: ${FORMSFLOW_API_DB_URL:-postgresql://postgres:changeme@forms-flow-webapi-db:5432/webapi}
      FORMSFLOW_API_CORS_ORIGINS: ${FORMSFLOW_API_CORS_ORIGINS:-*}
      JWT_OIDC_WELL_KNOWN_CONFIG: ${KEYCLOAK_URL}/auth/realms/${KEYCLOAK_URL_REALM:-forms-flow-ai}/.well-known/openid-configuration
      JWT_OIDC_JWKS_URI: ${KEYCLOAK_URL}/auth/realms/${KEYCLOAK_URL_REALM:-forms-flow-ai}/protocol/openid-connect/certs
      JWT_OIDC_ISSUER: ${KEYCLOAK_URL}/auth/realms/${KEYCLOAK_URL_REALM:-forms-flow-ai}
      JWT_OIDC_AUDIENCE: ${KEYCLOAK_WEB_CLIENT_ID:-forms-flow-web}
      JWT_OIDC_CACHING_ENABLED: 'True'
      KEYCLOAK_URL: ${KEYCLOAK_URL}
      KEYCLOAK_URL_REALM: ${KEYCLOAK_URL_REALM:-forms-flow-ai}
      FORMSFLOW_API_URL: ${FORMSFLOW_API_URL}
      WEB_API_BASE_URL: ${DOCUMENT_SERVICE_URL}
      FORMIO_URL: ${FORMIO_DEFAULT_PROJECT_URL}
      FORMIO_ROOT_EMAIL: ${FORMIO_ROOT_EMAIL:-admin@example.com}
      FORMIO_ROOT_PASSWORD: ${FORMIO_ROOT_PASSWORD:-changeme}
      CHROME_DRIVER_PATH: ${CHROME_DRIVER_PATH}
      CUSTOM_SUBMISSION_URL: ${CUSTOM_SUBMISSION_URL}
      CUSTOM_SUBMISSION_ENABLED: ${CUSTOM_SUBMISSION_ENABLED}
      FORMIO_JWT_SECRET: ${FORMIO_JWT_SECRET:---- change me now ---}
      MULTI_TENANCY_ENABLED: ${MULTI_TENANCY_ENABLED:-false}
      KEYCLOAK_ENABLE_CLIENT_AUTH: ${KEYCLOAK_ENABLE_CLIENT_AUTH:-false}

    stdin_open: true # -i
    tty: true # -t
    networks:
      - forms-flow-network

networks:
  forms-flow-network:
    driver: 'bridge'

volumes:
  mdb-data:
  postgres:<|MERGE_RESOLUTION|>--- conflicted
+++ resolved
@@ -113,10 +113,6 @@
       - KEYCLOAK_ENABLE_CLIENT_AUTH=${KEYCLOAK_ENABLE_CLIENT_AUTH:-false}
       - KEYCLOAK_WEB_CLIENTID=${KEYCLOAK_WEB_CLIENTID:-forms-flow-web}
       - FORMSFLOW_ADMIN_URL=${FORMSFLOW_ADMIN_URL:-}
-<<<<<<< HEAD
-      - MULTI_TENANCY_ENABLED=${MULTI_TENANCY_ENABLED:-false}
-=======
->>>>>>> b8f60d6d
 
     networks:
       - forms-flow-network
