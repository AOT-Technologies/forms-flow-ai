--- conflicted
+++ resolved
@@ -41,11 +41,7 @@
 
 Variable name | Meaning | Possible values | Default value |
 --- | --- | --- | ---
-<<<<<<< HEAD
-`REDASH_HOST` :triangular_flag_on_post:| Base address of your Redash instance (the DNS name or IP) with the protocol | | http://{your-ip-address}:7000/redash
-=======
 `REDASH_HOST`:triangular_flag_on_post:| Base address of your Redash instance (the DNS name or IP) with the protocol | | http://{your-ip-address}:7000/redash
->>>>>>> e050a598
 `PYTHONUNBUFFERED`|Log buffering setup|1 or 0 | 1
 `REDASH_LOG_LEVEL`|Logging level|`CRITICAL, ERROR, WARNING, INFO, DEBUG, NOTSET` | ERROR
 `REDASH_REDIS_URL`|Redis URL|Used on installation to create the database.Choose your own.|`redis://redis:6379/0`
