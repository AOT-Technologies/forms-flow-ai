--- conflicted
+++ resolved
@@ -2,40 +2,6 @@
 FROM python:3.9-slim-buster
 
 WORKDIR /forms-flow-api/app
-
-# install curl, gnupg2 and unzip
-RUN  apt-get update \
-  && apt-get install -y gnupg2 \
-<<<<<<< HEAD
-  && apt-get install -y git \
-  && rm -rf /var/lib/apt/lists/*
-
-=======
-  && apt-get install -y curl \
-  && apt-get install -y unzip \
-  && rm -rf /var/lib/apt/lists/*
-
-# Install Chrome WebDriver
-RUN CHROMEDRIVER_VERSION=`curl -sS chromedriver.storage.googleapis.com/LATEST_RELEASE` && \
-    mkdir -p /opt/chromedriver-$CHROMEDRIVER_VERSION && \
-    curl -sS -o /tmp/chromedriver_linux64.zip http://chromedriver.storage.googleapis.com/$CHROMEDRIVER_VERSION/chromedriver_linux64.zip && \
-    unzip -qq /tmp/chromedriver_linux64.zip -d /opt/chromedriver-$CHROMEDRIVER_VERSION && \
-    rm /tmp/chromedriver_linux64.zip && \
-    chmod +x /opt/chromedriver-$CHROMEDRIVER_VERSION/chromedriver && \
-    ln -fs /opt/chromedriver-$CHROMEDRIVER_VERSION/chromedriver /usr/local/bin/chromedriver
-
-# Install Google Chrome
-RUN curl -sS -o - https://dl-ssl.google.com/linux/linux_signing_key.pub | apt-key add - && \
-    echo "deb http://dl.google.com/linux/chrome/deb/ stable main" >> /etc/apt/sources.list.d/google-chrome.list && \
-    apt-get -yqq update && \
-    apt-get -yqq install google-chrome-stable && \
-    rm -rf /var/lib/apt/lists/*
-
->>>>>>> aed0f317
-
-# set display port to avoid crash
-ENV DISPLAY=:99
-
 COPY requirements.txt .
 ENV PATH=/venv/bin:$PATH
 
