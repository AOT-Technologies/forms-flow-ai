version: '3.7'

services:
  forms-flow-webapi-db:
    image: postgres:11
    environment:
      POSTGRES_USER: ${WEB_API_POSTGRES_USER:-postgres}
      POSTGRES_PASSWORD: ${WEB_API_POSTGRES_PASSWORD:-changeme}
      POSTGRES_DB: ${WEB_API_POSTGRES_DB:-webapi}
      POSTGRES_HOST_AUTH_METHOD: 'trust'
    ports:
      - '6432:5432'
    restart: unless-stopped
    volumes:
      - ./postgres/webapi:/var/lib/postgresql/data
    networks:
      - forms-flow-webapi-network

  forms-flow-webapi-analytics-db:
    image: mongo
    restart: always
    hostname: forms-flow-webapi-analytics-db
    ports:
       - '27019:27017'
    environment:
      MONGO_INITDB_ROOT_USERNAME: ${WEBAPI_ANALYTICS_USERNAME:-mongo}
      MONGO_INITDB_ROOT_PASSWORD: ${WEBAPI_ANALYTICS_PASSWORD:-changeme}
      MONGO_INITDB_DATABASE: ${WEBAPI_ANALYTICS_DATABASE:-analytics}
    volumes:
      - ./mongo_entrypoint/001_user.js:/docker-entrypoint-initdb.d/001_user.js:ro
      - mdb-data:/data/analytics/db/
      - ./mongodb/data/log/:/var/log/mongodb/
      - ./mongodb/mongod.conf:/etc/mongod.conf
    networks:
      - forms-flow-webapi-network

  forms-flow-webapi:
    build:
      context: ./
      dockerfile: Dockerfile
    restart: unless-stopped
    links:
      - forms-flow-webapi-db
      - forms-flow-webapi-analytics-db
    ports:
      - '5000:5000'
    volumes:
      - ./:/app:rw
    environment:
      DATABASE_URL: ${WEB_API_DATABASE_URL:-postgresql://postgres:changeme@forms-flow-webapi-db:5432/webapi}
      BPM_TOKEN_API: ${KEYCLOAK_TOKEN_URL}
      BPM_CLIENT_ID: ${KEYCLOAK_BPM_CLIENTID:-forms-flow-bpm}
      BPM_CLIENT_SECRET: ${KEYCLOAK_BPM_CLIENTSECRET}
<<<<<<< HEAD
      CAMUNDA_API_URI: ${CAMUNDA_API_URI:-http://host.docker.internal:8000/camunda}
=======
      BPM_API_BASE: ${CAMUNDA_API_URI}
      FORMSFLOW_API_CORS_ORIGIN: ${FORMSFLOW_API_CORS_ORIGIN}
>>>>>>> fa2f33a0
      JWT_OIDC_WELL_KNOWN_CONFIG: ${KEYCLOAK_JWT_OIDC_CONFIG}
      JWT_OIDC_ALGORITHMS: 'RS256'
      JWT_OIDC_JWKS_URI: ${KEYCLOAK_JWT_OIDC_JWKS_URI}
      JWT_OIDC_ISSUER: ${KEYCLOAK_JWT_OIDC_ISSUER}
      JWT_OIDC_AUDIENCE: ${KEYCLOAK_WEB_CLIENTID:-forms-flow-web}
      JWT_OIDC_CACHING_ENABLED: 'True'
      JWT_OIDC_JWKS_CACHE_TIMEOUT: 300
<<<<<<< HEAD
      FORMSFLOW_API_URL: ${FORMSFLOW_API_URL:-http://host.docker.internal:5000}
      MONGODB_URI: ${MONGODB_URI:-mongodb://changeme:analytics@forms-flow-webapi-analytics-db:27019/analytics?authSource=the_database&authMechanism=SCRAM-SHA-256}
=======
      WEB_API_BASE_URL: ${FORMSFLOW_API_URL}
      MONGODB_URI: ${MONGODB_URI}
>>>>>>> fa2f33a0
    stdin_open: true # -i
    tty: true # -t
    networks:
      - forms-flow-webapi-network

networks:
  forms-flow-webapi-network:
    driver: 'bridge'

volumes:
  mdb-data:<|MERGE_RESOLUTION|>--- conflicted
+++ resolved
@@ -51,12 +51,8 @@
       BPM_TOKEN_API: ${KEYCLOAK_TOKEN_URL}
       BPM_CLIENT_ID: ${KEYCLOAK_BPM_CLIENTID:-forms-flow-bpm}
       BPM_CLIENT_SECRET: ${KEYCLOAK_BPM_CLIENTSECRET}
-<<<<<<< HEAD
-      CAMUNDA_API_URI: ${CAMUNDA_API_URI:-http://host.docker.internal:8000/camunda}
-=======
-      BPM_API_BASE: ${CAMUNDA_API_URI}
+      BPM_API_BASE: ${CAMUNDA_API_URI:-http://host.docker.internal:8000/camunda}
       FORMSFLOW_API_CORS_ORIGIN: ${FORMSFLOW_API_CORS_ORIGIN}
->>>>>>> fa2f33a0
       JWT_OIDC_WELL_KNOWN_CONFIG: ${KEYCLOAK_JWT_OIDC_CONFIG}
       JWT_OIDC_ALGORITHMS: 'RS256'
       JWT_OIDC_JWKS_URI: ${KEYCLOAK_JWT_OIDC_JWKS_URI}
@@ -64,13 +60,8 @@
       JWT_OIDC_AUDIENCE: ${KEYCLOAK_WEB_CLIENTID:-forms-flow-web}
       JWT_OIDC_CACHING_ENABLED: 'True'
       JWT_OIDC_JWKS_CACHE_TIMEOUT: 300
-<<<<<<< HEAD
-      FORMSFLOW_API_URL: ${FORMSFLOW_API_URL:-http://host.docker.internal:5000}
+      WEB_API_BASE_URL: ${FORMSFLOW_API_URL:-http://host.docker.internal:5000}
       MONGODB_URI: ${MONGODB_URI:-mongodb://changeme:analytics@forms-flow-webapi-analytics-db:27019/analytics?authSource=the_database&authMechanism=SCRAM-SHA-256}
-=======
-      WEB_API_BASE_URL: ${FORMSFLOW_API_URL}
-      MONGODB_URI: ${MONGODB_URI}
->>>>>>> fa2f33a0
     stdin_open: true # -i
     tty: true # -t
     networks:
