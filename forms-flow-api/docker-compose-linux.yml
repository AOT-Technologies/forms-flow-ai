version: '3.7'

services:
  forms-flow-webapi-db:
    image: postgres:11
    environment:
      POSTGRES_USER: ${FORMSFLOW_API_DB_USER:-postgres}
      POSTGRES_PASSWORD: ${FORMSFLOW_API_DB_PASSWORD:-changeme}
      POSTGRES_DB: ${FORMSFLOW_API_DB_NAME:-webapi}
      POSTGRES_HOST_AUTH_METHOD: 'trust'
    ports:
      - '6432:5432'
    restart: unless-stopped
    volumes:
      - ./postgres/webapi:/var/lib/postgresql/data
    networks:
      - forms-flow-webapi-network

  forms-flow-webapi-analytics-db:
    image: mongo
    restart: always
    hostname: forms-flow-webapi-analytics-db
    ports:
       - '27019:27017'
    environment:
      MONGO_INITDB_ROOT_USERNAME: ${FORMSFLOW_API_ANALYTICS_DB_USERNAME:-mongo}
      MONGO_INITDB_ROOT_PASSWORD: ${FORMSFLOW_API_ANALYTICS_DB_PASSWORD:-changeme}
      MONGO_INITDB_DATABASE: ${FORMSFLOW_API_ANALYTICS_DB_NAME:-analytics}
    volumes:
      - ./mongo_entrypoint/001_user.js:/docker-entrypoint-initdb.d/001_user.js:ro
      - mdb-data:/data/analytics/db/
      - ./mongodb/data/log/:/var/log/mongodb/
      - ./mongodb/mongod.conf:/etc/mongod.conf
    networks:
      - forms-flow-webapi-network

  forms-flow-webapi:
    build:
      context: ./
      dockerfile: Dockerfile
    restart: unless-stopped
    links:
      - forms-flow-webapi-db
      - forms-flow-webapi-analytics-db
    ports:
      - '5000:5000'
    volumes:
      - ./:/app:rw
    environment:
      DATABASE_URL: ${FORMSFLOW_API_DB_URL:-postgresql://postgres:changeme@forms-flow-webapi-db:5432/webapi}
      BPM_TOKEN_API: ${KEYCLOAK_URL}/auth/realms/${KEYCLOAK_URL_REALM:-forms-flow-ai}/protocol/openid-connect/token
      BPM_CLIENT_ID: ${KEYCLOAK_BPM_CLIENT_ID:-forms-flow-bpm}
      BPM_CLIENT_SECRET: ${KEYCLOAK_BPM_CLIENT_SECRET}
      BPM_API_BASE: ${CAMUNDA_API_URL}
      FORMSFLOW_API_CORS_ORIGINS: ${FORMSFLOW_API_CORS_ORIGINS:-*}
      JWT_OIDC_WELL_KNOWN_CONFIG: ${KEYCLOAK_URL}/auth/realms/${KEYCLOAK_URL_REALM:-forms-flow-ai}/.well-known/openid-configuration
      JWT_OIDC_ALGORITHMS: 'RS256'
      JWT_OIDC_JWKS_URI: ${KEYCLOAK_URL}/auth/realms/${KEYCLOAK_URL_REALM:-forms-flow-ai}/protocol/openid-connect/certs
      JWT_OIDC_ISSUER: ${KEYCLOAK_URL}/auth/realms/${KEYCLOAK_URL_REALM:-forms-flow-ai}
      JWT_OIDC_AUDIENCE: ${KEYCLOAK_WEB_CLIENT_ID:-forms-flow-web}
      JWT_OIDC_CACHING_ENABLED: 'True'
      JWT_OIDC_JWKS_CACHE_TIMEOUT: 300
      WEB_API_BASE_URL: ${FORMSFLOW_API_URL}
<<<<<<< HEAD
      MONGODB_URI: ${FORMSFLOW_API_ANALYTICS_DB_URL:-mongodb://changeme:analytics@forms-flow-webapi-analytics-db:27019/analytics?authSource=the_database&authMechanism=SCRAM-SHA-256}
=======
      MONGODB_URI: ${FORMSFLOW_API_ANALYTICS_DB_URL:-mongodb://changeme:analytics@forms-flow-webapi-analytics-db:27017/analytics?authSource=the_database&authMechanism=SCRAM-SHA-256}
>>>>>>> e050a598
    stdin_open: true # -i
    tty: true # -t
    networks:
      - forms-flow-webapi-network

networks:
  forms-flow-webapi-network:
    driver: 'bridge'

volumes:
  mdb-data:<|MERGE_RESOLUTION|>--- conflicted
+++ resolved
@@ -61,11 +61,7 @@
       JWT_OIDC_CACHING_ENABLED: 'True'
       JWT_OIDC_JWKS_CACHE_TIMEOUT: 300
       WEB_API_BASE_URL: ${FORMSFLOW_API_URL}
-<<<<<<< HEAD
-      MONGODB_URI: ${FORMSFLOW_API_ANALYTICS_DB_URL:-mongodb://changeme:analytics@forms-flow-webapi-analytics-db:27019/analytics?authSource=the_database&authMechanism=SCRAM-SHA-256}
-=======
       MONGODB_URI: ${FORMSFLOW_API_ANALYTICS_DB_URL:-mongodb://changeme:analytics@forms-flow-webapi-analytics-db:27017/analytics?authSource=the_database&authMechanism=SCRAM-SHA-256}
->>>>>>> e050a598
     stdin_open: true # -i
     tty: true # -t
     networks:
