--- conflicted
+++ resolved
@@ -46,13 +46,10 @@
       FORMIO_URL: ${FORMIO_DEFAULT_PROJECT_URL}
       FORMIO_ROOT_EMAIL: ${FORMIO_ROOT_EMAIL:-admin@example.com}
       FORMIO_ROOT_PASSWORD: ${FORMIO_ROOT_PASSWORD:-changeme}
-<<<<<<< HEAD
-=======
       CHROME_DRIVER_PATH: ${CHROME_DRIVER_PATH}
       CUSTOM_SUBMISSION_URL: ${CUSTOM_SUBMISSION_URL}
       CUSTOM_SUBMISSION_ENABLED: ${CUSTOM_SUBMISSION_ENABLED}
       FORMIO_JWT_SECRET: ${FORMIO_JWT_SECRET:---- change me now ---}
->>>>>>> aed0f317
     stdin_open: true # -i
     tty: true # -t
     networks:
