--- conflicted
+++ resolved
@@ -43,15 +43,12 @@
       KEYCLOAK_URL: ${KEYCLOAK_URL}
       KEYCLOAK_URL_REALM: ${KEYCLOAK_URL_REALM:-forms-flow-ai}
       WEB_API_BASE_URL: ${FORMSFLOW_API_URL}
-<<<<<<< HEAD
       CMS_REPO_USERNAME: ${CMS_REPO_USERNAME:-admin}
       CMS_REPO_PASSWORD: ${CMS_REPO_PASSWORD:-admin}
       CMS_REPO_URL: ${CMS_REPO_URL}
-=======
       FORMIO_URL: ${FORMIO_DEFAULT_PROJECT_URL}
       FORMIO_ROOT_EMAIL: ${FORMIO_ROOT_EMAIL:-admin@example.com}
       FORMIO_ROOT_PASSWORD: ${FORMIO_ROOT_PASSWORD:-changeme}
->>>>>>> 27d36d5a
     stdin_open: true # -i
     tty: true # -t
     networks:
