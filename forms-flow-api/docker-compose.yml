--- conflicted
+++ resolved
@@ -47,12 +47,9 @@
       FORMIO_ROOT_EMAIL: ${FORMIO_ROOT_EMAIL:-admin@example.com}
       FORMIO_ROOT_PASSWORD: ${FORMIO_ROOT_PASSWORD:-changeme}
       CHROME_DRIVER_PATH: ${CHROME_DRIVER_PATH}
-<<<<<<< HEAD
       CUSTOM_SUBMISSION_URL: ${CUSTOM_SUBMISSION_URL}
       CUSTOM_SUBMISSION_ENABLED: ${CUSTOM_SUBMISSION_ENABLED}
-=======
       FORMIO_JWT_SECRET: ${FORMIO_JWT_SECRET:---- change me now ---}
->>>>>>> 4bda648e
     stdin_open: true # -i
     tty: true # -t
     networks:
