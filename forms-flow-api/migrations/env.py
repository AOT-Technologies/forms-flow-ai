from alembic import context
from flask import current_app
from flask_sqlalchemy import SQLAlchemy
<<<<<<< HEAD
from sqlalchemy import pool
=======
from sqlalchemy import pool, engine_from_config
>>>>>>> 3ada0e82

# Get the existing instance of SQLAlchemy for the Flask app
db = SQLAlchemy()

# Set up SQLAlchemy database connection
config = context.config
sqlalchemy_url = current_app.config['SQLALCHEMY_DATABASE_URI']
config.set_main_option('sqlalchemy.url', sqlalchemy_url)

# Create target metadata for the database
<<<<<<< HEAD
target_metadata = db.metadata
=======
target_metadata = None
if (meta := current_app.extensions.get('migrate')) is not None:
    target_metadata = meta.db.metadata
>>>>>>> 3ada0e82


# Function for running migrations in the context of the Flask application
def run_migrations_online():
    # Set up the context for Alembic migrations
<<<<<<< HEAD
    connectable = context.engine_from_config(
=======
    connectable = engine_from_config(
>>>>>>> 3ada0e82
        config.get_section(config.config_ini_section),
        prefix='sqlalchemy.',
        poolclass=pool.NullPool
    )

    with connectable.connect() as connection:
        context.configure(
            connection=connection,
            target_metadata=target_metadata
        )

        with context.begin_transaction():
            context.run_migrations()


# Run migrations if this file is being executed directly
<<<<<<< HEAD
if context.is_offline_mode():
    run_migrations_online()
=======
run_migrations_online()
>>>>>>> 3ada0e82
<|MERGE_RESOLUTION|>--- conflicted
+++ resolved
@@ -1,11 +1,7 @@
 from alembic import context
 from flask import current_app
 from flask_sqlalchemy import SQLAlchemy
-<<<<<<< HEAD
-from sqlalchemy import pool
-=======
 from sqlalchemy import pool, engine_from_config
->>>>>>> 3ada0e82
 
 # Get the existing instance of SQLAlchemy for the Flask app
 db = SQLAlchemy()
@@ -16,23 +12,15 @@
 config.set_main_option('sqlalchemy.url', sqlalchemy_url)
 
 # Create target metadata for the database
-<<<<<<< HEAD
-target_metadata = db.metadata
-=======
 target_metadata = None
 if (meta := current_app.extensions.get('migrate')) is not None:
     target_metadata = meta.db.metadata
->>>>>>> 3ada0e82
 
 
 # Function for running migrations in the context of the Flask application
 def run_migrations_online():
     # Set up the context for Alembic migrations
-<<<<<<< HEAD
-    connectable = context.engine_from_config(
-=======
     connectable = engine_from_config(
->>>>>>> 3ada0e82
         config.get_section(config.config_ini_section),
         prefix='sqlalchemy.',
         poolclass=pool.NullPool
@@ -49,9 +37,4 @@
 
 
 # Run migrations if this file is being executed directly
-<<<<<<< HEAD
-if context.is_offline_mode():
-    run_migrations_online()
-=======
-run_migrations_online()
->>>>>>> 3ada0e82
+run_migrations_online()