--- conflicted
+++ resolved
@@ -61,11 +61,7 @@
         if FORMSFLOW_API_CORS_ORIGINS == ALLOW_ALL_ORIGINS:
             response.headers["Access-Control-Allow-Origin"] = ALLOW_ALL_ORIGINS
         else:
-<<<<<<< HEAD
-            for url in (allowed_origins := CORS_ORIGINS) :
-=======
             for url in CORS_ORIGINS:
->>>>>>> 5555c1b2
                 assert request.headers["Host"]
                 if request.headers.get("Origin"):
                     response.headers["Access-Control-Allow-Origin"] = request.headers[
