--- conflicted
+++ resolved
@@ -33,11 +33,7 @@
     def add_additional_headers(response):  # pylint: disable=unused-variable
         response.headers["X-Frame-Options"] = "DENY"
         if "Access-Control-Allow-Origin" not in response.headers:
-<<<<<<< HEAD
-            response.headers["Access-Control-Allow-Origin"] = "*"
-=======
             response.headers["Access-Control-Allow-Origin"] = CORS_ORIGINS
->>>>>>> 76ecfdac
         return response
 
     register_shellcontext(app)
