--- conflicted
+++ resolved
@@ -2,11 +2,7 @@
 
 from __future__ import annotations
 
-<<<<<<< HEAD
-from sqlalchemy import or_, and_
-=======
 from sqlalchemy import or_, and_, func
->>>>>>> 6402ef12
 
 from .audit_mixin import AuditDateTimeMixin, AuditUserMixin
 from .base_model import BaseModel
