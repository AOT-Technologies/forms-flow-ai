"""Exposes all of the resource endpoints mounted in Flask-Blueprint style.

Uses restx namespaces to mount individual api endpoints into the service.
"""

from flask_jwt_oidc import AuthError
from flask_restx import Api

from ..exceptions import BusinessException
from .application import API as APPLICATION_API
from .application_history import API as APPLICATION_HISTORY_API
from .checkpoint import API as CHECKPOINT_API
from .form_process_mapper import API as FORM_API
from .process import API as PROCESS_API
from .task import API as TASK_API
from api.utils.constants import ALLOW_ALL_ORIGINS

# from .formiotoken import API as FORMIOTOKEN_API
# from .tenant import API as TENANT_API


<<<<<<< HEAD
# class CustomApi(Api):
#     @property
#     def specs_url(self):
#         """Monkey patch for HTTPS"""
#         self_api_base = current_app.config.get("FORMSFLOW_API_URL")
#         return url_for(
#             self.endpoint("specs"),
#             _external=True,
#             _scheme=self_api_base.partition(":")[0],
#         )


=======
>>>>>>> 1d21483d
# This will add the Authorize button to the swagger docs
# oauth2 & openid may not yet be supported by restplus
AUTHORIZATIONS = {"apikey": {"type": "apiKey", "in": "header", "name": "Authorization"}}

API = Api(
    title="formsflow.ai API",
    version="1.0",
    description="The API for formsflow.ai. Checkout: formsflow.ai to know more",
    security=["apikey"],
    authorizations=AUTHORIZATIONS,
    doc="/docs",
)


@API.errorhandler(BusinessException)
def handle_business_exception(error: BusinessException):
    """Handle Business exception."""
    return (
        {"message": error.error},
        error.status_code,
        {"Access-Control-Allow-Origin": ALLOW_ALL_ORIGINS},
    )


@API.errorhandler(AuthError)
def handle_auth_error(error: AuthError):
    """Handle Auth exception."""
    return (
        {
            "type": "Invalid Token Error",
            "message": """Access to formsflow.ai API Denied. Check if the bearer
             token is passed for Authorization or has expired.""",
        },
        error.status_code,
        {"Access-Control-Allow-Origin": ALLOW_ALL_ORIGINS},
    )


API.add_namespace(APPLICATION_API, path="/application")
API.add_namespace(APPLICATION_HISTORY_API, path="/application")
API.add_namespace(CHECKPOINT_API, path="/checkpoint")
API.add_namespace(FORM_API, path="/form")
# API.add_namespace(FORMIOTOKEN_API, path="/getformiotoken")
API.add_namespace(PROCESS_API, path="/process")
API.add_namespace(TASK_API, path="/task")
# API.add_namespace(TENANT_API, path="/tenant")<|MERGE_RESOLUTION|>--- conflicted
+++ resolved
@@ -19,21 +19,6 @@
 # from .tenant import API as TENANT_API
 
 
-<<<<<<< HEAD
-# class CustomApi(Api):
-#     @property
-#     def specs_url(self):
-#         """Monkey patch for HTTPS"""
-#         self_api_base = current_app.config.get("FORMSFLOW_API_URL")
-#         return url_for(
-#             self.endpoint("specs"),
-#             _external=True,
-#             _scheme=self_api_base.partition(":")[0],
-#         )
-
-
-=======
->>>>>>> 1d21483d
 # This will add the Authorize button to the swagger docs
 # oauth2 & openid may not yet be supported by restplus
 AUTHORIZATIONS = {"apikey": {"type": "apiKey", "in": "header", "name": "Authorization"}}
@@ -50,26 +35,26 @@
 
 @API.errorhandler(BusinessException)
 def handle_business_exception(error: BusinessException):
-    """Handle Business exception."""
-    return (
-        {"message": error.error},
-        error.status_code,
-        {"Access-Control-Allow-Origin": ALLOW_ALL_ORIGINS},
-    )
+"""Handle Business exception."""
+return (
+    {"message": error.error},
+    error.status_code,
+    {"Access-Control-Allow-Origin": ALLOW_ALL_ORIGINS},
+)
 
 
 @API.errorhandler(AuthError)
 def handle_auth_error(error: AuthError):
-    """Handle Auth exception."""
-    return (
-        {
-            "type": "Invalid Token Error",
-            "message": """Access to formsflow.ai API Denied. Check if the bearer
+"""Handle Auth exception."""
+return (
+    {
+        "type": "Invalid Token Error",
+        "message": """Access to formsflow.ai API Denied. Check if the bearer
              token is passed for Authorization or has expired.""",
-        },
-        error.status_code,
-        {"Access-Control-Allow-Origin": ALLOW_ALL_ORIGINS},
-    )
+    },
+    error.status_code,
+    {"Access-Control-Allow-Origin": ALLOW_ALL_ORIGINS},
+)
 
 
 API.add_namespace(APPLICATION_API, path="/application")
