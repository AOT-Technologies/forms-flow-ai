--- conflicted
+++ resolved
@@ -15,10 +15,7 @@
 from .process import API as PROCESS_API
 from .sentiment_analysis import API as SENTIMENT_API
 from .task import API as TASK_API
-<<<<<<< HEAD
-=======
 from api.utils.constants import CORS_ORIGINS
->>>>>>> 76ecfdac
 
 # from .formiotoken import API as FORMIOTOKEN_API
 # from .tenant import API as TENANT_API
