"""API endpoints for managing application resource."""

from http import HTTPStatus

from flask import g, jsonify, request
from flask_restx import Namespace, Resource, cors
from marshmallow import ValidationError

from ..exceptions import BusinessException
from ..schemas.aggregated_application import AggregatedApplicationReqSchema
from ..schemas.application import ApplicationListReqSchema, ApplicationSchema, ApplicationUpdateSchema
from ..services import ApplicationService, ApplicationAuditService
from ..utils.auth import auth
from ..utils.util import cors_preflight

import json

API = Namespace('Application', description='Application')


@cors_preflight('GET,POST,OPTIONS')
@API.route('', methods=['GET', 'POST', 'OPTIONS'])
class ApplicationsResource(Resource):
    """Resource for managing applications."""

    @staticmethod
    @cors.crossdomain(origin='*')
    @auth.require
    def get():
        """Get applications."""
        if request.args:
            dict_data = ApplicationListReqSchema().load(request.args)
            page_no = dict_data['page_no']
            limit = dict_data['limit']
        else:
            page_no = 1
            limit = 100
        return jsonify({
            'applications': ApplicationService.apply_custom_attributes(ApplicationService.get_all_applications(page_no, limit)),
            'totalCount': ApplicationService.get_all_application_count(),
            'limit': limit,
            'pageNo': page_no
        }), HTTPStatus.OK


    @staticmethod
    @cors.crossdomain(origin='*')
    @auth.require
    def post():
        """Post a new application using the request body."""
        application_json = request.get_json()
        """Get applications."""
        try:
           return jsonify({
                'applications': ApplicationService.apply_custom_attributes(ApplicationService.get_all_applications_ids(application_json['applicationIds']))
            }), HTTPStatus.OK
        except BusinessException as err:
            return err.error, err.status_code



@cors_preflight('GET,PUT,OPTIONS')
@API.route('/<int:application_id>', methods=['GET', 'PUT', 'OPTIONS'])
class ApplicationResourceById(Resource):
    """Resource for submissions."""

    @staticmethod
    @cors.crossdomain(origin='*')
    @auth.require
    def get(application_id):
        """Get application by id."""
        try:
            return ApplicationService.apply_custom_attributes(ApplicationService.get_application(application_id)), HTTPStatus.OK
        except BusinessException as err:
            return err.error, err.status_code

    @staticmethod
    @cors.crossdomain(origin='*')
    @auth.require
    def put(application_id):
        """Update application details."""
        application_json = request.get_json()
        try:
            application_schema = ApplicationUpdateSchema()
            dict_data = application_schema.load(application_json)
            sub = g.token_info.get('sub')
            dict_data['modified_by'] = sub
            ApplicationService.update_application(application_id, dict_data)
            return 'Updated successfully', HTTPStatus.OK
        except ValidationError as submission_err:
            return {'systemErrors': submission_err.messages}, HTTPStatus.BAD_REQUEST

@cors_preflight('GET,OPTIONS')
@API.route('/formid/<string:form_id>', methods=['GET', 'OPTIONS'])
class ApplicationResourceByFormId(Resource):
    """Resource for submissions."""

    @staticmethod
    @cors.crossdomain(origin='*')
    @auth.require
    def get(form_id):
        """Get applications."""
        if request.args:
            dict_data = ApplicationListReqSchema().load(request.args)
            page_no = dict_data['page_no']
            limit = dict_data['limit']
        else:
            page_no = 1
            limit = 100
        return jsonify({
            'applications': ApplicationService.apply_custom_attributes(ApplicationService.get_all_applications_form_id(form_id,page_no, limit)),
            'totalCount': ApplicationService.get_all_applications_form_id_count(form_id),
            'limit': limit,
            'pageNo': page_no
        }), HTTPStatus.OK

@cors_preflight('POST,OPTIONS')
@API.route('/create', methods=['POST', 'OPTIONS'])
class ApplicationResourcesByIds(Resource):
    """Resource for submissions."""

    @staticmethod
    @cors.crossdomain(origin='*')
    @auth.require
    def post():
        """Post a new application using the request body."""
        application_json = request.get_json()

        try:
            application_schema = ApplicationSchema()
            dict_data = application_schema.load(application_json)
            sub = g.token_info.get('sub')
            dict_data['created_by'] = sub
            application = ApplicationService.create_application(dict_data, request.headers["Authorization"])

            response, status = application_schema.dump(application), HTTPStatus.CREATED
        except ValidationError as application_err:
            response, status = {'systemErrors': application_err.messages}, \
                HTTPStatus.BAD_REQUEST
        return response, status

@cors_preflight('GET,OPTIONS')
@API.route('/metrics', methods=['GET', 'OPTIONS'])
class AggregatedApplicationsResource(Resource):
    """Resource for managing aggregated applications."""

    @staticmethod
    @cors.crossdomain(origin='*')
    @auth.require
    def get():
        """Get aggregated applications."""
        try:
            request_schema = AggregatedApplicationReqSchema()
            dict_data = request_schema.load(request.args)
            from_date = dict_data['from_date']
            to_date = dict_data['to_date']

            return jsonify({
                'applications': ApplicationService.get_aggregated_applications(from_date, to_date)
            }), HTTPStatus.OK
        except ValidationError as agg_err:
            return {'systemErrors': agg_err.messages}, HTTPStatus.BAD_REQUEST


@cors_preflight('GET,OPTIONS')
@API.route('/metrics/<int:mapper_id>', methods=['GET', 'OPTIONS'])
class AggregatedApplicationStatusResource(Resource):
    """Resource for managing aggregated applications."""

    @staticmethod
    @cors.crossdomain(origin='*')
    @auth.require
    def get(mapper_id):
        """Get aggregated application status."""
        try:
            request_schema = AggregatedApplicationReqSchema()
            dict_data = request_schema.load(request.args)
            from_date = dict_data['from_date']
            to_date = dict_data['to_date']

            return jsonify({
                'applicationStatus': ApplicationService.get_aggregated_application_status(mapper_id, from_date, to_date)
            }), HTTPStatus.OK
        except ValidationError as agg_err:
            return {'systemErrors': agg_err.messages}, HTTPStatus.BAD_REQUEST
<<<<<<< HEAD


@cors_preflight('GET,OPTIONS')
@API.route('/<string:application_id>/process', methods=['GET', 'OPTIONS'])
class ProcessMapperResourceByApplicationId(Resource):
    """Resource for managing process details."""

    @staticmethod
    @cors.crossdomain(origin='*')
    def get(application_id):

        try:
             return ApplicationService.get_application_form_mapper_by_id(application_id), HTTPStatus.OK
        except BusinessException as err:
             return err.error, err.status_code             
    
=======
>>>>>>> 41305c8a
<|MERGE_RESOLUTION|>--- conflicted
+++ resolved
@@ -183,8 +183,6 @@
             }), HTTPStatus.OK
         except ValidationError as agg_err:
             return {'systemErrors': agg_err.messages}, HTTPStatus.BAD_REQUEST
-<<<<<<< HEAD
-
 
 @cors_preflight('GET,OPTIONS')
 @API.route('/<string:application_id>/process', methods=['GET', 'OPTIONS'])
@@ -198,7 +196,4 @@
         try:
              return ApplicationService.get_application_form_mapper_by_id(application_id), HTTPStatus.OK
         except BusinessException as err:
-             return err.error, err.status_code             
-    
-=======
->>>>>>> 41305c8a
+             return err.error, err.status_code   