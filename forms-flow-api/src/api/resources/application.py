--- conflicted
+++ resolved
@@ -81,27 +81,27 @@
                 HTTPStatus.OK,
             )
 
-    # @staticmethod
-    # @auth.require
-    # def post():
-    #     """Post a new application using the request body."""
-    #     application_json = request.get_json()
-    #     """Get applications."""
-    #     try:
-    #         return (
-    #             jsonify(
-    #                 {
-    #                     "applications": ApplicationService.apply_custom_attributes(
-    #                         ApplicationService.get_all_applications_ids(
-    #                             application_json["applicationIds"]
-    #                         )
-    #                     )
-    #                 }
-    #             ),
-    #             HTTPStatus.OK,
-    #         )
-    #     except BusinessException as err:
-    #         return err.error, err.status_code
+            # @staticmethod
+            # @auth.require
+            # def post():
+            #     """Post a new application using the request body."""
+            #     application_json = request.get_json()
+            #     """Get applications."""
+            #     try:
+            #         return (
+            #             jsonify(
+            #                 {
+            #                     "applications": ApplicationService.apply_custom_attributes(
+            #                         ApplicationService.get_all_applications_ids(
+            #                             application_json["applicationIds"]
+            #                         )
+            #                     )
+            #                 }
+            #             ),
+            #             HTTPStatus.OK,
+            #         )
+            #     except BusinessException as err:
+            #         return err.error, err.status_code
 
 
 @cors_preflight("GET,PUT,OPTIONS")
@@ -153,9 +153,9 @@
             return "Updated successfully", HTTPStatus.OK
         except BaseException as submission_err:
             response, status = {
-                "type": "Bad request error",
-                "message": "Invalid request data",
-            }, HTTPStatus.BAD_REQUEST
+                                   "type": "Bad request error",
+                                   "message": "Invalid request data",
+                               }, HTTPStatus.BAD_REQUEST
 
             logging.exception(response)
             logging.exception(submission_err)
@@ -253,21 +253,13 @@
             response, status = application_schema.dump(application), HTTPStatus.CREATED
             return response, status
         except BaseException as application_err:
-<<<<<<< HEAD
-            response = {
-=======
             response, status = {
->>>>>>> 1d21483d
-                "type": "Bad request error",
-                "message": "Invalid application request passed",
-            }, HTTPStatus.BAD_REQUEST
+                                   "type": "Bad request error",
+                                   "message": "Invalid application request passed",
+                               }, HTTPStatus.BAD_REQUEST
             logging.exception(response)
             logging.exception(application_err)
-<<<<<<< HEAD
-            return response
-=======
-            return response, status
->>>>>>> 1d21483d
+            return response, status
 
 
 @cors_preflight("GET,OPTIONS")
@@ -298,9 +290,9 @@
             )
         except BaseException as agg_err:
             response, status = {
-                "message": "Invalid request object for application metrics endpoint",
-                "errors": agg_err,
-            }, HTTPStatus.BAD_REQUEST
+                                   "message": "Invalid request object for application metrics endpoint",
+                                   "errors": agg_err,
+                               }, HTTPStatus.BAD_REQUEST
 
             logging.exception(response)
             logging.exception(agg_err)
@@ -335,9 +327,9 @@
             )
         except BaseException as agg_err:
             response, status = {
-                "message": "Invalid request object for application metrics endpoint",
-                "errors": agg_err,
-            }, HTTPStatus.BAD_REQUEST
+                                   "message": "Invalid request object for application metrics endpoint",
+                                   "errors": agg_err,
+                               }, HTTPStatus.BAD_REQUEST
 
             logging.exception(response)
             logging.exception(agg_err)
