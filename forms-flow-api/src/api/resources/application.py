--- conflicted
+++ resolved
@@ -40,17 +40,9 @@
         else:
             page_no = 0
             limit = 0
-<<<<<<< HEAD
-        if auth.has_role(['formsflow-reviewer']):
-            application_schema = ApplicationService.apply_custom_attributes(ApplicationService.get_all_applications(page_no, limit, request.headers["Authorization"]))
-            application_count = ApplicationService.get_all_application_count()
-        else:
-            application_schema = ApplicationService.apply_custom_attributes(ApplicationService.get_all_applications_by_user(g.token_info.get('preferred_username'),page_no, limit))
-            application_count = ApplicationService.get_all_application_by_user_count(g.token_info.get('preferred_username'))
-=======
         if auth.has_role(["formsflow-reviewer"]):
             application_schema = ApplicationService.apply_custom_attributes(
-                ApplicationService.get_all_applications(page_no, limit)
+                ApplicationService.get_all_applications(page_no, limit, request.headers["Authorization"])
             )
             application_count = ApplicationService.get_all_application_count()
         else:
@@ -59,13 +51,11 @@
                     g.token_info.get("preferred_username"),
                     page_no,
                     limit,
-                    request.headers["Authorization"],
                 )
             )
             application_count = ApplicationService.get_all_application_by_user_count(
                 g.token_info.get("preferred_username")
             )
->>>>>>> be8bd84c
         if page_no > 0:
             return (
                 jsonify(
