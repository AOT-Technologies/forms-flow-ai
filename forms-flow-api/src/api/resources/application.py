--- conflicted
+++ resolved
@@ -79,27 +79,27 @@
                 HTTPStatus.OK,
             )
 
-            # @staticmethod
-            # @auth.require
-            # def post():
-            #     """Post a new application using the request body."""
-            #     application_json = request.get_json()
-            #     """Get applications."""
-            #     try:
-            #         return (
-            #             jsonify(
-            #                 {
-            #                     "applications": ApplicationService.apply_custom_attributes(
-            #                         ApplicationService.get_all_applications_ids(
-            #                             application_json["applicationIds"]
-            #                         )
-            #                     )
-            #                 }
-            #             ),
-            #             HTTPStatus.OK,
-            #         )
-            #     except BusinessException as err:
-            #         return err.error, err.status_code
+    # @staticmethod
+    # @auth.require
+    # def post():
+    #     """Post a new application using the request body."""
+    #     application_json = request.get_json()
+    #     """Get applications."""
+    #     try:
+    #         return (
+    #             jsonify(
+    #                 {
+    #                     "applications": ApplicationService.apply_custom_attributes(
+    #                         ApplicationService.get_all_applications_ids(
+    #                             application_json["applicationIds"]
+    #                         )
+    #                     )
+    #                 }
+    #             ),
+    #             HTTPStatus.OK,
+    #         )
+    #     except BusinessException as err:
+    #         return err.error, err.status_code
 
 
 @cors_preflight("GET,PUT,OPTIONS")
@@ -151,9 +151,9 @@
             return "Updated successfully", HTTPStatus.OK
         except BaseException as submission_err:
             response, status = {
-                                   "type": "Bad request error",
-                                   "message": "Invalid request data",
-                               }, HTTPStatus.BAD_REQUEST
+                "type": "Bad request error",
+                "message": "Invalid request data",
+            }, HTTPStatus.BAD_REQUEST
 
             current_app.logger.warning(response)
             current_app.logger.warning(submission_err)
@@ -257,83 +257,6 @@
             }, HTTPStatus.BAD_REQUEST
             current_app.logger.warning(response)
             current_app.logger.warning(application_err)
-<<<<<<< HEAD
-            return response, status
-
-
-@cors_preflight("GET,OPTIONS")
-@API.route("/metrics", methods=["GET", "OPTIONS"])
-class AggregatedApplicationsResource(Resource):
-    """Resource for managing aggregated applications."""
-
-    @staticmethod
-    @auth.require
-    @profiletime
-    def get():
-        """Get aggregated applications."""
-        try:
-            request_schema = AggregatedApplicationReqSchema()
-            dict_data = request_schema.load(request.args)
-            from_date = dict_data["from_date"]
-            to_date = dict_data["to_date"]
-
-            return (
-                (
-                    {
-                        "applications": ApplicationService.get_aggregated_applications(
-                            from_date=from_date, to_date=to_date
-                        )
-                    }
-                ),
-                HTTPStatus.OK,
-            )
-        except BaseException as agg_err:
-            response, status = {
-                                   "message": "Invalid request object for application metrics endpoint",
-                                   "errors": agg_err,
-                               }, HTTPStatus.BAD_REQUEST
-
-            current_app.logger.warning(response)
-            current_app.logger.warning(agg_err)
-            return response, status
-
-
-@cors_preflight("GET,OPTIONS")
-@API.route("/metrics/<int:mapper_id>", methods=["GET", "OPTIONS"])
-class AggregatedApplicationStatusResource(Resource):
-    """Resource for managing aggregated applications."""
-
-    @staticmethod
-    @auth.require
-    @profiletime
-    def get(mapper_id):
-        """Get aggregated application status."""
-        try:
-            request_schema = AggregatedApplicationReqSchema()
-            dict_data = request_schema.load(request.args)
-            from_date = dict_data["from_date"]
-            to_date = dict_data["to_date"]
-
-            return (
-                (
-                    {
-                        "applicationStatus": ApplicationService.get_aggregated_application_status(
-                            mapper_id=mapper_id, from_date=from_date, to_date=to_date
-                        )
-                    }
-                ),
-                HTTPStatus.OK,
-            )
-        except BaseException as agg_err:
-            response, status = {
-                                   "message": "Invalid request object for application metrics endpoint",
-                                   "errors": agg_err,
-                               }, HTTPStatus.BAD_REQUEST
-
-            current_app.logger.warning(response)
-            current_app.logger.warning(agg_err)
-=======
->>>>>>> 6402ef12
             return response, status
 
 
