"""API endpoints for managing application resource."""

from http import HTTPStatus
import logging

from flask import g, request
from flask_restx import Namespace, Resource

from api.exceptions import BusinessException
from api.schemas.aggregated_application import AggregatedApplicationReqSchema
from api.schemas.application import (
    ApplicationListReqSchema,
    ApplicationSchema,
    ApplicationUpdateSchema,
)
from api.services import ApplicationService
from api.utils import auth, cors_preflight, REVIEWER_GROUP, profiletime


API = Namespace("Application", description="Application")


@cors_preflight("GET,POST,OPTIONS")
@API.route("", methods=["GET", "OPTIONS"])
class ApplicationsResource(Resource):
    """Resource for managing applications."""

    @staticmethod
    @auth.require
    @profiletime
    def get():
        """Get applications."""
        if request.args:
            dict_data = ApplicationListReqSchema().load(request.args)
            page_no = dict_data["page_no"]
            limit = dict_data["limit"]
        else:
            page_no = 0
            limit = 0
        if auth.has_role([REVIEWER_GROUP]):
            (
                application_schema_dump,
                application_count,
            ) = ApplicationService.get_auth_applications_and_count(
                page_no=page_no, limit=limit, token=request.headers["Authorization"]
            )
            application_schema = ApplicationService.apply_custom_attributes(
                application_schema=application_schema_dump
            )
        else:
            application_schema = ApplicationService.apply_custom_attributes(
                ApplicationService.get_all_applications_by_user(
                    user_id=g.token_info.get("preferred_username"),
                    page_no=page_no,
                    limit=limit,
                )
            )
            application_count = ApplicationService.get_all_application_by_user_count(
                user_id=g.token_info.get("preferred_username")
            )
        if page_no > 0:
            return (
                (
                    {
                        "applications": application_schema,
                        "totalCount": application_count,
                        "limit": limit,
                        "pageNo": page_no,
                    }
                ),
                HTTPStatus.OK,
            )
        else:
            return (
                (
                    {
                        "applications": application_schema,
                        "totalCount": application_count,
                    }
                ),
                HTTPStatus.OK,
            )

            # @staticmethod
            # @auth.require
            # def post():
            #     """Post a new application using the request body."""
            #     application_json = request.get_json()
            #     """Get applications."""
            #     try:
            #         return (
            #             jsonify(
            #                 {
            #                     "applications": ApplicationService.apply_custom_attributes(
            #                         ApplicationService.get_all_applications_ids(
            #                             application_json["applicationIds"]
            #                         )
            #                     )
            #                 }
            #             ),
            #             HTTPStatus.OK,
            #         )
            #     except BusinessException as err:
            #         return err.error, err.status_code


@cors_preflight("GET,PUT,OPTIONS")
@API.route("/<int:application_id>", methods=["GET", "PUT", "OPTIONS"])
class ApplicationResourceById(Resource):
    """Resource for submissions."""

    @staticmethod
    @auth.require
    @profiletime
    def get(application_id):
        """Get application by id."""
        try:
            if auth.has_role([REVIEWER_GROUP]):
                (
                    application_schema_dump,
                    status,
                ) = ApplicationService.get_auth_by_application_id(
                    application_id=application_id,
                    token=request.headers["Authorization"],
                )
                return (
                    ApplicationService.apply_custom_attributes(application_schema_dump),
                    status,
                )
            else:
                application, status = ApplicationService.get_application_by_user(
                    application_id=application_id,
                    user_id=g.token_info.get("preferred_username"),
                )
                return (ApplicationService.apply_custom_attributes(application), status)
        except BusinessException as err:
            return err.error, err.status_code

    @staticmethod
    @auth.require
    @profiletime
    def put(application_id):
        """Update application details."""
        application_json = request.get_json()
        try:
            application_schema = ApplicationUpdateSchema()
            dict_data = application_schema.load(application_json)
            sub = g.token_info.get("preferred_username")
            dict_data["modified_by"] = sub
            ApplicationService.update_application(
                application_id=application_id, data=dict_data
            )
            return "Updated successfully", HTTPStatus.OK
        except BaseException as submission_err:
            response, status = {
                                   "type": "Bad request error",
                                   "message": "Invalid request data",
                               }, HTTPStatus.BAD_REQUEST

            logging.exception(response)
            logging.exception(submission_err)

            return response, status


@cors_preflight("GET,OPTIONS")
@API.route("/formid/<string:form_id>", methods=["GET", "OPTIONS"])
class ApplicationResourceByFormId(Resource):
    """Resource for submissions."""

    @staticmethod
    @auth.require
    @profiletime
    def get(form_id):
        """Get applications."""
        if request.args:
            dict_data = ApplicationListReqSchema().load(request.args)
            page_no = dict_data["page_no"]
            limit = dict_data["limit"]
        else:
            page_no = 0
            limit = 0

        if auth.has_role(["formsflow-reviewer"]):
            application_schema = ApplicationService.apply_custom_attributes(
                ApplicationService.get_all_applications_form_id(
                    form_id=form_id, page_no=page_no, limit=limit
                )
            )
            application_count = ApplicationService.get_all_applications_form_id_count(
                form_id=form_id
            )
        else:
            application_schema = ApplicationService.apply_custom_attributes(
                ApplicationService.get_all_applications_form_id_user(
                    form_id=form_id,
                    user_id=g.token_info.get("preferred_username"),
                    page_no=page_no,
                    limit=limit,
                )
            )
            application_count = (
                ApplicationService.get_all_applications_form_id_user_count(
                    form_id=form_id, user_id=g.token_info.get("preferred_username")
                )
            )

        if page_no == 0:
            return (
                (
                    {
                        "applications": application_schema,
                        "totalCount": application_count,
                    }
                ),
                HTTPStatus.OK,
            )
        else:
            return (
                (
                    {
                        "applications": application_schema,
                        "totalCount": application_count,
                        "limit": limit,
                        "pageNo": page_no,
                    }
                ),
                HTTPStatus.OK,
            )


@cors_preflight("POST,OPTIONS")
@API.route("/create", methods=["POST", "OPTIONS"])
class ApplicationResourcesByIds(Resource):
    """Resource for submissions."""

    @staticmethod
    @auth.require
    @profiletime
    def post():
        """Post a new application using the request body."""
        application_json = request.get_json()

        try:
            application_schema = ApplicationSchema()
            dict_data = application_schema.load(application_json)
            sub = g.token_info.get("preferred_username")
            dict_data["created_by"] = sub
            application = ApplicationService.create_application(
                data=dict_data, token=request.headers["Authorization"]
            )

            response, status = application_schema.dump(application), HTTPStatus.CREATED
            return response, status
        except BaseException as application_err:
            response, status = {
<<<<<<< HEAD
                "type": "Bad request error",
                "message": "Invalid application request passed",
            }, HTTPStatus.BAD_REQUEST
=======
                                   "type": "Bad request error",
                                   "message": "Invalid application request passed",
                               }, HTTPStatus.BAD_REQUEST
>>>>>>> 5ae44276
            logging.exception(response)
            logging.exception(application_err)
            return response, status


@cors_preflight("GET,OPTIONS")
@API.route("/metrics", methods=["GET", "OPTIONS"])
class AggregatedApplicationsResource(Resource):
    """Resource for managing aggregated applications."""

    @staticmethod
    @auth.require
    @profiletime
    def get():
        """Get aggregated applications."""
        try:
            request_schema = AggregatedApplicationReqSchema()
            dict_data = request_schema.load(request.args)
            from_date = dict_data["from_date"]
            to_date = dict_data["to_date"]

            return (
                (
                    {
                        "applications": ApplicationService.get_aggregated_applications(
                            from_date=from_date, to_date=to_date
                        )
                    }
                ),
                HTTPStatus.OK,
            )
        except BaseException as agg_err:
            response, status = {
                                   "message": "Invalid request object for application metrics endpoint",
                                   "errors": agg_err,
                               }, HTTPStatus.BAD_REQUEST

            logging.exception(response)
            logging.exception(agg_err)
            return response, status


@cors_preflight("GET,OPTIONS")
@API.route("/metrics/<int:mapper_id>", methods=["GET", "OPTIONS"])
class AggregatedApplicationStatusResource(Resource):
    """Resource for managing aggregated applications."""

    @staticmethod
    @auth.require
    @profiletime
    def get(mapper_id):
        """Get aggregated application status."""
        try:
            request_schema = AggregatedApplicationReqSchema()
            dict_data = request_schema.load(request.args)
            from_date = dict_data["from_date"]
            to_date = dict_data["to_date"]

            return (
                (
                    {
                        "applicationStatus": ApplicationService.get_aggregated_application_status(
                            mapper_id=mapper_id, from_date=from_date, to_date=to_date
                        )
                    }
                ),
                HTTPStatus.OK,
            )
        except BaseException as agg_err:
            response, status = {
                                   "message": "Invalid request object for application metrics endpoint",
                                   "errors": agg_err,
                               }, HTTPStatus.BAD_REQUEST

            logging.exception(response)
            logging.exception(agg_err)
            return response, status


@cors_preflight("GET,OPTIONS")
@API.route("/<string:application_id>/process", methods=["GET", "OPTIONS"])
class ProcessMapperResourceByApplicationId(Resource):
    """Resource for managing process details."""

    @staticmethod
    @auth.require
    @profiletime
    def get(application_id):

        try:
            return (
                ApplicationService.get_application_form_mapper_by_id(application_id),
                HTTPStatus.OK,
            )
        except BusinessException as err:
            return err.error, err.status_code<|MERGE_RESOLUTION|>--- conflicted
+++ resolved
@@ -254,15 +254,9 @@
             return response, status
         except BaseException as application_err:
             response, status = {
-<<<<<<< HEAD
                 "type": "Bad request error",
                 "message": "Invalid application request passed",
             }, HTTPStatus.BAD_REQUEST
-=======
-                                   "type": "Bad request error",
-                                   "message": "Invalid application request passed",
-                               }, HTTPStatus.BAD_REQUEST
->>>>>>> 5ae44276
             logging.exception(response)
             logging.exception(application_err)
             return response, status
