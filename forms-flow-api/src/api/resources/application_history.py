--- conflicted
+++ resolved
@@ -77,11 +77,7 @@
             response, status = {
                 "type": "Invalid Request Object",
                 "message": "Invalid Request Object Passed ",
-<<<<<<< HEAD
-                "errors": application_err.messages,
-=======
                 "errors": application_err,
->>>>>>> e050a598
             }, HTTPStatus.BAD_REQUEST
 
             logging.exception(response)
