"""API endpoints for managing form resource."""

from http import HTTPStatus

from flask import g, jsonify, request
from flask_restx import Namespace, Resource, cors
from marshmallow import ValidationError

from ..exceptions import BusinessException
from ..schemas import ApplicationListReqSchema, FormProcessMapperSchema
from ..services import FormProcessMapperService
from ..utils.auth import auth
from ..utils.util import cors_preflight


API = Namespace("Form", description="Form")


@cors_preflight("GET,POST,OPTIONS")
@API.route("", methods=["GET", "POST", "OPTIONS"])
class FormResource(Resource):
    """Resource for managing forms."""

    @staticmethod
    @cors.crossdomain(origin="*")
    @auth.require
    def get():
        """Get form process mapper."""
        try:
            request_schema = ApplicationListReqSchema()
            if request.args:
                dict_data = request_schema.load(request.args)
                page_no = dict_data["page_no"]
                limit = dict_data["limit"]
            else:
                page_no = 0
                limit = 0
            if page_no > 0:
                return (
                    jsonify(
                        {
                            "forms": FormProcessMapperService.get_all_mappers(
                                page_no, limit
                            ),
                            "totalCount": FormProcessMapperService.get_mapper_count(),
                            "pageNo": page_no,
                            "limit": limit,
                        }
                    ),
                    HTTPStatus.OK,
                )
            else:
                return (
                    jsonify(
                        {
                            "forms": FormProcessMapperService.get_all_mappers(
                                page_no, limit
                            ),
                            "totalCount": FormProcessMapperService.get_mapper_count(),
                        }
                    ),
                    HTTPStatus.OK,
                )
        except BaseException as form_err:
            return {"systemErrors": form_err.messages}, HTTPStatus.BAD_REQUEST

    @staticmethod
    @cors.crossdomain(origin="*")
    @auth.require
    def post():
        """Post a form process mapper using the request body."""
        mapper_json = request.get_json()

        try:
            sub = g.token_info.get("preferred_username")
            mapper_schema = FormProcessMapperSchema()
            dict_data = mapper_schema.load(mapper_json)
            dict_data["created_by"] = sub

            mapper = FormProcessMapperService.create_mapper(dict_data)

            response, status = mapper_schema.dump(mapper), HTTPStatus.CREATED
<<<<<<< HEAD
        except BaseException as form_err:
=======
        except BusinessException as form_err:
>>>>>>> dfde333c
            response, status = {
                "systemErrors": form_err.messages
            }, HTTPStatus.BAD_REQUEST
        return response, status


@cors_preflight("GET,PUT,DELETE,OPTIONS")
@API.route("/<int:mapper_id>", methods=["GET", "PUT", "DELETE", "OPTIONS"])
class FormResourceById(Resource):
    """Resource for managing forms by mapper_id."""

    @staticmethod
    @cors.crossdomain(origin="*")
    @auth.require
    def get(mapper_id):
        """Get form process mapper by id."""
        try:
            return FormProcessMapperService.get_mapper(mapper_id), HTTPStatus.OK
        except BusinessException as err:
            return err.error, err.status_code

    @staticmethod
    @cors.crossdomain(origin="*")
    @auth.require
    def delete(mapper_id):
        """Delete form process mapper."""
        try:
            FormProcessMapperService.mark_inactive(mapper_id)
            return "Deleted", HTTPStatus.OK
        except BusinessException as err:
            return err.error, err.status_code

    @staticmethod
    @cors.crossdomain(origin="*")
    @auth.require
    def put(mapper_id):
        """Update form process mapper details."""
        application_json = request.get_json()

        try:
            mapper_schema = FormProcessMapperSchema()
            dict_data = mapper_schema.load(application_json)
            sub = g.token_info.get("preferred_username")
            dict_data["modified_by"] = sub
            FormProcessMapperService.update_mapper(mapper_id, dict_data)

            return (
                f"Updated FormProcessMapper ID {mapper_id} successfully",
                HTTPStatus.OK,
            )
        except BaseException as mapper_err:
            return {
                "type": "Bad Request Error",
                "message": "Invalid request passed",
            }, HTTPStatus.BAD_REQUEST


@cors_preflight("GET,OPTIONS")
@API.route("/formid/<string:form_id>", methods=["GET", "OPTIONS"])
class FormResourceByFormId(Resource):
    """Resource for managing forms by corresponding form_id."""

    @staticmethod
    @cors.crossdomain(origin="*")
    def get(form_id):
        """Get details of only form corresponding to a particular formId."""
        try:
            return FormProcessMapperService.get_mapper_by_formid(form_id), HTTPStatus.OK
        except BusinessException as err:
            return err.error, err.status_code<|MERGE_RESOLUTION|>--- conflicted
+++ resolved
@@ -80,11 +80,7 @@
             mapper = FormProcessMapperService.create_mapper(dict_data)
 
             response, status = mapper_schema.dump(mapper), HTTPStatus.CREATED
-<<<<<<< HEAD
         except BaseException as form_err:
-=======
-        except BusinessException as form_err:
->>>>>>> dfde333c
             response, status = {
                 "systemErrors": form_err.messages
             }, HTTPStatus.BAD_REQUEST
