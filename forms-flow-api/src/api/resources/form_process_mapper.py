"""API endpoints for managing form resource."""

from http import HTTPStatus
<<<<<<< HEAD
=======
import logging
>>>>>>> b0b17db4

from flask import current_app, g, request
from flask_restx import Namespace, Resource

from ..exceptions import BusinessException
from ..schemas import ApplicationListReqSchema, FormProcessMapperSchema
from ..services import FormProcessMapperService
<<<<<<< HEAD

=======
>>>>>>> b0b17db4
from api.utils import auth, cors_preflight, profiletime


API = Namespace("Form", description="Form")


@cors_preflight("GET,POST,OPTIONS")
@API.route("", methods=["GET", "POST", "OPTIONS"])
class FormResource(Resource):
    """Resource for managing forms."""

    @staticmethod
    @auth.require
    @profiletime
    def get():
        """Get form process mapper."""
        try:
            request_schema = ApplicationListReqSchema()
            if request.args:
                dict_data = request_schema.load(request.args)
                page_no = dict_data["page_no"]
                limit = dict_data["limit"]
            else:
                page_no = 0
                limit = 0
            if page_no > 0:
                response, status = (
                    (
                        {
                            "forms": FormProcessMapperService.get_all_mappers(
                                page_no, limit
                            ),
                            "totalCount": FormProcessMapperService.get_mapper_count(),
                            "pageNo": page_no,
                            "limit": limit,
                        }
                    ),
                    HTTPStatus.OK,
                )
                return response, status
            else:
                response, status = (
                    (
                        {
                            "forms": FormProcessMapperService.get_all_mappers(
                                page_no, limit
                            ),
                            "totalCount": FormProcessMapperService.get_mapper_count(),
                        }
                    ),
                    HTTPStatus.OK,
                )
                return response, status
        except KeyError as err:
            response, status = (
                {
                    "type": "Invalid Request Object",
                    "message": "Required fields are not passed",
                },
                HTTPStatus.BAD_REQUEST,
            )

<<<<<<< HEAD
            current_app.logger.critical(response)
            current_app.logger.critical(err)
=======
            logging.exception(response)
            logging.exception(err)
>>>>>>> b0b17db4
            return response, status

        except BaseException as form_err:
            response, status = {
                "type": "Bad request error",
                "message": "Invalid request data object",
            }, HTTPStatus.BAD_REQUEST

<<<<<<< HEAD
            current_app.logger.warning(response)
            current_app.logger.warning(form_err)
=======
            logging.exception(response)
            logging.exception(form_err)
>>>>>>> b0b17db4
            return response, status

    @staticmethod
    @auth.require
    @profiletime
    def post():
        """Post a form process mapper using the request body."""
        mapper_json = request.get_json()
        try:
            sub = g.token_info.get("preferred_username")
            mapper_schema = FormProcessMapperSchema()
            dict_data = mapper_schema.load(mapper_json)
            dict_data["created_by"] = sub

            mapper = FormProcessMapperService.create_mapper(dict_data)

            response, status = mapper_schema.dump(mapper), HTTPStatus.CREATED
            return response, status
        except BaseException as form_err:
            response, status = {
                "message": "Invalid request object passed for FormProcessmapper POST API",
                "errors": form_err.messages,
            }, HTTPStatus.BAD_REQUEST

<<<<<<< HEAD
            current_app.logger.warning(response)
            current_app.logger.warning(form_err)
=======
            logging.exception(response)
            logging.exception(form_err)
>>>>>>> b0b17db4
            return response, status


@cors_preflight("GET,PUT,DELETE,OPTIONS")
@API.route("/<int:mapper_id>", methods=["GET", "PUT", "DELETE", "OPTIONS"])
class FormResourceById(Resource):
    """Resource for managing forms by mapper_id."""

    @staticmethod
    @auth.require
    @profiletime
    def get(mapper_id):
        """Get form process mapper by id."""
        try:
            return (
                FormProcessMapperService.get_mapper(form_process_mapper_id=mapper_id),
                HTTPStatus.OK,
            )
        except BusinessException as err:
            response, status = (
                {
                    "type": "Invalid response data",
                    "message": f"Invalid form id - {mapper_id}",
                },
                HTTPStatus.BAD_REQUEST,
            )

<<<<<<< HEAD
            current_app.logger.warning(response)
=======
            logging.exception(response)
>>>>>>> b0b17db4
            return response, status

    @staticmethod
    @auth.require
    @profiletime
    def delete(mapper_id):
        """Delete form process mapper by id."""
        try:
            FormProcessMapperService.mark_inactive(form_process_mapper_id=mapper_id)
            return "Deleted", HTTPStatus.OK
        except BusinessException as err:
            response, status = (
                {
                    "type": "Invalid response data",
                    "message": f"Invalid form id - {mapper_id}",
                },
                HTTPStatus.BAD_REQUEST,
            )

<<<<<<< HEAD
            current_app.logger.warning(response)
            current_app.logger.warning(err)
=======
            logging.exception(response)
            logging.exception(err)
>>>>>>> b0b17db4
            return response, status

    @staticmethod
    @auth.require
    def put(mapper_id):
        """Update form process mapper details."""
        application_json = request.get_json()

        try:
            mapper_schema = FormProcessMapperSchema()
            dict_data = mapper_schema.load(application_json)
            sub = g.token_info.get("preferred_username")
            dict_data["modified_by"] = sub
            FormProcessMapperService.update_mapper(
                form_process_mapper_id=mapper_id, data=dict_data
            )

            return (
                f"Updated FormProcessMapper ID {mapper_id} successfully",
                HTTPStatus.OK,
            )
        except BaseException as mapper_err:
            response, status = {
                "type": "Bad Request Error",
                "message": "Invalid request passed",
            }, HTTPStatus.BAD_REQUEST

<<<<<<< HEAD
            current_app.logger.warning(response)
            current_app.logger.warning(mapper_err)
=======
            logging.exception(response)
            logging.exception(mapper_err)
>>>>>>> b0b17db4
            return response, status


@cors_preflight("GET,OPTIONS")
@API.route("/formid/<string:form_id>", methods=["GET", "OPTIONS"])
class FormResourceByFormId(Resource):
    """Resource for managing forms by corresponding form_id."""

    @staticmethod
    @auth.require
    @profiletime
    def get(form_id):
        """Get details of only form corresponding to a particular formId."""
        try:
            return (
                FormProcessMapperService.get_mapper_by_formid(form_id=form_id),
                HTTPStatus.OK,
            )
        except BusinessException as err:
            response, status = (
                {
                    "type": "No Response",
                    "message": f"No Response found as FormProcessMapper with FormID - {form_id} not stored in DB",
                },
                HTTPStatus.NO_CONTENT,
            )
<<<<<<< HEAD
            current_app.logger.info(response)
=======
            logging.info(response)
>>>>>>> b0b17db4
            return response, status<|MERGE_RESOLUTION|>--- conflicted
+++ resolved
@@ -1,10 +1,6 @@
 """API endpoints for managing form resource."""
 
 from http import HTTPStatus
-<<<<<<< HEAD
-=======
-import logging
->>>>>>> b0b17db4
 
 from flask import current_app, g, request
 from flask_restx import Namespace, Resource
@@ -12,10 +8,6 @@
 from ..exceptions import BusinessException
 from ..schemas import ApplicationListReqSchema, FormProcessMapperSchema
 from ..services import FormProcessMapperService
-<<<<<<< HEAD
-
-=======
->>>>>>> b0b17db4
 from api.utils import auth, cors_preflight, profiletime
 
 
@@ -78,13 +70,8 @@
                 HTTPStatus.BAD_REQUEST,
             )
 
-<<<<<<< HEAD
             current_app.logger.critical(response)
             current_app.logger.critical(err)
-=======
-            logging.exception(response)
-            logging.exception(err)
->>>>>>> b0b17db4
             return response, status
 
         except BaseException as form_err:
@@ -93,13 +80,8 @@
                 "message": "Invalid request data object",
             }, HTTPStatus.BAD_REQUEST
 
-<<<<<<< HEAD
             current_app.logger.warning(response)
             current_app.logger.warning(form_err)
-=======
-            logging.exception(response)
-            logging.exception(form_err)
->>>>>>> b0b17db4
             return response, status
 
     @staticmethod
@@ -124,13 +106,8 @@
                 "errors": form_err.messages,
             }, HTTPStatus.BAD_REQUEST
 
-<<<<<<< HEAD
             current_app.logger.warning(response)
             current_app.logger.warning(form_err)
-=======
-            logging.exception(response)
-            logging.exception(form_err)
->>>>>>> b0b17db4
             return response, status
 
 
@@ -158,11 +135,7 @@
                 HTTPStatus.BAD_REQUEST,
             )
 
-<<<<<<< HEAD
-            current_app.logger.warning(response)
-=======
-            logging.exception(response)
->>>>>>> b0b17db4
+            current_app.logger.warning(response)
             return response, status
 
     @staticmethod
@@ -182,13 +155,8 @@
                 HTTPStatus.BAD_REQUEST,
             )
 
-<<<<<<< HEAD
             current_app.logger.warning(response)
             current_app.logger.warning(err)
-=======
-            logging.exception(response)
-            logging.exception(err)
->>>>>>> b0b17db4
             return response, status
 
     @staticmethod
@@ -216,13 +184,8 @@
                 "message": "Invalid request passed",
             }, HTTPStatus.BAD_REQUEST
 
-<<<<<<< HEAD
             current_app.logger.warning(response)
             current_app.logger.warning(mapper_err)
-=======
-            logging.exception(response)
-            logging.exception(mapper_err)
->>>>>>> b0b17db4
             return response, status
 
 
@@ -249,9 +212,5 @@
                 },
                 HTTPStatus.NO_CONTENT,
             )
-<<<<<<< HEAD
             current_app.logger.info(response)
-=======
-            logging.info(response)
->>>>>>> b0b17db4
             return response, status