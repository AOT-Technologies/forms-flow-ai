"""API endpoints for managing form resource."""

from http import HTTPStatus

from flask import current_app, g, request
from flask_restx import Namespace, Resource

from ..exceptions import BusinessException
from ..schemas import ApplicationListReqSchema, FormProcessMapperSchema
from ..services import FormProcessMapperService
<<<<<<< HEAD
=======

>>>>>>> 6402ef12
from api.utils import auth, cors_preflight, profiletime


API = Namespace("Form", description="Form")


@cors_preflight("GET,POST,OPTIONS")
@API.route("", methods=["GET", "POST", "OPTIONS"])
class FormResource(Resource):
    """Resource for managing forms."""

    @staticmethod
    @auth.require
    @profiletime
    def get():
        """Get form process mapper."""
        try:
            request_schema = ApplicationListReqSchema()
            if request.args:
                dict_data = request_schema.load(request.args)
                page_no = dict_data["page_no"]
                limit = dict_data["limit"]
            else:
                page_no = 0
                limit = 0
            if page_no > 0:
                response, status = (
                    (
                        {
                            "forms": FormProcessMapperService.get_all_mappers(
                                page_no, limit
                            ),
                            "totalCount": FormProcessMapperService.get_mapper_count(),
                            "pageNo": page_no,
                            "limit": limit,
                        }
                    ),
                    HTTPStatus.OK,
                )
                return response, status
            else:
                response, status = (
                    (
                        {
                            "forms": FormProcessMapperService.get_all_mappers(
                                page_no, limit
                            ),
                            "totalCount": FormProcessMapperService.get_mapper_count(),
                        }
                    ),
                    HTTPStatus.OK,
                )
                return response, status
        except KeyError as err:
            response, status = (
                {
                    "type": "Invalid Request Object",
                    "message": "Required fields are not passed",
                },
                HTTPStatus.BAD_REQUEST,
            )

            current_app.logger.critical(response)
            current_app.logger.critical(err)
            return response, status

        except BaseException as form_err:
            response, status = {
                "type": "Bad request error",
                "message": "Invalid request data object",
            }, HTTPStatus.BAD_REQUEST

            current_app.logger.warning(response)
            current_app.logger.warning(form_err)
            return response, status

    @staticmethod
    @auth.require
    @profiletime
    def post():
        """Post a form process mapper using the request body."""
        mapper_json = request.get_json()
        try:
            sub = g.token_info.get("preferred_username")
            mapper_schema = FormProcessMapperSchema()
            dict_data = mapper_schema.load(mapper_json)
            dict_data["created_by"] = sub

            mapper = FormProcessMapperService.create_mapper(dict_data)

            response, status = mapper_schema.dump(mapper), HTTPStatus.CREATED
            return response, status
        except BaseException as form_err:
            response, status = {
                "message": "Invalid request object passed for FormProcessmapper POST API",
                "errors": form_err.messages,
            }, HTTPStatus.BAD_REQUEST

            current_app.logger.warning(response)
            current_app.logger.warning(form_err)
            return response, status


@cors_preflight("GET,PUT,DELETE,OPTIONS")
@API.route("/<int:mapper_id>", methods=["GET", "PUT", "DELETE", "OPTIONS"])
class FormResourceById(Resource):
    """Resource for managing forms by mapper_id."""

    @staticmethod
    @auth.require
    @profiletime
    def get(mapper_id):
        """Get form process mapper by id."""
        try:
            return (
                FormProcessMapperService.get_mapper(form_process_mapper_id=mapper_id),
                HTTPStatus.OK,
            )
        except BusinessException as err:
            response, status = (
                {
                    "type": "Invalid response data",
                    "message": f"Invalid form id - {mapper_id}",
                },
                HTTPStatus.BAD_REQUEST,
            )

            current_app.logger.warning(response)
            return response, status

    @staticmethod
    @auth.require
    @profiletime
    def delete(mapper_id):
        """Delete form process mapper by id."""
        try:
            FormProcessMapperService.mark_inactive(form_process_mapper_id=mapper_id)
            return "Deleted", HTTPStatus.OK
        except BusinessException as err:
            response, status = (
                {
                    "type": "Invalid response data",
                    "message": f"Invalid form id - {mapper_id}",
                },
                HTTPStatus.BAD_REQUEST,
            )

            current_app.logger.warning(response)
            current_app.logger.warning(err)
            return response, status

    @staticmethod
    @auth.require
    def put(mapper_id):
        """Update form process mapper details."""
        application_json = request.get_json()

        try:
            mapper_schema = FormProcessMapperSchema()
            dict_data = mapper_schema.load(application_json)
            sub = g.token_info.get("preferred_username")
            dict_data["modified_by"] = sub
            FormProcessMapperService.update_mapper(
                form_process_mapper_id=mapper_id, data=dict_data
            )

            return (
                f"Updated FormProcessMapper ID {mapper_id} successfully",
                HTTPStatus.OK,
            )
        except BaseException as mapper_err:
            response, status = {
                "type": "Bad Request Error",
                "message": "Invalid request passed",
            }, HTTPStatus.BAD_REQUEST

            current_app.logger.warning(response)
            current_app.logger.warning(mapper_err)
            return response, status


@cors_preflight("GET,OPTIONS")
@API.route("/formid/<string:form_id>", methods=["GET", "OPTIONS"])
class FormResourceByFormId(Resource):
    """Resource for managing forms by corresponding form_id."""

    @staticmethod
    @auth.require
    @profiletime
    def get(form_id):
        """Get details of only form corresponding to a particular formId."""
        try:
            return (
                FormProcessMapperService.get_mapper_by_formid(form_id=form_id),
                HTTPStatus.OK,
            )
        except BusinessException as err:
            response, status = (
                {
                    "type": "No Response",
                    "message": f"No Response found as FormProcessMapper with FormID - {form_id} not stored in DB",
                },
                HTTPStatus.NO_CONTENT,
            )
            current_app.logger.info(response)
            return response, status<|MERGE_RESOLUTION|>--- conflicted
+++ resolved
@@ -8,10 +8,7 @@
 from ..exceptions import BusinessException
 from ..schemas import ApplicationListReqSchema, FormProcessMapperSchema
 from ..services import FormProcessMapperService
-<<<<<<< HEAD
-=======
-
->>>>>>> 6402ef12
+
 from api.utils import auth, cors_preflight, profiletime
 
 
