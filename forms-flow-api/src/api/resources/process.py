"""API endpoints for managing process resource."""

from http import HTTPStatus

from flask import current_app, request
from flask_restx import Namespace, Resource

from ..services import ProcessService
<<<<<<< HEAD
=======

>>>>>>> 6402ef12
from api.schemas.process import ProcessMessageSchema
from api.utils import auth, cors_preflight, profiletime


API = Namespace("Process", description="Process")


@cors_preflight("GET,OPTIONS")
@API.route(
    "/<string:process_key>/task/<string:task_key>/state", methods=["GET", "OPTIONS"]
)
class ProcessStateResource(Resource):
    """Resource for managing state."""

    @staticmethod
    @auth.require
    @profiletime
    def get(process_key, task_key):
        """Get states by process and task key."""
        try:
            return (
                (
                    ProcessService.get_states(
                        process_key, task_key, request.headers["Authorization"]
                    )
                ),
                HTTPStatus.OK,
            )
        except BaseException as err:
            response, status = {
                "type": "Bad request error",
                "message": "Invalid request data object",
            }, HTTPStatus.BAD_REQUEST

            current_app.logger.warning(response)
            current_app.logger.warning(err)
            return response, status


@cors_preflight("GET,OPTIONS")
@API.route("", methods=["GET", "OPTIONS"])
class ProcessResource(Resource):
    """Resource for managing process."""

    @staticmethod
    @auth.require
    @profiletime
    def get():
        """Get all process."""
        try:
            return (
                (
                    {
                        "process": ProcessService.get_all_processes(
                            token=request.headers["Authorization"]
                        )
                    }
                ),
                HTTPStatus.OK,
            )
        except BaseException as err:
            response, status = {
                "type": "Bad request error",
                "message": "Invalid request data object",
            }

            current_app.logger.warning(response)
            current_app.logger.warning(err)
            return response, status


# API for getting process diagram xml -for displaying bpmn diagram in UI
@cors_preflight("GET,OPTIONS")
@API.route("/<string:process_key>/xml", methods=["GET", "OPTIONS"])
class ProcessDefinitionResource(Resource):
    """Resource for managing process details."""

    @staticmethod
    @auth.require
    @profiletime
    def get(process_key):
        """Get process detailsXML."""
        try:
            return (
                ProcessService.get_process_definition_xml(
                    process_key, request.headers["Authorization"]
                ),
                HTTPStatus.OK,
            )
        except BaseException as err:
            response, status = {
                "type": "Bad request error",
                "message": "Invalid request data object",
            }, HTTPStatus.BAD_REQUEST

            current_app.logger.warning(response)
            current_app.logger.warning(err)
            return response, status


@cors_preflight("POST,OPTIONS")
@API.route("/event", methods=["POST", "OPTIONS"])
class ProcessEventResource(Resource):
    """Resource for managing state."""

    @staticmethod
    @auth.require
    @profiletime
    def post():
        message_json = request.get_json()
        message_schema = ProcessMessageSchema()
        dict_data = message_schema.load(message_json)
        """Get states by process and task key."""
        try:
            return (
                (
                    ProcessService.post_message(
                        dict_data, request.headers["Authorization"]
                    )
                ),
                HTTPStatus.OK,
            )
        except KeyError as err:
            response, status = (
                {
                    "type": "Invalid Request Object",
                    "message": "Required fields are not passed",
                    "errors": err.messages,
                },
                HTTPStatus.BAD_REQUEST,
            )

            current_app.logger.critical(response)
            current_app.logger.critical(err)
            return response, status
        except BaseException as err:
            response, status = {
                "type": "Bad request error",
                "message": "Invalid request data object",
            }

            current_app.logger.warning(response)
            current_app.logger.warning(err)
            return response, status


@cors_preflight("GET,OPTIONS")
@API.route(
    "/process-instance/<string:process_InstanceId>/activity-instances",
    methods=["GET", "OPTIONS"],
)
class ProcessInstanceResource(Resource):
    """Get Process Activity Instances."""

    @staticmethod
    @auth.require
    @profiletime
    def get(process_InstanceId):
        """Get states by process and task key."""
        try:
            return (
                ProcessService.get_process_activity_instances(
                    process_InstanceId, request.headers["Authorization"]
                ),
                HTTPStatus.OK,
            )
        except BaseException as err:
            response, status = {
                "type": "Bad request error",
                "message": "Invalid request data object",
            }, HTTPStatus.BAD_REQUEST

            current_app.logger.warning(response)
            return response, status


# @cors_preflight('GET,OPTIONS')
# @API.route('/<int:process_key>', methods=['GET', 'OPTIONS'])
# class ProcessDetailsResource(Resource):
#     """Resource for managing process details."""

#     @staticmethod
#     def get(process_key):
#         """Get process details."""
#         try:
#             return ProcessService.get_process(process_key), HTTPStatus.OK
#         except BusinessException as err:
#             return err.error, err.status_code


# @cors_preflight('GET,OPTIONS')
# @API.route('/<int:process_key>/action', methods=['GET', 'OPTIONS'])
# class ProcessActionsResource(Resource):
#     """Resource for managing process ations."""

#     @staticmethod
#     def get(process_key):
#         """Get process action details."""
#         try:
#             return ProcessService.get_process_action(process_key), HTTPStatus.OK
#         except BusinessException as err:
#             return err.error, err.status_code<|MERGE_RESOLUTION|>--- conflicted
+++ resolved
@@ -6,10 +6,7 @@
 from flask_restx import Namespace, Resource
 
 from ..services import ProcessService
-<<<<<<< HEAD
-=======
-
->>>>>>> 6402ef12
+
 from api.schemas.process import ProcessMessageSchema
 from api.utils import auth, cors_preflight, profiletime
 
