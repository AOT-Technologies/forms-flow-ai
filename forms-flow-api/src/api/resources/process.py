--- conflicted
+++ resolved
@@ -161,10 +161,7 @@
             logging.exception(response)
             logging.exception(err)
             # traceback.print_tb(exc_traceback)
-<<<<<<< HEAD
-=======
-            return response, status
->>>>>>> 994fe369
+            return response, status
         except BaseException as err:
             exc_traceback = sys.exc_info()
 
@@ -176,11 +173,6 @@
             logging.exception(response)
             logging.exception(err)
             # traceback.print_tb(exc_traceback)
-<<<<<<< HEAD
-
-
-=======
->>>>>>> 994fe369
             return response, status
 
 
