<<<<<<< HEAD
"""" API endpoints for sentiment analysis """
import logging

import sys, traceback

from http import HTTPStatus

from flask import g, jsonify, request
from flask_restx import Namespace, Resource, cors

from pymongo.errors import ConnectionFailure
from ..schemas import SentimentAnalysisSchema
from ..services import SentimentAnalyserService

from api.utils.util import cors_preflight
from api.utils.constants import CORS_ORIGINS


API = Namespace("sentiment", description="API endpoint for sentiment analysis")


@cors_preflight("POST,OPTIONS")
@API.route("", methods=["POST", "OPTIONS"])
class SentimentAnalysisResource(Resource):
    """Resource for generating Sentiment Analysis"""

    @staticmethod
    @cors.crossdomain(origin=CORS_ORIGINS, max_age=21600)
    # @auth.require
    def post():
        try:
            input_json = request.get_json()
            response_json = dict(
                application_id=input_json["applicationId"],
                form_url=input_json["formUrl"],
                data=[],
            )

            for data in input_json["data"]:
                text = data["text"].lower()
                topics = data["topics"]
                data_input = dict(elementId=data["elementId"], topics=topics, text=text)

                # processing topics in ML model format
                new_topics = [t.lower() for t in topics]

                response = SentimentAnalyserService.sentiment_pipeline(
                    text=text, topics=new_topics
                )
                response["elementId"] = data["elementId"]

                response_json["data"].append(dict(response))
                response["applicationId"] = input_json["applicationId"]
                response["formUrl"] = input_json["formUrl"]
                post_data = {"input_text": data_input, "output_response": response}
                try:
                    db_instance = SentimentAnalysisSchema()
                    db_instance.insert_sentiment(sentiment_object=post_data)
                except ConnectionFailure:
                    response, status = {
                        "message": "Server selection time out",
                    }, HTTPStatus.BAD_REQUEST
                    logging.info(response)
                return response, status

            return jsonify(response_json), HTTPStatus.OK
        except KeyError as err:
            exc_traceback = sys.exc_info()
            response, status = (
                {
                    "type": "Invalid Request Object",
                    "message": "The required fields of Input request like - applicationId, form_url, data[]  are not passed",
                },
                HTTPStatus.BAD_REQUEST,
            )
            logging.info(response)
            logging.info(err)

            # traceback.print_tb(exc_traceback)

        except BaseException as err:
            exc_traceback = sys.exc_info()
            response, status = {
                "type": "Bad Request Error",
                "message": "Invalid request object passed passed",
            }, HTTPStatus.BAD_REQUEST
            logging.info(response)
            logging.info(err)

            # traceback.print_tb(exc_traceback)

        return response, status
=======
"""" API endpoints for sentiment analysis """
import logging

import sys, traceback

from http import HTTPStatus

from flask import g, jsonify, request
from flask_restx import Namespace, Resource, cors

from pymongo.errors import ConnectionFailure
from ..schemas import SentimentAnalysisSchema
from ..services import SentimentAnalyserService

from api.utils.util import cors_preflight
from api.utils.constants import CORS_ORIGINS


API = Namespace("sentiment", description="API endpoint for sentiment analysis")


@cors_preflight("POST,OPTIONS")
@API.route("", methods=["POST", "OPTIONS"])
class SentimentAnalysisResource(Resource):
    """Resource for generating Sentiment Analysis"""

    @staticmethod
    @cors.crossdomain(origin=CORS_ORIGINS, max_age=21600)
    # @auth.require
    def post():
        try:
            input_json = request.get_json()
            response_json = dict(
                application_id=input_json["applicationId"],
                form_url=input_json["formUrl"],
                data=[],
            )

            for data in input_json["data"]:
                text = data["text"].lower()
                topics = data["topics"]
                data_input = dict(elementId=data["elementId"], topics=topics, text=text)

                # processing topics in ML model format
                new_topics = [t.lower() for t in topics]

                response = SentimentAnalyserService.sentiment_pipeline(
                    text=text, topics=new_topics
                )
                response["elementId"] = data["elementId"]

                response_json["data"].append(dict(response))
                response["applicationId"] = input_json["applicationId"]
                response["formUrl"] = input_json["formUrl"]
                post_data = {"input_text": data_input, "output_response": response}
                try:
                    db_instance = SentimentAnalysisSchema()
                    db_instance.insert_sentiment(sentiment_object=post_data)
                except ConnectionFailure:
                    response, status = {
                        "message": "Server selection time out",
                    }, HTTPStatus.BAD_REQUEST
                    logging.info(response)
                    return response, status

            return jsonify(response_json), HTTPStatus.OK
        except KeyError as err:
            exc_traceback = sys.exc_info()
            response, status = (
                {
                    "type": "Invalid Request Object",
                    "message": "The required fields of Input request like - applicationId, form_url, data[]  are not passed",
                },
                HTTPStatus.BAD_REQUEST,
            )
            logging.info(response)
            logging.info(err)

            # traceback.print_tb(exc_traceback)

        except BaseException as err:
            exc_traceback = sys.exc_info()
            response, status = {
                "type": "Bad Request Error",
                "message": "Invalid request object passed passed",
            }, HTTPStatus.BAD_REQUEST
            logging.info(response)
            logging.info(err)

            # traceback.print_tb(exc_traceback)

            return response, status
>>>>>>> 062bbe83
<|MERGE_RESOLUTION|>--- conflicted
+++ resolved
@@ -1,187 +1,92 @@
-<<<<<<< HEAD
-"""" API endpoints for sentiment analysis """
-import logging
-
-import sys, traceback
-
-from http import HTTPStatus
-
-from flask import g, jsonify, request
-from flask_restx import Namespace, Resource, cors
-
-from pymongo.errors import ConnectionFailure
-from ..schemas import SentimentAnalysisSchema
-from ..services import SentimentAnalyserService
-
-from api.utils.util import cors_preflight
-from api.utils.constants import CORS_ORIGINS
-
-
-API = Namespace("sentiment", description="API endpoint for sentiment analysis")
-
-
-@cors_preflight("POST,OPTIONS")
-@API.route("", methods=["POST", "OPTIONS"])
-class SentimentAnalysisResource(Resource):
-    """Resource for generating Sentiment Analysis"""
-
-    @staticmethod
-    @cors.crossdomain(origin=CORS_ORIGINS, max_age=21600)
-    # @auth.require
-    def post():
-        try:
-            input_json = request.get_json()
-            response_json = dict(
-                application_id=input_json["applicationId"],
-                form_url=input_json["formUrl"],
-                data=[],
-            )
-
-            for data in input_json["data"]:
-                text = data["text"].lower()
-                topics = data["topics"]
-                data_input = dict(elementId=data["elementId"], topics=topics, text=text)
-
-                # processing topics in ML model format
-                new_topics = [t.lower() for t in topics]
-
-                response = SentimentAnalyserService.sentiment_pipeline(
-                    text=text, topics=new_topics
-                )
-                response["elementId"] = data["elementId"]
-
-                response_json["data"].append(dict(response))
-                response["applicationId"] = input_json["applicationId"]
-                response["formUrl"] = input_json["formUrl"]
-                post_data = {"input_text": data_input, "output_response": response}
-                try:
-                    db_instance = SentimentAnalysisSchema()
-                    db_instance.insert_sentiment(sentiment_object=post_data)
-                except ConnectionFailure:
-                    response, status = {
-                        "message": "Server selection time out",
-                    }, HTTPStatus.BAD_REQUEST
-                    logging.info(response)
-                return response, status
-
-            return jsonify(response_json), HTTPStatus.OK
-        except KeyError as err:
-            exc_traceback = sys.exc_info()
-            response, status = (
-                {
-                    "type": "Invalid Request Object",
-                    "message": "The required fields of Input request like - applicationId, form_url, data[]  are not passed",
-                },
-                HTTPStatus.BAD_REQUEST,
-            )
-            logging.info(response)
-            logging.info(err)
-
-            # traceback.print_tb(exc_traceback)
-
-        except BaseException as err:
-            exc_traceback = sys.exc_info()
-            response, status = {
-                "type": "Bad Request Error",
-                "message": "Invalid request object passed passed",
-            }, HTTPStatus.BAD_REQUEST
-            logging.info(response)
-            logging.info(err)
-
-            # traceback.print_tb(exc_traceback)
-
-        return response, status
-=======
-"""" API endpoints for sentiment analysis """
-import logging
-
-import sys, traceback
-
-from http import HTTPStatus
-
-from flask import g, jsonify, request
-from flask_restx import Namespace, Resource, cors
-
-from pymongo.errors import ConnectionFailure
-from ..schemas import SentimentAnalysisSchema
-from ..services import SentimentAnalyserService
-
-from api.utils.util import cors_preflight
-from api.utils.constants import CORS_ORIGINS
-
-
-API = Namespace("sentiment", description="API endpoint for sentiment analysis")
-
-
-@cors_preflight("POST,OPTIONS")
-@API.route("", methods=["POST", "OPTIONS"])
-class SentimentAnalysisResource(Resource):
-    """Resource for generating Sentiment Analysis"""
-
-    @staticmethod
-    @cors.crossdomain(origin=CORS_ORIGINS, max_age=21600)
-    # @auth.require
-    def post():
-        try:
-            input_json = request.get_json()
-            response_json = dict(
-                application_id=input_json["applicationId"],
-                form_url=input_json["formUrl"],
-                data=[],
-            )
-
-            for data in input_json["data"]:
-                text = data["text"].lower()
-                topics = data["topics"]
-                data_input = dict(elementId=data["elementId"], topics=topics, text=text)
-
-                # processing topics in ML model format
-                new_topics = [t.lower() for t in topics]
-
-                response = SentimentAnalyserService.sentiment_pipeline(
-                    text=text, topics=new_topics
-                )
-                response["elementId"] = data["elementId"]
-
-                response_json["data"].append(dict(response))
-                response["applicationId"] = input_json["applicationId"]
-                response["formUrl"] = input_json["formUrl"]
-                post_data = {"input_text": data_input, "output_response": response}
-                try:
-                    db_instance = SentimentAnalysisSchema()
-                    db_instance.insert_sentiment(sentiment_object=post_data)
-                except ConnectionFailure:
-                    response, status = {
-                        "message": "Server selection time out",
-                    }, HTTPStatus.BAD_REQUEST
-                    logging.info(response)
-                    return response, status
-
-            return jsonify(response_json), HTTPStatus.OK
-        except KeyError as err:
-            exc_traceback = sys.exc_info()
-            response, status = (
-                {
-                    "type": "Invalid Request Object",
-                    "message": "The required fields of Input request like - applicationId, form_url, data[]  are not passed",
-                },
-                HTTPStatus.BAD_REQUEST,
-            )
-            logging.info(response)
-            logging.info(err)
-
-            # traceback.print_tb(exc_traceback)
-
-        except BaseException as err:
-            exc_traceback = sys.exc_info()
-            response, status = {
-                "type": "Bad Request Error",
-                "message": "Invalid request object passed passed",
-            }, HTTPStatus.BAD_REQUEST
-            logging.info(response)
-            logging.info(err)
-
-            # traceback.print_tb(exc_traceback)
-
-            return response, status
->>>>>>> 062bbe83
+"""" API endpoints for sentiment analysis """
+import logging
+
+import sys, traceback
+
+from http import HTTPStatus
+
+from flask import g, jsonify, request
+from flask_restx import Namespace, Resource, cors
+
+from pymongo.errors import ConnectionFailure
+from ..schemas import SentimentAnalysisSchema
+from ..services import SentimentAnalyserService
+
+from api.utils.util import cors_preflight
+from api.utils.constants import CORS_ORIGINS
+
+
+API = Namespace("sentiment", description="API endpoint for sentiment analysis")
+
+
+@cors_preflight("POST,OPTIONS")
+@API.route("", methods=["POST", "OPTIONS"])
+class SentimentAnalysisResource(Resource):
+    """Resource for generating Sentiment Analysis"""
+
+    @staticmethod
+    @cors.crossdomain(origin=CORS_ORIGINS, max_age=21600)
+    # @auth.require
+    def post():
+        try:
+            input_json = request.get_json()
+            response_json = dict(
+                application_id=input_json["applicationId"],
+                form_url=input_json["formUrl"],
+                data=[],
+            )
+
+            for data in input_json["data"]:
+                text = data["text"].lower()
+                topics = data["topics"]
+                data_input = dict(elementId=data["elementId"], topics=topics, text=text)
+
+                # processing topics in ML model format
+                new_topics = [t.lower() for t in topics]
+
+                response = SentimentAnalyserService.sentiment_pipeline(
+                    text=text, topics=new_topics
+                )
+                response["elementId"] = data["elementId"]
+
+                response_json["data"].append(dict(response))
+                response["applicationId"] = input_json["applicationId"]
+                response["formUrl"] = input_json["formUrl"]
+                post_data = {"input_text": data_input, "output_response": response}
+                try:
+                    db_instance = SentimentAnalysisSchema()
+                    db_instance.insert_sentiment(sentiment_object=post_data)
+                except ConnectionFailure:
+                    response, status = {
+                        "message": "Server selection time out",
+                    }, HTTPStatus.BAD_REQUEST
+                    logging.info(response)
+                    return response, status
+
+            return jsonify(response_json), HTTPStatus.OK
+        except KeyError as err:
+            exc_traceback = sys.exc_info()
+            response, status = (
+                {
+                    "type": "Invalid Request Object",
+                    "message": "The required fields of Input request like - applicationId, form_url, data[]  are not passed",
+                },
+                HTTPStatus.BAD_REQUEST,
+            )
+            logging.info(response)
+            logging.info(err)
+
+            # traceback.print_tb(exc_traceback)
+
+        except BaseException as err:
+            exc_traceback = sys.exc_info()
+            response, status = {
+                "type": "Bad Request Error",
+                "message": "Invalid request object passed passed",
+            }, HTTPStatus.BAD_REQUEST
+            logging.info(response)
+            logging.info(err)
+
+            # traceback.print_tb(exc_traceback)
+
+            return response, status