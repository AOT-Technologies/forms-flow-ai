--- conflicted
+++ resolved
@@ -113,11 +113,7 @@
             # traceback.print_tb(exc_traceback)
 
 
-<<<<<<< HEAD
-        return response, status
-=======
             return response, status
->>>>>>> 062bbe83
 
 
 @cors_preflight("POST,OPTIONS")
@@ -172,11 +168,7 @@
             logging.exception(err)
             # traceback.print_tb(exc_traceback)
 
-<<<<<<< HEAD
-        return response, status
-=======
             return response, status
->>>>>>> 062bbe83
 
 
 @cors_preflight("POST,OPTIONS")
@@ -231,8 +223,4 @@
             # traceback.print_tb(exc_traceback)
 
 
-<<<<<<< HEAD
-        return response, status
-=======
-            return response, status
->>>>>>> 062bbe83
+            return response, status