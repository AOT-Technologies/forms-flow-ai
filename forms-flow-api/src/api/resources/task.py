"""API endpoints for managing task resource."""
import logging

import sys, traceback

from http import HTTPStatus

from flask import jsonify, request
from flask_restx import Namespace, Resource, cors

from api.services import TaskService
from api.utils.auth import auth
from api.utils.util import cors_preflight
from api.utils.constants import CORS_ORIGINS


API = Namespace("Task", description="Task")


@cors_preflight("GET,OPTIONS")
@API.route("", methods=["GET", "OPTIONS"])
class TaskList(Resource):
    """Resource for managing tasks."""

    @staticmethod
    @cors.crossdomain(origin=CORS_ORIGINS, max_age=21600)
    @auth.require
    def get():
        """List all tasks."""
        return (
            jsonify(
                {
                    "tasks": TaskService.get_all_tasks(
                        token=request.headers["Authorization"]
                    )
                }
            ),
            HTTPStatus.OK,
        )


@cors_preflight("GET,OPTIONS")
@API.route("/<string:task_id>", methods=["GET", "OPTIONS"])
class Task(Resource):
    """Resource for managing tasks."""

    @staticmethod
    @cors.crossdomain(origin=CORS_ORIGINS)
    @auth.require
    def get(task_id):
        """List specific tasks."""
        return (
            jsonify(
                {
                    "task": TaskService.get_task(
                        task_id=task_id, token=request.headers["Authorization"]
                    )
                }
            ),
            HTTPStatus.OK,
        )


@cors_preflight("POST,OPTIONS")
@API.route("/<string:task_id>/claim", methods=["POST", "OPTIONS"])
class TaskClaim(Resource):
    """Resource for claim task."""

    @staticmethod
    @cors.crossdomain(origin=CORS_ORIGINS, max_age=21600)
    @auth.require
    def post(task_id):
        """Claim a task."""
        request_json = request.get_json()
        try:
            return (
                jsonify(
                    {
                        "tasks": TaskService.claim_task(
                            task_id=task_id,
                            data=request_json,
                            token=request.headers["Authorization"],
                        )
                    }
                ),
                HTTPStatus.OK,
            )
        except KeyError as err:
            exc_traceback = sys.exc_info()
            response, status = (
                {
                    "type": "Invalid Request Object",
                    "message": "Required fields are not passed",
                    "errors": err.messages,
                },
                HTTPStatus.BAD_REQUEST,
            )

            logging.exception(response)
            logging.exception(err)
            # traceback.print_tb(exc_traceback)
<<<<<<< HEAD
=======
            return response, status
>>>>>>> 994fe369

        except BaseException as err:
            exc_traceback = sys.exc_info()

            response, status = {
                "type": "Bad request error",
                "message": "Invalid request data object",
            }, HTTPStatus.BAD_REQUEST

            logging.exception(response)
            logging.exception(err)
            # traceback.print_tb(exc_traceback)

<<<<<<< HEAD

=======
>>>>>>> 994fe369
            return response, status


@cors_preflight("POST,OPTIONS")
@API.route("/<string:task_id>/unclaim", methods=["POST", "OPTIONS"])
class TaskUnClaim(Resource):
    """Resource for claim task."""

    @staticmethod
    @cors.crossdomain(origin=CORS_ORIGINS, max_age=21600)
    @auth.require
    def post(task_id):
        """Unclaim a task."""
        request_json = request.get_json()
        try:
            return (
                jsonify(
                    {
                        "tasks": TaskService.unclaim_task(
                            task_id=task_id,
                            data=request_json,
                            token=request.headers["Authorization"],
                        )
                    }
                ),
                HTTPStatus.OK,
            )
        except KeyError as err:
            exc_traceback = sys.exc_info()
            response, status = (
                {
                    "type": "Invalid Request Object",
                    "message": "Required fields are not passed",
                    "errors": err.messages,
                },
                HTTPStatus.BAD_REQUEST,
            )

<<<<<<< HEAD

=======
>>>>>>> 994fe369
            logging.exception(response)
            logging.exception(err)
            # traceback.print_tb(exc_traceback)

        except BaseException as err:
            exc_traceback = sys.exc_info()

            response, status = {
                "type": "Bad request error",
                "message": "Invalid request data object",
            }, HTTPStatus.BAD_REQUEST

            logging.exception(response)
            logging.exception(err)
            # traceback.print_tb(exc_traceback)

            return response, status


@cors_preflight("POST,OPTIONS")
@API.route("/<string:task_id>/complete", methods=["POST", "OPTIONS"])
class TaskComplete(Resource):
    """Resource for claim task."""

    @staticmethod
    @cors.crossdomain(origin=CORS_ORIGINS, max_age=21600)
    @auth.require
    def post(task_id):
        """Complete a task."""
        request_json = request.get_json()
        try:
            return (
                jsonify(
                    {
                        "tasks": TaskService.complete_task(
                            task_id=task_id,
                            data=request_json,
                            token=request.headers["Authorization"],
                        )
                    }
                ),
                HTTPStatus.OK,
            )
        except KeyError as err:
            exc_traceback = sys.exc_info()
            response, status = (
                {
                    "type": "Invalid Request Object",
                    "message": "Required fields are not passed",
                    "errors": err.messages,
                },
                HTTPStatus.BAD_REQUEST,
            )

<<<<<<< HEAD

            logging.exception(response)
            logging.exception(err)
            # traceback.print_tb(exc_traceback)
=======
            logging.exception(response)
            logging.exception(err)
            # traceback.print_tb(exc_traceback)
            return response, status
>>>>>>> 994fe369
        except BaseException as err:
            exc_traceback = sys.exc_info()

            response, status = {
                "type": "Bad request error",
                "message": "Invalid request data object",
            }, HTTPStatus.BAD_REQUEST

            logging.exception(response)
            logging.exception(err)
            # traceback.print_tb(exc_traceback)
<<<<<<< HEAD


=======
>>>>>>> 994fe369
            return response, status<|MERGE_RESOLUTION|>--- conflicted
+++ resolved
@@ -99,10 +99,7 @@
             logging.exception(response)
             logging.exception(err)
             # traceback.print_tb(exc_traceback)
-<<<<<<< HEAD
-=======
-            return response, status
->>>>>>> 994fe369
+            return response, status
 
         except BaseException as err:
             exc_traceback = sys.exc_info()
@@ -116,10 +113,6 @@
             logging.exception(err)
             # traceback.print_tb(exc_traceback)
 
-<<<<<<< HEAD
-
-=======
->>>>>>> 994fe369
             return response, status
 
 
@@ -158,10 +151,6 @@
                 HTTPStatus.BAD_REQUEST,
             )
 
-<<<<<<< HEAD
-
-=======
->>>>>>> 994fe369
             logging.exception(response)
             logging.exception(err)
             # traceback.print_tb(exc_traceback)
@@ -216,17 +205,10 @@
                 HTTPStatus.BAD_REQUEST,
             )
 
-<<<<<<< HEAD
-
-            logging.exception(response)
-            logging.exception(err)
-            # traceback.print_tb(exc_traceback)
-=======
-            logging.exception(response)
-            logging.exception(err)
-            # traceback.print_tb(exc_traceback)
-            return response, status
->>>>>>> 994fe369
+            logging.exception(response)
+            logging.exception(err)
+            # traceback.print_tb(exc_traceback)
+            return response, status
         except BaseException as err:
             exc_traceback = sys.exc_info()
 
@@ -238,9 +220,4 @@
             logging.exception(response)
             logging.exception(err)
             # traceback.print_tb(exc_traceback)
-<<<<<<< HEAD
-
-
-=======
->>>>>>> 994fe369
             return response, status