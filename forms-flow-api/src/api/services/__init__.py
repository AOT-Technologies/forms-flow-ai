--- conflicted
+++ resolved
@@ -3,14 +3,6 @@
 from .application import ApplicationService
 from .application_history import ApplicationHistoryService
 from .form_process_mapper import FormProcessMapperService
-<<<<<<< HEAD
-# from .formio_token import FormIOTokenService
-from .process import ProcessService
-from .task import TaskService
-# from .tenant import TenantService
-
-__all__ = ['ApplicationService', 'ApplicationHistoryService', 'FormProcessMapperService', 'ProcessService', 'TaskService']
-=======
 
 # from .formio_token import FormIOTokenService
 from .process import ProcessService
@@ -24,5 +16,4 @@
     "FormProcessMapperService",
     "ProcessService",
     "TaskService",
-]
->>>>>>> 1d21483d
+]