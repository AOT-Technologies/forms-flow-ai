"""This exposes application service."""
import logging
from http import HTTPStatus
from functools import lru_cache

from ..exceptions import BusinessException
from ..models import Application, FormProcessMapper
from ..schemas import (
    AggregatedApplicationSchema,
    ApplicationSchema,
    FormProcessMapperSchema,
)
from .external import BPMService


class ApplicationService:
    """This class manages application service."""

    @staticmethod
    def create_application(data, token):
        """Create new application."""
        data["application_status"] = "New"

        mapper = FormProcessMapper.find_form_by_form_id(data["form_id"])
        data["form_process_mapper_id"] = mapper.id
        data["application_name"] = mapper.form_name
        application = Application.create_from_dict(data)
        if "process_instance_id" in data:
            application.update({"process_instance_id": data["process_instance_id"]})
        else:
            payload = {
                "variables": {
                    "applicationId": {"value": application.id},
                    "formUrl": {"value": application.form_url},
                    "formName": {"value": application.application_name},
                    "submitterName": {"value": application.created_by},
                    "submissionDate": {"value": application.created.__str__()},
                }
            }
            try:
                camunda_start_task = BPMService.post_process_start(
                    process_key=mapper.process_key, payload=payload, token=token
                )
                application.update({"process_instance_id": camunda_start_task["id"]})
            except BaseException as application_err:
                response = {
                    "systemErrors": application_err,
                    "message": "Camunda Process Mapper Key not provided",
                }, HTTPStatus.BAD_REQUEST
                logging.exception(response)
                return response
        return application
<<<<<<< HEAD

    @staticmethod
    @lru_cache(maxsize=32)
    def get_authorised_form_list(token):
        """Function to get the authorized forms based on token passed.
        Used LRU cache to memoize results and parameter maxsize defines
        the no of function calls."""
        response = BPMService.get_auth_form_details(token=token)
        return response

    @staticmethod
=======
      
    
    @staticmethod
    @lru_cache(maxsize=32)
    def get_authorised_form_list(token):
        """Function to get the authorized forms based on token passed.
        Used LRU cache to memoize results and parameter maxsize defines
        the no of function calls."""
        response = BPMService.get_auth_form_details(token=token)
        return response
      
     
    @staticmethod
>>>>>>> ec7877ae
    def get_auth_applications_and_count(page_no: int, limit: int, token: str):
        """Get applications only from authorized groups."""
        if page_no:
            page_no = int(page_no)
        if limit:
            limit = int(limit)

        auth_form_details = ApplicationService.get_authorised_form_list(token=token)
        form_names = []
        application_schema = ApplicationSchema()
        if auth_form_details:
            for auth_form_detail in auth_form_details:
                form_names.append(auth_form_detail["formName"])
            applications = Application.find_by_form_names(
                form_names=form_names, page_no=page_no, limit=limit
            )
            return (
                application_schema.dump(applications, many=True),
                applications.count(),
            )
        else:
            return (application_schema.dump([], many=True), 0)

    @staticmethod
    def get_auth_by_application_id(application_id: int, token: str):
        """Get authorized Application by id."""
        auth_form_details = ApplicationService.get_authorised_form_list(token=token)
        application_schema = ApplicationSchema()
        if auth_form_details:
            form_names = []
            for auth_form_detail in auth_form_details:
                form_names.append(auth_form_detail["formName"])

            application = Application.find_id_by_form_names(
                form_names=form_names, application_id=application_id
            )
<<<<<<< HEAD
            return application_schema.dump(application), HTTPStatus.OK
        else:
            return (application_schema.dump([])), HTTPStatus.FORBIDDEN
=======
            return application_schema.dump(application)
>>>>>>> ec7877ae

    @staticmethod
    def get_all_applications(page_no: int, limit: int):
        """Get all applications."""
        if page_no:
            page_no = int(page_no)
        if limit:
            limit = int(limit)

        applications = Application.find_all(page_no=page_no, limit=limit)
        application_schema = ApplicationSchema()
        return application_schema.dump(applications, many=True)

    @staticmethod
    def get_all_applications_by_user(user_id: str, page_no: int, limit: int):
        """Get all applications based on user."""
        if page_no:
            page_no = int(page_no)
        if limit:
            limit = int(limit)

        applications = Application.find_all_by_user(
            user_id=user_id, page_no=page_no, limit=limit
        )
        application_schema = ApplicationSchema()
        return application_schema.dump(applications, many=True)

    @staticmethod
    def get_all_applications_ids(application_ids):
        applications = Application.find_by_ids(application_ids=application_ids)
        application_schema = ApplicationSchema()
        return application_schema.dump(applications, many=True)

    @staticmethod
    def get_all_application_count():
        """Get application count."""
        return Application.query.count()

    @staticmethod
    def get_all_application_by_user_count(user_id: str):
        """Get application count."""
        return Application.find_all_by_user_count(user_id)

    @staticmethod
    def get_all_applications_form_id(form_id, page_no: int, limit: int):
        """Get all applications."""
        if page_no:
            page_no = int(page_no)
        if limit:
            limit = int(limit)

        applications = Application.find_by_form_id(
            form_id=form_id, page_no=page_no, limit=limit
        )
        application_schema = ApplicationSchema()
        return application_schema.dump(applications, many=True)

    @staticmethod
    def get_all_applications_form_id_user(
        form_id, user_id: str, page_no: int, limit: int
    ):
        """Get all applications."""
        if page_no:
            page_no = int(page_no)
        if limit:
            limit = int(limit)

        applications = Application.find_by_form_id_user(
            form_id=form_id, user_id=user_id, page_no=page_no, limit=limit
        )
        application_schema = ApplicationSchema()
        return application_schema.dump(applications, many=True)

    @staticmethod
    def get_all_applications_form_id_count(form_id):
        """Get application count."""
        return Application.find_all_by_form_id_count(form_id=form_id)

    @staticmethod
    def get_all_applications_form_id_user_count(form_id, user_id):
        """Get application count."""
        return Application.find_all_by_form_id_user_count(
            form_id=form_id, user_id=user_id
        )

    @staticmethod
    def get_application(application_id: int):
        """Get application by id."""
        return ApplicationSchema().dump(
            Application.find_by_id(application_id=application_id)
        )

    @staticmethod
    def get_application_by_user(application_id: int, user_id: str):
        """Get application by user id"""
        application = Application.find_id_by_user(
            application_id=application_id, user_id=user_id
        )
        if application:
            return ApplicationSchema().dump(application), HTTPStatus.OK
        else:
            return ApplicationSchema().dump([]), HTTPStatus.FORBIDDEN

    @staticmethod
    def update_application(application_id: int, data):
        """Update application."""
        application = Application.find_by_id(application_id=application_id)
        if application:
            application.update(data)
        else:
            raise BusinessException("Invalid application", HTTPStatus.BAD_REQUEST)

    @staticmethod
    def get_aggregated_applications(from_date: str, to_date: str):
        """Get aggregated applications."""
        applications = Application.find_aggregated_applications(
            from_date=from_date, to_date=to_date
        )
        schema = AggregatedApplicationSchema(exclude=("application_status",))
        return schema.dump(applications, many=True)

    @staticmethod
    def get_aggregated_application_status(mapper_id: int, from_date: str, to_date: str):
        """Get aggregated application status."""
        application_status = Application.find_aggregated_application_status(
            mapper_id=mapper_id, from_date=from_date, to_date=to_date
        )
        schema = AggregatedApplicationSchema(exclude=("form_process_mapper_id",))
        return schema.dump(application_status, many=True)

    @staticmethod
    def get_application_form_mapper_by_id(application_id: int):
        """Get form process mapper."""
        mapper = FormProcessMapper.find_by_application_id(application_id=application_id)
        if mapper:
            mapper_schema = FormProcessMapperSchema()
            return mapper_schema.dump(mapper)

        raise BusinessException("Invalid application", HTTPStatus.BAD_REQUEST)

    @staticmethod
    def apply_custom_attributes(application_schema):
        if isinstance(application_schema, list):
            for entry in application_schema:
                ApplicationSchemaWrapper.apply_attributes(entry)
        else:
            ApplicationSchemaWrapper.apply_attributes(application_schema)
        return application_schema


class ApplicationSchemaWrapper:
    @staticmethod
    def apply_attributes(application):
        try:
            formurl = application["formUrl"]
            application["formId"] = formurl[
                formurl.find("/form/") + 6 : formurl.find("/submission/")
            ]
            application["submissionId"] = formurl[
                formurl.find("/submission/") + 12 : len(formurl)
            ]
            return application
        except KeyError as err:
            return (
                "The required fields of Input request are not passed",
                HTTPStatus.BAD_REQUEST,
            )<|MERGE_RESOLUTION|>--- conflicted
+++ resolved
@@ -50,7 +50,6 @@
                 logging.exception(response)
                 return response
         return application
-<<<<<<< HEAD
 
     @staticmethod
     @lru_cache(maxsize=32)
@@ -62,21 +61,7 @@
         return response
 
     @staticmethod
-=======
-      
-    
-    @staticmethod
-    @lru_cache(maxsize=32)
-    def get_authorised_form_list(token):
-        """Function to get the authorized forms based on token passed.
-        Used LRU cache to memoize results and parameter maxsize defines
-        the no of function calls."""
-        response = BPMService.get_auth_form_details(token=token)
-        return response
-      
-     
-    @staticmethod
->>>>>>> ec7877ae
+
     def get_auth_applications_and_count(page_no: int, limit: int, token: str):
         """Get applications only from authorized groups."""
         if page_no:
@@ -113,13 +98,9 @@
             application = Application.find_id_by_form_names(
                 form_names=form_names, application_id=application_id
             )
-<<<<<<< HEAD
             return application_schema.dump(application), HTTPStatus.OK
         else:
             return (application_schema.dump([])), HTTPStatus.FORBIDDEN
-=======
-            return application_schema.dump(application)
->>>>>>> ec7877ae
 
     @staticmethod
     def get_all_applications(page_no: int, limit: int):
