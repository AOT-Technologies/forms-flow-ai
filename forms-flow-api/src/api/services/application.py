--- conflicted
+++ resolved
@@ -50,8 +50,8 @@
                 logging.exception(response)
                 return response
         return application
-<<<<<<< HEAD
-
+      
+    
     @staticmethod
     @lru_cache(maxsize=32)
     def get_authorised_form_list(token):
@@ -60,9 +60,8 @@
         the no of function calls."""
         response = BPMService.get_auth_form_details(token=token)
         return response
-=======
->>>>>>> 41f54ad6
-
+      
+     
     @staticmethod
     def get_auth_applications_and_count(page_no: int, limit: int, token: str):
         """Get applications only from authorized groups."""
