--- conflicted
+++ resolved
@@ -38,15 +38,6 @@
                 }
             }
             try:
-<<<<<<< HEAD
-                response = BPMService.post_process_start(
-                    process_key=mapper.process_key, payload=payload, token=token
-                )
-                application.update({"process_instance_id": response["id"]})
-            except BaseException as application_err:
-                response, status = {
-                    "systemErrors": application_err.messages
-=======
                 if mapper["process_key"]:
                     response = BPMService.post_process_start(
                         process_key=mapper.process_key, payload=payload, token=token
@@ -56,7 +47,6 @@
                 response, status = {
                     "systemErrors": application_err.messages,
                     "message": "Camunda Process Mapper Key not provided",
->>>>>>> 76ecfdac
                 }, HTTPStatus.BAD_REQUEST
             return response, status
 
@@ -70,17 +60,6 @@
         if limit:
             limit = int(limit)
 
-<<<<<<< HEAD
-        auth_form_details = BPMService.get_auth_form_details(token=token)
-        form_ids = []
-        for auth_form_detail in auth_form_details:
-            form_ids.append(auth_form_detail["formId"])
-        applications = Application.find_by_form_ids(
-            form_ids=form_ids, page_no=page_no, limit=limit
-        )
-        application_schema = ApplicationSchema()
-        return application_schema.dump(applications, many=True), applications.count()
-=======
 
         auth_form_details = BPMService.get_auth_form_details(token=token)
         form_names = []
@@ -104,7 +83,6 @@
                 application_schema.dump([], many=True),
                 0
             )
->>>>>>> 76ecfdac
 
     @staticmethod
     def get_all_applications(page_no, limit):
