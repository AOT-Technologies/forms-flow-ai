"""App initialization.

Initialize app and the dependencies.
"""
import json
import logging
import os
from http import HTTPStatus
from typing import Dict

from flask import Flask, current_app, g, request
from flask.logging import default_handler
from werkzeug.middleware.proxy_fix import ProxyFix

from formsflow_api import config, models
from formsflow_api.models import db, ma
from formsflow_api.resources import API
from formsflow_api_utils.utils.startup import setup_jwt_manager, collect_role_ids, collect_user_resource_ids
from formsflow_api_utils.utils import (
    ALLOW_ALL_ORIGINS,
    CORS_ORIGINS,
    FORMSFLOW_API_CORS_ORIGINS,
    CustomFormatter,
    cache,
    jwt,
    setup_logging,
    translate,
)

def create_app(run_mode=os.getenv("FLASK_ENV", "production")):
    """Return a configured Flask App using the Factory method."""
    app = Flask(__name__)
    app.wsgi_app = ProxyFix(app.wsgi_app)
    app.config.from_object(config.CONFIGURATION[run_mode])
    app.logger.removeHandler(default_handler)

    flask_logger = setup_logging(
        os.path.join(os.path.abspath(os.path.dirname(__file__)), "logging.conf")
    )  # important to do this first
    logging.config.fileConfig(
        os.path.join(os.path.abspath(os.path.dirname(__file__)), "logging.conf")
    )
    app.logger = flask_logger
    app.logger = logging.getLogger("app")
    logs = logging.StreamHandler()

    logs.setFormatter(CustomFormatter())
    app.logger.handlers = [logs]
    app.logger.propagate = False
    logging.log.propagate = False
    with open("logo.txt") as file:  # pylint: disable=unspecified-encoding
        contents = file.read()
        print(contents)
    app.logger.info("Welcome to formsflow-API server...!")
    db.init_app(app)
    ma.init_app(app)
    cache.init_app(app)

    API.init_app(app)
    setup_jwt_manager(app, jwt)

    @app.after_request
    def cors_origin(response):  # pylint: disable=unused-variable
        if FORMSFLOW_API_CORS_ORIGINS == ALLOW_ALL_ORIGINS:
            response.headers["Access-Control-Allow-Origin"] = ALLOW_ALL_ORIGINS
        else:
            for url in CORS_ORIGINS:
                assert request.headers["Host"]
                if request.headers.get("Origin"):
                    response.headers["Access-Control-Allow-Origin"] = request.headers[
                        "Origin"
                    ]
                elif url.find(request.headers["Host"]) != -1:
                    response.headers["Access-Control-Allow-Origin"] = url
        return response

    @app.after_request
    def add_additional_headers(response):  # pylint: disable=unused-variable
        response.headers["X-Frame-Options"] = "DENY"
        return response

    @app.after_request
    def translate_response(response):  # pylint: disable=unused-variable
        """Select the client specific language from the token locale attribute."""
        try:
            if response.status_code in [
                HTTPStatus.BAD_REQUEST,
                HTTPStatus.UNAUTHORIZED,
                HTTPStatus.FORBIDDEN,
                HTTPStatus.NOT_FOUND,
            ]:
                lang = g.token_info["locale"]
                if lang == "en":
                    return response
                json_response = response.get_json()
                translated_response = translate(lang, json_response)
                str_response = json.dumps(translated_response)
                response.set_data(str_response)
            return response
        except KeyError as err:
            current_app.logger.warning(err)
            return response
        except Exception as err:  # pylint: disable=broad-except
            current_app.logger.critical(err)
            return response

    register_shellcontext(app)
    if not app.config["MULTI_TENANCY_ENABLED"]:
        with app.app_context():
            collect_role_ids(app)
            collect_user_resource_ids(app)
    return app

def register_shellcontext(app):
    """Register shell context objects."""

    def shell_context():
        """Shell context objects."""
        return {"app": app, "jwt": jwt, "db": db, "models": models}  # pragma: no cover

<<<<<<< HEAD
    app.shell_context_processor(shell_context)
=======
    app.shell_context_processor(shell_context)


def collect_role_ids(app):
    """Collect role ids from Form.io."""
    try:
        service = FormioService()
        app.logger.info("Establishing new connection to formio...")
        role_ids = FormioRoleSchema().load(service.get_role_ids(), many=True)
        role_ids_filtered = list(filter(None, map(standardization_fn, role_ids)))
        # Cache will be having infinite expiry
        if role_ids:
            cache.set(
                "formio_role_ids",
                role_ids_filtered,
                timeout=0,
            )
            app.logger.info("Role ids saved to cache successfully.")
    except BusinessException as err:
        app.logger.error(err.error)
    except Exception as err:  # pylint: disable=broad-except
        app.logger.error(err)


def collect_user_resource_ids(app):
    """Collects user resource ids from Form.io."""
    try:
        service = FormioService()
        user_resource = service.get_user_resource_ids()
        user_resource_id = user_resource["_id"]
        if user_resource:
            cache.set(
                "user_resource_id",
                user_resource_id,
                timeout=0,
            )
            app.logger.info("User resource ids saved to cache successfully.")
    except Exception as err:  # pylint: disable=broad-except
        app.logger.error(err)


def standardization_fn(item: Dict) -> Dict or None:
    """Updates the type value to enum key for standardization."""
    if FormioRoles.contains(item["type"]):
        item["type"] = FormioRoles(item["type"]).name
        return item
    return None
>>>>>>> aed0f317
<|MERGE_RESOLUTION|>--- conflicted
+++ resolved
@@ -118,54 +118,4 @@
         """Shell context objects."""
         return {"app": app, "jwt": jwt, "db": db, "models": models}  # pragma: no cover
 
-<<<<<<< HEAD
-    app.shell_context_processor(shell_context)
-=======
-    app.shell_context_processor(shell_context)
-
-
-def collect_role_ids(app):
-    """Collect role ids from Form.io."""
-    try:
-        service = FormioService()
-        app.logger.info("Establishing new connection to formio...")
-        role_ids = FormioRoleSchema().load(service.get_role_ids(), many=True)
-        role_ids_filtered = list(filter(None, map(standardization_fn, role_ids)))
-        # Cache will be having infinite expiry
-        if role_ids:
-            cache.set(
-                "formio_role_ids",
-                role_ids_filtered,
-                timeout=0,
-            )
-            app.logger.info("Role ids saved to cache successfully.")
-    except BusinessException as err:
-        app.logger.error(err.error)
-    except Exception as err:  # pylint: disable=broad-except
-        app.logger.error(err)
-
-
-def collect_user_resource_ids(app):
-    """Collects user resource ids from Form.io."""
-    try:
-        service = FormioService()
-        user_resource = service.get_user_resource_ids()
-        user_resource_id = user_resource["_id"]
-        if user_resource:
-            cache.set(
-                "user_resource_id",
-                user_resource_id,
-                timeout=0,
-            )
-            app.logger.info("User resource ids saved to cache successfully.")
-    except Exception as err:  # pylint: disable=broad-except
-        app.logger.error(err)
-
-
-def standardization_fn(item: Dict) -> Dict or None:
-    """Updates the type value to enum key for standardization."""
-    if FormioRoles.contains(item["type"]):
-        item["type"] = FormioRoles(item["type"]).name
-        return item
-    return None
->>>>>>> aed0f317
+    app.shell_context_processor(shell_context)