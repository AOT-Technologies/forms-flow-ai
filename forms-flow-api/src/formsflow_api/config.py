"""All of the configuration for the api is captured here.

All items are loaded, or have Constants defined here that
are loaded into the Flask configuration.
All modules and lookups get their configuration from the
Flask config, rather than reading environment variables directly
or by accessing this configuration directly.
"""

import os

from dotenv import find_dotenv, load_dotenv

# this will load all the envars from a .env file located in the project root (api)
load_dotenv(find_dotenv())

CONFIGURATION = {
    "development": "formsflow_api.config.DevConfig",
    "testing": "formsflow_api.config.TestConfig",
    "production": "formsflow_api.config.ProdConfig",
    "default": "formsflow_api.config.ProdConfig",
}


def get_named_config(config_name: str = "production"):
    """Return the configuration object based on the name.

    :raise: KeyError: if an unknown configuration is requested
    """
    if config_name in ["production", "staging", "default"]:
        config = ProdConfig()
    elif config_name == "testing":
        config = TestConfig()
    elif config_name == "development":
        config = DevConfig()
    else:
        raise KeyError(f"Unknown configuration '{config_name}'")
    return config


class _Config:  # pylint: disable=too-few-public-methods
    """Base class configuration.

    that should set reasonable defaults for all the other configurations.
    """

    PROJECT_ROOT = os.path.abspath(os.path.dirname(__file__))

    SECRET_KEY = "secret value"

    SQLALCHEMY_TRACK_MODIFICATIONS = False

    ALEMBIC_INI = "migrations/alembic.ini"

    # POSTGRESQL
    SQLALCHEMY_DATABASE_URI = os.getenv("DATABASE_URL", "")

    TESTING = False
    DEBUG = False

    # JWT_OIDC Settings
    JWT_OIDC_WELL_KNOWN_CONFIG = os.getenv("JWT_OIDC_WELL_KNOWN_CONFIG")
    JWT_OIDC_ALGORITHMS = os.getenv("JWT_OIDC_ALGORITHMS", "RS256")
    JWT_OIDC_JWKS_URI = os.getenv("JWT_OIDC_JWKS_URI")
    JWT_OIDC_ISSUER = os.getenv("JWT_OIDC_ISSUER")
    JWT_OIDC_AUDIENCE = os.getenv("JWT_OIDC_AUDIENCE")
    JWT_OIDC_CACHING_ENABLED = os.getenv("JWT_OIDC_CACHING_ENABLED")
    JWT_OIDC_JWKS_CACHE_TIMEOUT = 300

    # Keycloak Service for BPM Camunda
    BPM_TOKEN_API = os.getenv("BPM_TOKEN_API")
    BPM_CLIENT_ID = os.getenv("BPM_CLIENT_ID")
    BPM_CLIENT_SECRET = os.getenv("BPM_CLIENT_SECRET")
    BPM_GRANT_TYPE = os.getenv("BPM_GRANT_TYPE", "client_credentials")

    # BPM Camunda Details
    BPM_API_BASE = os.getenv("BPM_API_BASE")

    # API Base URL (Self)
    FORMSFLOW_API_URL = os.getenv("WEB_API_BASE_URL")
    # Analytics API End points
    ANALYTICS_API_URL = os.getenv("INSIGHT_API_URL")
    ANALYTICS_API_KEY = os.getenv("INSIGHT_API_KEY")

    # Keycloak Admin Service
    KEYCLOAK_URL = os.getenv("KEYCLOAK_URL")
    KEYCLOAK_URL_REALM = os.getenv("KEYCLOAK_URL_REALM")

    # Formio url
    FORMIO_URL = os.getenv("FORMIO_URL")
    FORMIO_USERNAME = os.getenv("FORMIO_ROOT_EMAIL")
    FORMIO_PASSWORD = os.getenv("FORMIO_ROOT_PASSWORD")
<<<<<<< HEAD
    CUSTOM_SUBMISSION_URL = os.getenv("CUSTOM_SUBMISSION_URL", "")
    CUSTOM_SUBMISSION_ENABLED = (
        os.getenv("CUSTOM_SUBMISSION_ENABLED", "false").lower() == "true"
    )
=======
    FORMIO_PROJECT_URL = os.getenv("FORMIO_PROJECT_URL")  # For form.io enterprise
>>>>>>> 4bda648e

    # Keycloak client authorization enabled flag
    KEYCLOAK_ENABLE_CLIENT_AUTH = (
        str(os.getenv("KEYCLOAK_ENABLE_CLIENT_AUTH", default="false")).lower() == "true"
    )
    MULTI_TENANCY_ENABLED = (
        str(os.getenv("MULTI_TENANCY_ENABLED", default="false")).lower() == "true"
    )

    # Formio JWT Secret
    FORMIO_JWT_SECRET = os.getenv("FORMIO_JWT_SECRET", "---- change me now ---")


class DevConfig(_Config):  # pylint: disable=too-few-public-methods
    """Development environment configuration."""

    TESTING = False
    DEBUG = True


class TestConfig(_Config):  # pylint: disable=too-few-public-methods
    """In support of testing only used by the py.test suite."""

    DEBUG = True
    TESTING = True

    FORMSFLOW_API_URL = os.getenv("WEB_API_BASE_URL")
    # POSTGRESQL
    SQLALCHEMY_DATABASE_URI = os.getenv("DATABASE_URL_TEST")

    JWT_OIDC_TEST_MODE = True
    # USE_TEST_KEYCLOAK_DOCKER = os.getenv("USE_TEST_KEYCLOAK_DOCKER")
    USE_DOCKER_MOCK = os.getenv("USE_DOCKER_MOCK", default=None)

    # JWT_OIDC Settings
    JWT_OIDC_TEST_AUDIENCE = os.getenv("JWT_OIDC_AUDIENCE")
    JWT_OIDC_TEST_ISSUER = os.getenv("JWT_OIDC_ISSUER")
    JWT_OIDC_TEST_WELL_KNOWN_CONFIG = os.getenv("JWT_OIDC_WELL_KNOWN_CONFIG")
    JWT_OIDC_TEST_ALGORITHMS = "RS256"
    JWT_OIDC_TEST_JWKS_URI = os.getenv("JWT_OIDC_JWKS_URI")
    JWT_OIDC_TEST_JWKS_CACHE_TIMEOUT = 6000

    # Keycloak Service for BPM Camunda
    KEYCLOAK_URL_REALM = os.getenv("KEYCLOAK_URL_REALM", default="forms-flow-ai")
    KEYCLOAK_URL = os.getenv("KEYCLOAK_URL", default="http://localhost:8081")

    # Use docker to spin up mocks
    USE_DOCKER_MOCK = os.getenv("USE_DOCKER_MOCK", "False").lower() == "true"

    JWT_OIDC_TEST_KEYS = {
        "keys": [
            {
                "kid": JWT_OIDC_TEST_AUDIENCE,
                "kty": "RSA",
                "alg": "RS256",
                "use": "sig",
                "n": "AN-fWcpCyE5KPzHDjigLaSUVZI0uYrcGcc40InVtl-rQRDmAh-C2W8H4_Hxhr5VLc6crsJ2LiJTV_E72S03pzpOOaaYV6-"
                "TzAjCou2GYJIXev7f6Hh512PuG5wyxda_TlBSsI-gvphRTPsKCnPutrbiukCYrnPuWxX5_cES9eStR",
                "e": "AQAB",
            }
        ]
    }

    JWT_OIDC_TEST_PRIVATE_KEY_JWKS = {
        "keys": [
            {
                "kid": JWT_OIDC_TEST_AUDIENCE,
                "kty": "RSA",
                "alg": "RS256",
                "use": "sig",
                "n": "AN-fWcpCyE5KPzHDjigLaSUVZI0uYrcGcc40InVtl-rQRDmAh-C2W8H4_Hxhr5VLc6crsJ2LiJTV_E72S03pzpOOaaYV6-"
                "TzAjCou2GYJIXev7f6Hh512PuG5wyxda_TlBSsI-gvphRTPsKCnPutrbiukCYrnPuWxX5_cES9eStR",
                "e": "AQAB",
                "d": "C0G3QGI6OQ6tvbCNYGCqq043YI_8MiBl7C5dqbGZmx1ewdJBhMNJPStuckhskURaDwk4-"
                "8VBW9SlvcfSJJrnZhgFMjOYSSsBtPGBIMIdM5eSKbenCCjO8Tg0BUh_"
                "xa3CHST1W4RQ5rFXadZ9AeNtaGcWj2acmXNO3DVETXAX3x0",
                "p": "APXcusFMQNHjh6KVD_hOUIw87lvK13WkDEeeuqAydai9Ig9JKEAAfV94W6Aftka7tGgE7ulg1vo3eJoLWJ1zvKM",
                "q": "AOjX3OnPJnk0ZFUQBwhduCweRi37I6DAdLTnhDvcPTrrNWuKPg9uGwHjzFCJgKd8KBaDQ0X1rZTZLTqi3peT43s",
                "dp": "AN9kBoA5o6_Rl9zeqdsIdWFmv4DB5lEqlEnC7HlAP-3oo3jWFO9KQqArQL1V8w2D4aCd0uJULiC9pCP7aTHvBhc",
                "dq": "ANtbSY6njfpPploQsF9sU26U0s7MsuLljM1E8uml8bVJE1mNsiu9MgpUvg39jEu9BtM2tDD7Y51AAIEmIQex1nM",
                "qi": "XLE5O360x-MhsdFXx8Vwz4304-MJg-oGSJXCK_ZWYOB_FGXFRTfebxCsSYi0YwJo-oNu96bvZCuMplzRI1liZw",
            }
        ]
    }

    JWT_OIDC_TEST_PRIVATE_KEY_PEM = """-----BEGIN RSA PRIVATE KEY-----
    MIICXQIBAAKBgQDfn1nKQshOSj8xw44oC2klFWSNLmK3BnHONCJ1bZfq0EQ5gIfg
    tlvB+Px8Ya+VS3OnK7Cdi4iU1fxO9ktN6c6TjmmmFevk8wIwqLthmCSF3r+3+h4e
    ddj7hucMsXWv05QUrCPoL6YUUz7Cgpz7ra24rpAmK5z7lsV+f3BEvXkrUQIDAQAB
    AoGAC0G3QGI6OQ6tvbCNYGCqq043YI/8MiBl7C5dqbGZmx1ewdJBhMNJPStuckhs
    kURaDwk4+8VBW9SlvcfSJJrnZhgFMjOYSSsBtPGBIMIdM5eSKbenCCjO8Tg0BUh/
    xa3CHST1W4RQ5rFXadZ9AeNtaGcWj2acmXNO3DVETXAX3x0CQQD13LrBTEDR44ei
    lQ/4TlCMPO5bytd1pAxHnrqgMnWovSIPSShAAH1feFugH7ZGu7RoBO7pYNb6N3ia
    C1idc7yjAkEA6Nfc6c8meTRkVRAHCF24LB5GLfsjoMB0tOeEO9w9Ous1a4o+D24b
    AePMUImAp3woFoNDRfWtlNktOqLel5PjewJBAN9kBoA5o6/Rl9zeqdsIdWFmv4DB
    5lEqlEnC7HlAP+3oo3jWFO9KQqArQL1V8w2D4aCd0uJULiC9pCP7aTHvBhcCQQDb
    W0mOp436T6ZaELBfbFNulNLOzLLi5YzNRPLppfG1SRNZjbIrvTIKVL4N/YxLvQbT
    NrQw+2OdQACBJiEHsdZzAkBcsTk7frTH4yGx0VfHxXDPjfTj4wmD6gZIlcIr9lZg
    4H8UZcVFN95vEKxJiLRjAmj6g273pu9kK4ymXNEjWWJn
    -----END RSA PRIVATE KEY-----"""


class ProdConfig(_Config):  # pylint: disable=too-few-public-methods
    """Production environment configuration."""

    SECRET_KEY = os.getenv("SECRET_KEY", None)
    SQLALCHEMY_ENGINE_OPTIONS = {
        "pool_pre_ping": True,
        "pool_recycle": 300,
    }

    if not SECRET_KEY:
        SECRET_KEY = os.urandom(24)
        # print("WARNING: SECRET_KEY being set as a one-shot", file=sys.stderr)

    TESTING = False
    DEBUG = False<|MERGE_RESOLUTION|>--- conflicted
+++ resolved
@@ -90,14 +90,12 @@
     FORMIO_URL = os.getenv("FORMIO_URL")
     FORMIO_USERNAME = os.getenv("FORMIO_ROOT_EMAIL")
     FORMIO_PASSWORD = os.getenv("FORMIO_ROOT_PASSWORD")
-<<<<<<< HEAD
+    FORMIO_PROJECT_URL = os.getenv("FORMIO_PROJECT_URL")  # For form.io enterprise
+    
     CUSTOM_SUBMISSION_URL = os.getenv("CUSTOM_SUBMISSION_URL", "")
     CUSTOM_SUBMISSION_ENABLED = (
         os.getenv("CUSTOM_SUBMISSION_ENABLED", "false").lower() == "true"
     )
-=======
-    FORMIO_PROJECT_URL = os.getenv("FORMIO_PROJECT_URL")  # For form.io enterprise
->>>>>>> 4bda648e
 
     # Keycloak client authorization enabled flag
     KEYCLOAK_ENABLE_CLIENT_AUTH = (
