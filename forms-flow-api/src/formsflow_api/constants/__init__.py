--- conflicted
+++ resolved
@@ -55,14 +55,11 @@
     FILTER_NOT_FOUND = "The specified filter does not exist", HTTPStatus.BAD_REQUEST
     PROCESS_START_ERROR = "Cannot start process instance", HTTPStatus.BAD_REQUEST
     USER_NOT_FOUND = "User not found", HTTPStatus.BAD_REQUEST
-<<<<<<< HEAD
     PROCESS_ID_NOT_FOUND = (
         "The specified process ID does not exist",
         HTTPStatus.BAD_REQUEST,
     )
-=======
     THEME_NOT_FOUND = "The specified theme not exist", HTTPStatus.BAD_REQUEST
->>>>>>> 9f889b9c
 
     def __new__(cls, message, status_code):
         """Constructor."""
