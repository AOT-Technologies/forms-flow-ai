--- conflicted
+++ resolved
@@ -5,12 +5,8 @@
 from .authorization import Authorization, AuthType
 from .base_model import BaseModel
 from .db import db, ma
-<<<<<<< HEAD
-from .form_process_mapper import FormProcessMapper 
-=======
 from .draft import Draft
 from .form_process_mapper import FormProcessMapper
->>>>>>> aed0f317
 
 __all__ = [
     "db",
