"""This manages Application submission Data."""

from __future__ import annotations

from datetime import datetime

from sqlalchemy import and_, func, or_
from sqlalchemy.sql.expression import text

from formsflow_api.utils import FILTER_MAPS, validate_sort_order_and_order_by

from .audit_mixin import AuditDateTimeMixin, AuditUserMixin
from .base_model import BaseModel
from .db import db
from .form_process_mapper import FormProcessMapper


class Application(
    AuditDateTimeMixin, AuditUserMixin, BaseModel, db.Model
):  # pylint: disable=too-many-public-methods
    """This class manages application against each form."""

    id = db.Column(db.Integer, primary_key=True)
    application_status = db.Column(db.String(100), nullable=False)
    form_process_mapper_id = db.Column(
        db.Integer, db.ForeignKey("form_process_mapper.id"), nullable=False
    )
    form_url = db.Column(db.String(500), nullable=True)
    process_instance_id = db.Column(db.String(100), nullable=True)

    @classmethod
    def create_from_dict(cls, application_info: dict) -> Application:
        """Create new application."""
        if application_info:
            application = Application()
            application.created_by = application_info["created_by"]
            application.application_status = application_info["application_status"]
            application.form_process_mapper_id = application_info[
                "form_process_mapper_id"
            ]
            application.form_url = application_info["form_url"]
            application.save()
            return application
        return None

    def update(self, mapper_info: dict):
        """Update application."""
        self.update_from_dict(
            [
                "application_status",
                "form_url",
                "form_process_mapper_id",
                "process_instance_id",
                "modified_by",
            ],
            mapper_info,
        )
        self.commit()

    @classmethod
    def find_by_id(cls, application_id: int) -> Application:
        """Find application that matches the provided id."""
        return cls.query.filter_by(id=application_id).first()

    @classmethod
    def find_all_application_status(cls):
        """Find all application status."""
        return cls.query.distinct(Application.application_status).all()

    @classmethod
    def find_by_ids(cls, application_ids) -> Application:
        """Find application that matches the provided id."""
        return cls.query.filter(cls.id.in_(application_ids)).order_by(
            Application.id.desc()
        )

    @classmethod
    def find_all(cls, page_no: int, limit: int) -> Application:
        """Fetch all application."""
        if page_no == 0:
            result = cls.query.order_by(Application.id.desc()).all()
        else:
            result = (
                cls.query.order_by(Application.id.desc())
                .paginate(page_no, limit, False)
                .items
            )
        return result

    @classmethod
    def filter_conditions(cls, **filters):
        """This method creates dynamic filter conditions based on the input param."""
        filter_conditions = []
        query = cls.query.join(
            FormProcessMapper, cls.form_process_mapper_id == FormProcessMapper.id
        )
        for key, value in filters.items():
            if value:
                filter_map = FILTER_MAPS[key]
                model_name = (
                    Application
                    if not filter_map["field"] == "form_name"
                    else FormProcessMapper
                )
                condition = Application.create_filter_condition(
                    model=model_name,
                    column_name=filter_map["field"],
                    operator=filter_map["operator"],
                    value=value,
                )
                filter_conditions.append(condition)
        query = query.add_columns(
            cls.id,
            cls.application_status,
            cls.form_url,
            cls.form_process_mapper_id,
            cls.process_instance_id,
            cls.created_by,
            cls.created,
            cls.modified,
            cls.modified_by,
            FormProcessMapper.form_name.label("application_name"),
            FormProcessMapper.process_key.label("process_key"),
            FormProcessMapper.process_name.label("process_name"),
        )
        query = query.filter(*filter_conditions) if filter_conditions else query
        return query

    @classmethod
    def find_all_by_user(  # pylint: disable=too-many-arguments
        cls,
        user_id: str,
        page_no: int,
        limit: int,
        order_by: str,
        sort_order: str,
        **filters,
    ) -> Application:
        """Fetch applications list based on searching parameters for Non-reviewer."""
        query = Application.filter_conditions(**filters)
        query = query.filter(Application.created_by == user_id)
        order_by, sort_order = validate_sort_order_and_order_by(order_by, sort_order)
        if order_by and sort_order:
<<<<<<< HEAD
            query = query.order_by(text(f"Application.{order_by} {sort_order}"))
=======
            table_name = "application"
            if order_by == "form_name":
                table_name = "form_process_mapper"
            query = query.order_by(text(f"{table_name}.{order_by} {sort_order}"))
>>>>>>> 2f4987d4
        total_count = query.count()
        pagination = query.paginate(page_no, limit)
        return pagination.items, total_count

    @classmethod
    def find_id_by_user(cls, application_id: int, user_id: str) -> Application:
        """Find application that matches the provided id."""
        result = (
            cls.query.join(
                FormProcessMapper, cls.form_process_mapper_id == FormProcessMapper.id
            )
            .filter(and_(cls.id == application_id, cls.created_by == user_id))
            .add_columns(
                cls.id,
                cls.application_status,
                cls.form_url,
                cls.form_process_mapper_id,
                cls.process_instance_id,
                cls.created_by,
                cls.created,
                cls.modified,
                cls.modified_by,
                FormProcessMapper.form_name.label("application_name"),
                FormProcessMapper.process_key.label("process_key"),
                FormProcessMapper.process_name.label("process_name"),
            )
            .one_or_none()
        )
        return result

    @classmethod
    def find_all_by_user_count(cls, user_id: str) -> Application:
        """Fetch all application."""
        return cls.query.filter(Application.created_by == user_id).count()

    @classmethod
    def find_by_form_id(cls, form_id, page_no: int, limit: int):
        """Fetch all application by form_id."""
        if page_no == 0:
            result = cls.query.filter(
                Application.form_url.like("%" + form_id + "%")
            ).order_by(Application.id.desc())
        else:
            result = (
                cls.query.filter(Application.form_url.like("%" + form_id + "%"))
                .order_by(Application.id.desc())
                .paginate(page_no, limit, False)
                .items
            )
        return result

    @classmethod
    def find_by_form_names(  # pylint: disable=too-many-arguments
        cls,
        form_names: list(str),
        page_no: int,
        limit: int,
        order_by: str,
        sort_order: str,
        **filters,
    ):
        """Fetch applications list based on searching parameters for Reviewer."""
        query = Application.filter_conditions(**filters)
        query = query.filter(FormProcessMapper.form_name.in_(form_names))
        order_by, sort_order = validate_sort_order_and_order_by(order_by, sort_order)
        if order_by and sort_order:
            table_name = "application"
            if order_by == "form_name":
                table_name = "form_process_mapper"
            query = query.order_by(text(f"{table_name}.{order_by} {sort_order}"))
        total_count = query.count()
        pagination = query.paginate(page_no, limit)
        return pagination.items, total_count

    @classmethod
    def find_id_by_form_names(cls, application_id: int, form_names):
        """Fetch applications by id."""
        return (
            cls.query.join(
                FormProcessMapper, cls.form_process_mapper_id == FormProcessMapper.id
            )
            .filter(
                and_(
                    FormProcessMapper.form_name.in_(form_names),
                    cls.id == application_id,
                )
            )
            .add_columns(
                cls.id,
                cls.application_status,
                cls.form_url,
                cls.form_process_mapper_id,
                cls.process_instance_id,
                cls.created_by,
                cls.created,
                cls.modified,
                cls.modified_by,
                FormProcessMapper.form_name.label("application_name"),
                FormProcessMapper.process_key.label("process_key"),
                FormProcessMapper.process_name.label("process_name"),
            )
            .one_or_none()
        )

    @classmethod
    def find_by_form_id_user(cls, form_id, user_id: str, page_no: int, limit: int):
        """Fetch applications by form_id."""
        if page_no == 0:
            result = (
                cls.query.filter(Application.form_url.like("%" + form_id + "%"))
                .filter(Application.created_by == user_id)
                .order_by(Application.id.desc())
            )
        else:
            result = (
                cls.query.filter(Application.form_url.like("%" + form_id + "%"))
                .filter(Application.created_by == user_id)
                .order_by(Application.id.desc())
                .paginate(page_no, limit, False)
                .items
            )
        return result

    @classmethod
    def find_by_form_ids(cls, form_ids, page_no: int, limit: int):
        """Fetch application based on multiple form ids."""
        if page_no == 0:
            result = cls.query.filter(
                or_(
                    Application.form_url.like("%" + form_id + "%")
                    for form_id in form_ids
                )
            ).order_by(Application.id.desc())
        else:
            result = (
                cls.query.filter(
                    or_(
                        Application.form_url.like("%" + form_id + "%")
                        for form_id in form_ids
                    )
                )
                .order_by(Application.id.desc())
                .paginate(page_no, limit, False)
                .items
            )
        return result

    @classmethod
    def find_all_by_form_id_count(cls, form_id):
        """Fetch all application."""
        return cls.query.filter(Application.form_url.like("%" + form_id + "%")).count()

    @classmethod
    def find_all_by_form_id_user_count(cls, form_id, user_id: str):
        """Fetch all application."""
        return (
            cls.query.filter(Application.form_url.like("%" + form_id + "%"))
            .filter(Application.created_by == user_id)
            .count()
        )

    @classmethod
    def find_aggregated_applications(cls, from_date: str, to_date: str):
        """Fetch aggregated applications ordered by created date."""
        result_proxy = (
            db.session.query(
                Application.form_process_mapper_id,
                FormProcessMapper.form_name,
                FormProcessMapper.version,
                func.count(Application.form_process_mapper_id).label("count"),
            )
            .join(
                FormProcessMapper,
                FormProcessMapper.id == Application.form_process_mapper_id,
            )
            .filter(
                and_(
                    Application.created >= from_date,
                    Application.created <= to_date,
                )
            )
            .group_by(
                Application.form_process_mapper_id,
                FormProcessMapper.form_name,
                FormProcessMapper.version,
            )
        )

        return [dict(row) for row in result_proxy]

    @classmethod
    def find_aggregated_applications_modified(
        cls, from_date: datetime, to_date: datetime
    ):
        """Fetch aggregated applications ordered by created date."""
        result_proxy = (
            db.session.query(
                Application.form_process_mapper_id,
                FormProcessMapper.form_name,
                FormProcessMapper.version,
                func.count(Application.form_process_mapper_id).label("count"),
            )
            .join(
                FormProcessMapper,
                FormProcessMapper.id == Application.form_process_mapper_id,
            )
            .filter(
                and_(
                    Application.modified >= from_date,
                    Application.modified <= to_date,
                )
            )
            .group_by(
                Application.form_process_mapper_id,
                FormProcessMapper.form_name,
                FormProcessMapper.version,
            )
        )

        return [dict(row) for row in result_proxy]

    @classmethod
    def find_aggregated_application_status(
        cls, mapper_id: int, from_date: str, to_date: str
    ):
        """Fetch application status corresponding to mapper_id by created date."""
        result_proxy = (
            db.session.query(
                Application.application_status,
                FormProcessMapper.form_name.label("application_name"),
                func.count(Application.application_status).label("count"),
            )
            .join(
                FormProcessMapper,
                FormProcessMapper.id == Application.form_process_mapper_id,
            )
            .filter(
                and_(
                    Application.created >= from_date,
                    Application.created <= to_date,
                    Application.form_process_mapper_id == mapper_id,
                )
            )
            .group_by(Application.application_status, FormProcessMapper.form_name)
        )
        return result_proxy

    @classmethod
    def find_aggregated_application_status_modified(
        cls, mapper_id: int, from_date: str, to_date: str
    ):
        """Get application status w.r.t to mapper_id ordered by modified date."""
        result_proxy = (
            db.session.query(
                FormProcessMapper.form_name,
                Application.application_status,
                func.count(FormProcessMapper.form_name).label("count"),
            )
            .join(
                FormProcessMapper,
                FormProcessMapper.id == Application.form_process_mapper_id,
            )
            .filter(
                and_(
                    Application.modified >= from_date,
                    Application.modified <= to_date,
                    Application.form_process_mapper_id == mapper_id,
                )
            )
            .group_by(FormProcessMapper.form_name, Application.application_status)
        )

        return result_proxy

    @classmethod
    def get_total_application_corresponding_to_mapper_id(
        cls, form_process_mapper_id: int
    ):
        """Returns the total applications corresponding to a form_process_mapper_id."""
        result_proxy = (
            db.session.query(func.count(Application.id).label("count"))
            .join(
                FormProcessMapper,
                FormProcessMapper.id == Application.form_process_mapper_id,
            )
            .filter(FormProcessMapper.id == form_process_mapper_id)
        )
        # returns a list of one element with count of applications
        return [dict(row) for row in result_proxy][0]["count"]

    @classmethod
    def get_form_mapper_by_application_id(cls, application_id: int):
        """Fetch form process mapper details with application id."""
        query = (
            FormProcessMapper.query.with_entities(
                FormProcessMapper.process_key,
                FormProcessMapper.process_name,
                FormProcessMapper.task_variable,
            )
            .join(cls, FormProcessMapper.id == cls.form_process_mapper_id)
            .filter(Application.id == application_id)
            .first()
        )

        return query<|MERGE_RESOLUTION|>--- conflicted
+++ resolved
@@ -141,14 +141,10 @@
         query = query.filter(Application.created_by == user_id)
         order_by, sort_order = validate_sort_order_and_order_by(order_by, sort_order)
         if order_by and sort_order:
-<<<<<<< HEAD
-            query = query.order_by(text(f"Application.{order_by} {sort_order}"))
-=======
             table_name = "application"
             if order_by == "form_name":
                 table_name = "form_process_mapper"
             query = query.order_by(text(f"{table_name}.{order_by} {sort_order}"))
->>>>>>> 2f4987d4
         total_count = query.count()
         pagination = query.paginate(page_no, limit)
         return pagination.items, total_count
