"""This manages Application submission Data."""

from __future__ import annotations

from flask_sqlalchemy import BaseQuery
from formsflow_api_utils.utils import (
    DRAFT_APPLICATION_STATUS,
    FILTER_MAPS,
    validate_sort_order_and_order_by,
)
from formsflow_api_utils.utils.enums import MetricsState
from sqlalchemy import and_, func, or_, text

from .audit_mixin import AuditDateTimeMixin, AuditUserMixin
from .base_model import BaseModel
from .db import db
from .form_history_logs import FormHistory
from .form_process_mapper import FormProcessMapper


class Application(
    AuditDateTimeMixin, AuditUserMixin, BaseModel, db.Model
):  # pylint: disable=too-many-public-methods
    """This class manages application against each form."""

    id = db.Column(db.Integer, primary_key=True)
    application_status = db.Column(db.String(100), nullable=False)
    form_process_mapper_id = db.Column(
        db.Integer, db.ForeignKey("form_process_mapper.id"), nullable=False
    )
    process_instance_id = db.Column(db.String(100), nullable=True)
    # Submission id will be null for drafts
    submission_id = db.Column(db.String(100), nullable=True)
    latest_form_id = db.Column(db.String(100), nullable=False)

    draft = db.relationship(
        "Draft", backref=db.backref("Application", cascade="save-update, merge, delete")
    )

    @classmethod
    def create_from_dict(cls, application_info: dict) -> Application:
        """Create new application."""
        if application_info:
            application = Application()
            application.created_by = application_info["created_by"]
            application.application_status = application_info["application_status"]
            application.form_process_mapper_id = application_info[
                "form_process_mapper_id"
            ]
            application.submission_id = application_info["submission_id"]
            application.latest_form_id = application_info["form_id"]
            application.save()
            return application
        return None

    def update(self, mapper_info: dict):
        """Update application."""
        self.update_from_dict(
            [
                "application_status",
                "submission_id",
                "latest_form_id",
                "form_process_mapper_id",
                "process_instance_id",
                "modified_by",
            ],
            mapper_info,
        )
        self.commit()

    @classmethod
    def find_by_id(cls, application_id: int) -> Application:
        """Find application that matches the provided id."""
        query = cls.query.join(
            FormProcessMapper, cls.form_process_mapper_id == FormProcessMapper.id
        )
        query = query.filter(cls.id == application_id)
        return FormProcessMapper.tenant_authorization(query=query).first()

    @classmethod
    def find_auth_by_id(cls, application_id: int) -> Application:
        """Find application that matches the provided id."""
        result = (
            FormProcessMapper.query.with_entities(
                cls.id,
                cls.application_status,
                cls.submission_id,
                cls.latest_form_id,
                cls.form_process_mapper_id,
                cls.process_instance_id,
                cls.created_by,
                cls.created,
                cls.modified,
                cls.modified_by,
                FormProcessMapper.process_key,
                FormProcessMapper.process_name,
                FormProcessMapper.process_tenant,
                FormProcessMapper.form_name.label("application_name"),
            )
            .join(cls, FormProcessMapper.id == cls.form_process_mapper_id)
            .filter(Application.id == application_id)
        )
        result = FormProcessMapper.tenant_authorization(query=result)
        return result.first()

    @classmethod
    def find_all_application_status(cls):
        """Find all application status."""
        query = cls.query.join(
            FormProcessMapper, cls.form_process_mapper_id == FormProcessMapper.id
        ).distinct(Application.application_status)
        query = FormProcessMapper.tenant_authorization(query)
        return query

    @classmethod
    def find_by_ids(cls, application_ids) -> Application:
        """Find application that matches the provided id."""
        return cls.query.filter(cls.id.in_(application_ids)).order_by(
            Application.id.desc()
        )

    @classmethod
    def find_all(
        cls,
        page_no: int,
        limit: int,
        order_by: str,
        sort_order: str,
        **filters,
    ) -> Application:
        """Fetch all application."""
        query = cls.filter_conditions(**filters)
        query = FormProcessMapper.tenant_authorization(query=query)
        query = cls.filter_draft_applications(query=query)
        order_by, sort_order = validate_sort_order_and_order_by(order_by, sort_order)
        if order_by and sort_order:
            table_name = "application"
            if order_by == "form_name":
                table_name = "form_process_mapper"
            query = query.order_by(text(f"{table_name}.{order_by} {sort_order}"))
        total_count = query.count()
        pagination = query.paginate(page=page_no, per_page=limit, error_out=False)
        return pagination.items, total_count

    @classmethod
    def filter_conditions(cls, **filters):
        """This method creates dynamic filter conditions based on the input param."""
        filter_conditions = []
        query = cls.query.join(
            FormProcessMapper, cls.form_process_mapper_id == FormProcessMapper.id
        )
        for key, value in filters.items():
            if value:
                filter_map = FILTER_MAPS[key]
                model_name = (
                    Application
                    if not filter_map["field"] == "form_name"
                    else FormProcessMapper
                )
                condition = Application.create_filter_condition(
                    model=model_name,
                    column_name=filter_map["field"],
                    operator=filter_map["operator"],
                    value=value,
                )
                filter_conditions.append(condition)
        query = query.add_columns(
            cls.id,
            cls.application_status,
            cls.submission_id,
            cls.latest_form_id,
            cls.form_process_mapper_id,
            cls.process_instance_id,
            cls.created_by,
            cls.created,
            cls.modified,
            cls.modified_by,
            FormProcessMapper.form_name.label("application_name"),
            FormProcessMapper.process_key.label("process_key"),
            FormProcessMapper.process_name.label("process_name"),
            FormProcessMapper.process_tenant.label("process_tenant"),
        )
        query = query.filter(*filter_conditions) if filter_conditions else query
        return query

    @classmethod
    def find_all_by_user(  # pylint: disable=too-many-arguments
        cls,
        user_id: str,
        page_no: int,
        limit: int,
        order_by: str,
        sort_order: str,
        **filters,
    ) -> Application:
        """Fetch applications list based on searching parameters for Non-reviewer."""
        query = cls.filter_conditions(**filters)
        query = FormProcessMapper.tenant_authorization(query=query)
        query = query.filter(Application.created_by == user_id)
        query = cls.filter_draft_applications(query=query)
        order_by, sort_order = validate_sort_order_and_order_by(order_by, sort_order)
        if order_by and sort_order:
            table_name = "application"
            if order_by == "form_name":
                table_name = "form_process_mapper"
            query = query.order_by(text(f"{table_name}.{order_by} {sort_order}"))
        total_count = query.count()
        pagination = query.paginate(page=page_no, per_page=limit, error_out=False)
        return pagination.items, total_count

    @classmethod
    def find_id_by_user(cls, application_id: int, user_id: str) -> Application:
        """Find application that matches the provided id."""
        result = (
            cls.query.join(
                FormProcessMapper, cls.form_process_mapper_id == FormProcessMapper.id
            )
            .filter(and_(cls.id == application_id, cls.created_by == user_id))
            .add_columns(
                cls.id,
                cls.application_status,
                cls.submission_id,
                cls.latest_form_id,
                cls.form_process_mapper_id,
                cls.process_instance_id,
                cls.created_by,
                cls.created,
                cls.modified,
                cls.modified_by,
                FormProcessMapper.form_name.label("application_name"),
                FormProcessMapper.process_key.label("process_key"),
                FormProcessMapper.process_name.label("process_name"),
                FormProcessMapper.process_tenant.label("process_tenant"),
            )
        )
        result = FormProcessMapper.tenant_authorization(query=result)
        return result.one_or_none()

    @classmethod
    def find_all_by_user_count(cls, user_id: str) -> Application:
        """Fetch all application."""
        return cls.query.filter(Application.created_by == user_id).count()

    @classmethod
    def find_by_form_id(cls, form_id, page_no: int, limit: int):
        """Fetch all application by form_id."""
        result = (
            cls.query.join(
                FormProcessMapper, cls.form_process_mapper_id == FormProcessMapper.id
            )
            .filter(cls.latest_form_id == form_id)
            .order_by(Application.id.desc())
        )
        if page_no == 0:
            result = FormProcessMapper.tenant_authorization(query=result)
        else:
            result = (
                FormProcessMapper.tenant_authorization(query=result)
                .paginate(page=page_no, per_page=limit, error_out=False)
                .items
            )
        return result

    @classmethod
    def find_by_form_names(  # pylint: disable=too-many-arguments
        cls,
        form_names: list(str),
        page_no: int,
        limit: int,
        order_by: str,
        sort_order: str,
        **filters,
    ):
        """Fetch applications list based on searching parameters for Reviewer."""
        query = cls.filter_conditions(**filters)
        query = query.filter(FormProcessMapper.form_name.in_(form_names))
        order_by, sort_order = validate_sort_order_and_order_by(order_by, sort_order)
        if order_by and sort_order:
            table_name = "application"
            if order_by == "form_name":
                table_name = "form_process_mapper"
            query = query.order_by(text(f"{table_name}.{order_by} {sort_order}"))
        total_count = query.count()
        pagination = query.paginate(page=page_no, per_page=limit, error_out=False)
        return pagination.items, total_count

    @classmethod
    def find_applications_by_process_key(  # pylint: disable=too-many-arguments
        cls,
        page_no: int,
        limit: int,
        order_by: str,
        sort_order: str,
        process_key: str,
        **filters,
    ):
        """Fetch applications list based on searching parameters for Reviewer."""
        query = cls.filter_conditions(**filters)
        query = FormProcessMapper.tenant_authorization(query=query)
        query = query.filter(FormProcessMapper.process_key.in_(process_key))
        query = cls.filter_draft_applications(query=query)
        order_by, sort_order = validate_sort_order_and_order_by(order_by, sort_order)
        if order_by and sort_order:
            table_name = "application"
            if order_by == "form_name":
                table_name = "form_process_mapper"
            query = query.order_by(text(f"{table_name}.{order_by} {sort_order}"))
        total_count = query.count()
        pagination = query.paginate(page=page_no, per_page=limit, error_out=False)
        return pagination.items, total_count

    @classmethod
    def find_auth_application_by_process_key(  # pylint: disable=too-many-arguments
        cls,
        process_key: str,
        application_id: int,
    ):
        """Fetch applications list based on searching parameters for Reviewer."""
        query = (
            cls.query.filter(Application.id == application_id)
            .join(
                FormProcessMapper,
                Application.form_process_mapper_id == FormProcessMapper.id,
            )
            .filter(FormProcessMapper.process_key.in_(process_key))
            .add_columns(
                cls.id,
                cls.application_status,
                cls.submission_id,
                cls.latest_form_id,
                cls.form_process_mapper_id,
                cls.process_instance_id,
                cls.created_by,
                cls.created,
                cls.modified,
                cls.modified_by,
                FormProcessMapper.form_name.label("application_name"),
                FormProcessMapper.process_key.label("process_key"),
                FormProcessMapper.process_name.label("process_name"),
                FormProcessMapper.process_tenant.label("process_tenant"),
            )
        )
        query = FormProcessMapper.tenant_authorization(query=query)
        return query.first()

    @classmethod
    def find_id_by_form_names(cls, application_id: int, form_names):
        """Fetch applications by id."""
        return (
            cls.query.join(
                FormProcessMapper, cls.form_process_mapper_id == FormProcessMapper.id
            )
            .filter(
                and_(
                    FormProcessMapper.form_name.in_(form_names),
                    cls.id == application_id,
                )
            )
            .add_columns(
                cls.id,
                cls.application_status,
                cls.submission_id,
                cls.latest_form_id,
                cls.form_process_mapper_id,
                cls.process_instance_id,
                cls.created_by,
                cls.created,
                cls.modified,
                cls.modified_by,
                FormProcessMapper.form_name.label("application_name"),
                FormProcessMapper.process_key.label("process_key"),
                FormProcessMapper.process_name.label("process_name"),
                FormProcessMapper.process_tenant.label("process_tenant"),
            )
            .one_or_none()
        )

    @classmethod
    def find_by_form_id_user(cls, form_id: str, user_id: str, page_no: int, limit: int):
        """Fetch applications by form_id."""
        result = (
            cls.query.join(
                FormProcessMapper, cls.form_process_mapper_id == FormProcessMapper.id
            )
            .filter(and_(cls.latest_form_id == form_id, cls.created_by == user_id))
            .order_by(Application.id.desc())
        )
        if page_no == 0:
            result = FormProcessMapper.tenant_authorization(result)
        else:
            result = (
                FormProcessMapper.tenant_authorization(result)
                .paginate(page=page_no, per_page=limit, error_out=False)
                .items
            )
        return result

    @classmethod
    def find_by_form_ids(cls, form_ids, page_no: int, limit: int):
        """Fetch application based on multiple form ids."""
        result = cls.query.join(
            FormProcessMapper, cls.form_process_mapper_id == FormProcessMapper.id
        )
        if page_no == 0:
            result.filter(
                or_(cls.latest_form_id == form_id for form_id in form_ids)
            ).order_by(Application.id.desc())
        else:
            result.filter(
                or_(cls.latest_form_id == form_id for form_id in form_ids)
                .order_by(Application.id.desc())
                .paginate(page=page_no, per_page=limit, error_out=False)
                .items
            )
        return result

    @classmethod
    def find_all_by_form_id_count(cls, form_id: str):
        """Fetch all application."""
        query = cls.query.join(
            FormProcessMapper, cls.form_process_mapper_id == FormProcessMapper.id
        ).filter(cls.latest_form_id == form_id)
        return FormProcessMapper.tenant_authorization(query=query).count()

    @classmethod
    def find_all_by_form_id_user_count(cls, form_id, user_id: str):
        """Fetch all application."""
        query = (
            cls.query.join(
                FormProcessMapper, cls.form_process_mapper_id == FormProcessMapper.id
            )
            .filter(cls.latest_form_id == form_id)
            .filter(Application.created_by == user_id)
        )
        return FormProcessMapper.tenant_authorization(query=query).count()

    @classmethod
    def find_aggregated_applications(
        # pylint: disable-msg=too-many-arguments, too-many-locals
        cls,
        from_date: str,
        to_date: str,
        page_no: int,
        limit: int,
        form_name: str,
        sort_by: str,
        sort_order: str,
        order_by: str,
    ):
        """Fetch aggregated applications."""
        def set_sort(sort_by, sort_order):
            if sort_order == "asc":
                return latest_form_name.c[sort_by].asc()
            return latest_form_name.c[sort_by].desc()

        order = "created"
        if order_by == MetricsState.MODIFIED.value:
            order = "modified"

        # to get the max form id to take the latest form name
        max_form_id = (
            db.session.query(
                FormProcessMapper.form_id.label("form_id"),
                FormProcessMapper.parent_form_id.label("parent_form_id"),
                db.func.max(FormProcessMapper.id).label("id")  # pylint: disable=not-callable
            ).group_by(
                FormProcessMapper.form_id,
                FormProcessMapper.parent_form_id,
            ).subquery("max_form_id")
        )

        subquery_application_count = (
            db.session.query(
                max_form_id.c.parent_form_id,
                db.func.max(max_form_id.c.id).label(
                    "id"
                ),  # pylint: disable=not-callable
                db.func.count(Application.id).label(  # pylint: disable=not-callable
                    "application_count"
                ),
            )
            .join(max_form_id, max_form_id.c.form_id == Application.latest_form_id)
            .filter(getattr(Application, order).between(from_date, to_date))
            .group_by(max_form_id.c.parent_form_id)
            .subquery("subquery_application_count"))
        # taking latest form name
        latest_form_name = (
            db.session.query(
                subquery_application_count.c.parent_form_id,
                FormProcessMapper.form_name.label("form_name"),
                subquery_application_count.c.application_count,
            ).join(
                subquery_application_count,
                subquery_application_count.c.id == FormProcessMapper.id
            ).subquery("latest_form_name")
        )

        form_versions = (
            db.session.query(
<<<<<<< HEAD
                distinct_form_id_count.c.parent_form_id,
                db.func.sum(
                    distinct_form_id_count.c.application_count
                ).label(  # pylint: disable=not-callable
                    "application_count"
                ),
=======
                FormHistory.parent_form_id,
                FormHistory.form_id,
                FormHistory.id,
                func.row_number()  # pylint: disable=not-callable
                .over(
                    partition_by=FormHistory.parent_form_id,
                    order_by=FormHistory.created.asc(),
                )
                .label("form_id_index"),
>>>>>>> 43ee0758
            )
            .filter(text("change_log ->>'new_version' = 'true'"))
            .subquery("form_versions")
        )

        # taking all data
        result_proxy = (
            db.session.query(
                latest_form_name.c.parent_form_id,
                latest_form_name.c.application_count.label("submission_count"),
                latest_form_name.c.form_name,
                func.array_agg(  # pylint: disable=not-callable
                    func.json_build_object(
                        "formId",
                        form_versions.c.form_id,
                        "version",
                        form_versions.c.form_id_index,
                    )
                ).label("form_versions"),
<<<<<<< HEAD
                cast(main_subquery.c.application_count, Integer).label(
                    "submission_count"
                ),
                main_subquery.c.form_name,
=======
>>>>>>> 43ee0758
            )
            .select_from(form_versions)
            .join(
                latest_form_name,
                latest_form_name.c.parent_form_id
                == form_versions.c.parent_form_id,
            )
            .group_by(
                latest_form_name.c.parent_form_id,
                latest_form_name.c.application_count,
                latest_form_name.c.form_name,
                form_versions.c.parent_form_id,
            )
        )

        result_proxy = FormProcessMapper.tenant_authorization(result_proxy)
        if form_name:
            result_proxy = result_proxy.filter(
                latest_form_name.c.form_name.ilike(f"%{form_name}%")
            )

        sort_by, sort_order = validate_sort_order_and_order_by(sort_by, sort_order)
        if sort_by and sort_order:
            sort_query = set_sort(sort_by, sort_order)
            result_proxy = result_proxy.order_by(sort_query)
        pagination = result_proxy.paginate(
            page=page_no, per_page=limit, error_out=False
        )
        total_count = result_proxy.count()
        return pagination.items, total_count

    @classmethod
    def find_aggregated_application_status_by_parent_form_id(
        cls, form_id: str, from_date: str, to_date: str, order_by: str
    ):
        """Fetch application status corresponding to parent form id."""
        sub_query_taking_form_ids = (
            db.session.query(FormProcessMapper.form_id)
            .filter(FormProcessMapper.parent_form_id == form_id)
            .group_by(FormProcessMapper.form_id)
            .subquery()
        )

        order = "created"
        if order_by == MetricsState.MODIFIED.value:
            order = "modified"

        result_proxy = (
            db.session.query(
                Application.application_status.label("application_status"),
                db.func.count(Application.id).label("count"),
            )
            .join(
                sub_query_taking_form_ids,
                sub_query_taking_form_ids.c.form_id == Application.latest_form_id,
            )
            .filter(
                and_(
                    getattr(Application, order) >= from_date,
                    getattr(Application, order) <= to_date,
                )
            )
            .group_by(Application.application_status)
        )
        result_proxy = FormProcessMapper.tenant_authorization(result_proxy)
        return result_proxy

    @classmethod
    def find_aggregated_application_status_by_form_id(
        cls, form_id: int, from_date: str, to_date: str, order_by: str
    ):
        """Get application status by form id."""
        order = "created"
        if order_by == MetricsState.MODIFIED.value:
            order = "modified"

        result_proxy = (
            db.session.query(
                Application.application_status.label("application_status"),
                db.func.count(Application.id).label("count"),
            )
            .filter(
                and_(
                    getattr(Application, order) >= from_date,
                    getattr(Application, order) <= to_date,
                    Application.latest_form_id == form_id,
                )
            )
            .group_by(Application.application_status)
        )
        result_proxy = FormProcessMapper.tenant_authorization(result_proxy)
        return result_proxy

    @classmethod
    def get_total_application_corresponding_to_mapper_id(
        cls, form_process_mapper_id: int
    ):
        """Returns the total applications corresponding to a form_process_mapper_id."""
        result_proxy = (
            db.session.query(
                func.count(Application.id).label(  # pylint: disable=not-callable
                    "count"
                )
            )
            .join(
                FormProcessMapper,
                FormProcessMapper.id == Application.form_process_mapper_id,
            )
            .filter(FormProcessMapper.id == form_process_mapper_id)
            .filter(Application.application_status != DRAFT_APPLICATION_STATUS)
            .one_or_none()
        )

        # returns a list of one element with count of applications
        return result_proxy[0]

    @classmethod
    def get_form_mapper_by_application_id(cls, application_id: int):
        """Fetch form process mapper details with application id."""
        query = (
            FormProcessMapper.query.with_entities(
                FormProcessMapper.process_key,
                FormProcessMapper.process_name,
                FormProcessMapper.process_tenant,
                FormProcessMapper.task_variable,
                FormProcessMapper.id.label("mapper_id"),
            )
            .join(cls, FormProcessMapper.id == cls.form_process_mapper_id)
            .filter(Application.id == application_id)
            .first()
        )

        return query

    @classmethod
    def filter_draft_applications(cls, query: BaseQuery):
        """Modifies the query to filter draft applications."""
        if not isinstance(query, BaseQuery):
            raise TypeError("Query object must be of type BaseQuery")
        return query.filter(cls.application_status != DRAFT_APPLICATION_STATUS)

    @classmethod
    def get_all_application_count(cls):
        """Retrieves all non draft application count."""
        query = FormProcessMapper.tenant_authorization(
            query=cls.query.join(
                FormProcessMapper, cls.form_process_mapper_id == FormProcessMapper.id
            )
        )
        query = cls.filter_draft_applications(query=query)
        return query.count()

    @classmethod
    def get_authorized_application_count(cls, process_key):
        """Retrieves authorized application count."""
        query = FormProcessMapper.tenant_authorization(
            query=cls.query.join(
                FormProcessMapper, cls.form_process_mapper_id == FormProcessMapper.id
            )
        )
        query = cls.filter_draft_applications(query=query)
        query = query.filter(FormProcessMapper.process_key.in_(process_key))
        return query.count()

    @classmethod
    def get_user_based_application_count(cls, user_id):
        """Retrieves user specific application count."""
        query = FormProcessMapper.tenant_authorization(
            query=cls.query.join(
                FormProcessMapper, cls.form_process_mapper_id == FormProcessMapper.id
            )
        )
        query = cls.filter_draft_applications(query=query)
        query = query.filter(Application.created_by == user_id)
        return query.count()<|MERGE_RESOLUTION|>--- conflicted
+++ resolved
@@ -436,7 +436,7 @@
 
     @classmethod
     def find_aggregated_applications(
-        # pylint: disable-msg=too-many-arguments, too-many-locals
+        # pylint: disable-msg=too-many-arguments
         cls,
         from_date: str,
         to_date: str,
@@ -448,6 +448,7 @@
         order_by: str,
     ):
         """Fetch aggregated applications."""
+        # pylint: disable-msg=too-many-locals
         def set_sort(sort_by, sort_order):
             if sort_order == "asc":
                 return latest_form_name.c[sort_by].asc()
@@ -475,7 +476,7 @@
                 db.func.max(max_form_id.c.id).label(
                     "id"
                 ),  # pylint: disable=not-callable
-                db.func.count(Application.id).label(  # pylint: disable=not-callable
+                db.func.count(Application.id).label(
                     "application_count"
                 ),
             )
@@ -497,14 +498,6 @@
 
         form_versions = (
             db.session.query(
-<<<<<<< HEAD
-                distinct_form_id_count.c.parent_form_id,
-                db.func.sum(
-                    distinct_form_id_count.c.application_count
-                ).label(  # pylint: disable=not-callable
-                    "application_count"
-                ),
-=======
                 FormHistory.parent_form_id,
                 FormHistory.form_id,
                 FormHistory.id,
@@ -514,7 +507,6 @@
                     order_by=FormHistory.created.asc(),
                 )
                 .label("form_id_index"),
->>>>>>> 43ee0758
             )
             .filter(text("change_log ->>'new_version' = 'true'"))
             .subquery("form_versions")
@@ -534,13 +526,6 @@
                         form_versions.c.form_id_index,
                     )
                 ).label("form_versions"),
-<<<<<<< HEAD
-                cast(main_subquery.c.application_count, Integer).label(
-                    "submission_count"
-                ),
-                main_subquery.c.form_name,
-=======
->>>>>>> 43ee0758
             )
             .select_from(form_versions)
             .join(
@@ -566,9 +551,7 @@
         if sort_by and sort_order:
             sort_query = set_sort(sort_by, sort_order)
             result_proxy = result_proxy.order_by(sort_query)
-        pagination = result_proxy.paginate(
-            page=page_no, per_page=limit, error_out=False
-        )
+        pagination = result_proxy.paginate(page=page_no, per_page=limit, error_out=False)
         total_count = result_proxy.count()
         return pagination.items, total_count
 
@@ -651,11 +634,9 @@
             )
             .filter(FormProcessMapper.id == form_process_mapper_id)
             .filter(Application.application_status != DRAFT_APPLICATION_STATUS)
-            .one_or_none()
-        )
-
+        )
         # returns a list of one element with count of applications
-        return result_proxy[0]
+        return [dict(row) for row in result_proxy][0]["count"]
 
     @classmethod
     def get_form_mapper_by_application_id(cls, application_id: int):
