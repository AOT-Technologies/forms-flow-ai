--- conflicted
+++ resolved
@@ -260,14 +260,7 @@
     ):
         """Fetch applications list based on searching parameters for Reviewer."""
         query = cls.filter_conditions(**filters)
-<<<<<<< HEAD
-        query = query.join(
-            FormProcessMapper,
-            Application.form_process_mapper_id == FormProcessMapper.id,
-        ).filter(FormProcessMapper.process_key.in_(process_key))
-=======
         query = query.filter(FormProcessMapper.process_key.in_(process_key))
->>>>>>> 5db41053
         order_by, sort_order = validate_sort_order_and_order_by(order_by, sort_order)
         if order_by and sort_order:
             query = query.order_by(text(f"Application.{order_by} {sort_order}"))
@@ -289,8 +282,6 @@
                 Application.form_process_mapper_id == FormProcessMapper.id,
             )
             .filter(FormProcessMapper.process_key.in_(process_key))
-<<<<<<< HEAD
-=======
             .add_columns(
                 cls.id,
                 cls.application_status,
@@ -305,7 +296,6 @@
                 FormProcessMapper.process_key.label("process_key"),
                 FormProcessMapper.process_name.label("process_name"),
             )
->>>>>>> 5db41053
             .first()
         )
         return query
