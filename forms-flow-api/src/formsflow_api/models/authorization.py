"""This manages Authorization Data."""

from __future__ import annotations

from enum import Enum, unique
from typing import List, Optional

from sqlalchemy import JSON, and_, or_
from sqlalchemy.dialects.postgresql import ARRAY, ENUM

from .audit_mixin import AuditDateTimeMixin, AuditUserMixin
from .base_model import BaseModel
from .db import db


@unique
class AuthType(Enum):
    """Admin type enum."""

    DASHBOARD = "DASHBOARD"
    FORM = "FORM"
    FILTER = "FILTER"
    DESIGNER = "DESIGNER"

    def __str__(self):
        """To string value."""
        return self.value


class Authorization(AuditDateTimeMixin, AuditUserMixin, BaseModel, db.Model):
    """This class manages authorization."""

    id = db.Column(db.Integer, primary_key=True, comment="Authorization ID")
    tenant = db.Column(db.String, nullable=True, comment="Tenant key")
    auth_type = db.Column(
        ENUM(AuthType, name="AuthType"), nullable=False, index=True, comment="Auth Type"
    )
    resource_id = db.Column(
        db.String, nullable=False, index=True, comment="Resource identifier"
    )
    resource_details = db.Column(JSON, nullable=True, comment="Resource details")
    roles = db.Column(ARRAY(db.String), nullable=True, comment="Applicable roles")
    user_name = db.Column(db.String, nullable=True, comment="Applicable user")

    @classmethod
    def find_user_authorizations(
        cls,
        auth_type: AuthType,
        roles: List[str] = None,
        user_name: str = None,
        tenant: str = None,
    ) -> List[Authorization]:
        """Find authorizations."""
        query = cls._auth_query(auth_type, roles, tenant, user_name)
        return query.all()

    @classmethod
    def find_all_authorizations(
        cls, auth_type: AuthType, tenant: str = None
    ) -> List[Authorization]:
        """Find authorizations."""
        query = cls.query.filter(Authorization.auth_type == auth_type)

        if tenant:
            query = query.filter(Authorization.tenant == tenant)
        return query.all()

    @classmethod
    def _auth_query(cls, auth_type, roles, tenant, user_name):
        role_condition = [Authorization.roles.contains([role]) for role in roles]
        query = cls.query.filter(Authorization.auth_type == auth_type).filter(
<<<<<<< HEAD
            or_(*role_condition, Authorization.user_name.contains(user_name))
=======
            or_(
                *role_condition,
                Authorization.created_by == user_name,
                Authorization.user_name == user_name,
                and_(
                    Authorization.user_name.is_(None),
                    or_(Authorization.roles == {}, Authorization.roles.is_(None)),
                ),
            )
>>>>>>> 3a0b4b41
        )

        if tenant:
            query = query.filter(Authorization.tenant == tenant)
        return query

    @classmethod
    def find_resource_authorization(  # pylint: disable=too-many-arguments
        cls,
        auth_type: AuthType,
        resource_id: str,
        roles: List[str] = None,
        user_name: str = None,
        tenant: str = None,
    ) -> List[Authorization]:
        """Find resource authorization."""
        query = cls._auth_query(auth_type, roles, tenant, user_name)
        query = query.filter(Authorization.resource_id == str(resource_id))
        return query.all()

    @classmethod
    # pylint: disable=too-many-arguments
    def find_resource_by_id(
        cls,
        auth_type: AuthType,
        resource_id: str,
        is_designer: bool = False,
        roles: List[str] = None,
        user_name: str = None,
        tenant: str = None,
    ) -> Optional[Authorization]:
        """Find resource authorization by id."""
        if is_designer and auth_type != AuthType.DESIGNER:
            query = cls.query.filter(Authorization.auth_type == auth_type)
        else:
            query = cls._auth_query(auth_type, roles, tenant, user_name)
        query = query.filter(Authorization.resource_id == str(resource_id))
        if tenant:
            query = query.filter(Authorization.tenant == tenant)
        return query.one_or_none()

    @classmethod
    def find_all_resources_authorized(cls, auth_type, roles, tenant, user_name):
        """Find all resources authorized to specific user/role or Accessible by all users/roles."""
        query = cls._auth_query(auth_type, roles, tenant, user_name)
        return query.all()<|MERGE_RESOLUTION|>--- conflicted
+++ resolved
@@ -69,9 +69,6 @@
     def _auth_query(cls, auth_type, roles, tenant, user_name):
         role_condition = [Authorization.roles.contains([role]) for role in roles]
         query = cls.query.filter(Authorization.auth_type == auth_type).filter(
-<<<<<<< HEAD
-            or_(*role_condition, Authorization.user_name.contains(user_name))
-=======
             or_(
                 *role_condition,
                 Authorization.created_by == user_name,
@@ -81,7 +78,6 @@
                     or_(Authorization.roles == {}, Authorization.roles.is_(None)),
                 ),
             )
->>>>>>> 3a0b4b41
         )
 
         if tenant:
