--- conflicted
+++ resolved
@@ -103,11 +103,7 @@
             return (
                 cls.query.filter(
                     and_(
-<<<<<<< HEAD
-                        FormProcessMapper.form_name.like(f"{form_name}%"),
-=======
                         FormProcessMapper.form_name.ilike(f"%{form_name}%"),
->>>>>>> bc4c8208
                         FormProcessMapper.status
                         == str(FormProcessMapperStatus.Active.value),
                     )
@@ -146,11 +142,7 @@
     @classmethod
     def find_count_form_name(cls, form_name):
         return cls.query.filter(
-<<<<<<< HEAD
-            FormProcessMapper.form_name.like(f"{form_name}%")
-=======
             FormProcessMapper.form_name.ilike(f"%{form_name}%")
->>>>>>> bc4c8208
         ).count()
 
     @classmethod
