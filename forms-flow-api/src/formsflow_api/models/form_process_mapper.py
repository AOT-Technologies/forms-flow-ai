--- conflicted
+++ resolved
@@ -6,10 +6,7 @@
 
 from flask import current_app
 from sqlalchemy import UniqueConstraint, and_, desc
-<<<<<<< HEAD
-=======
 from sqlalchemy.dialects.postgresql import JSON
->>>>>>> ba252991
 
 from formsflow_api.utils.enums import FormProcessMapperStatus
 
@@ -34,10 +31,7 @@
     )
     is_anonymous = db.Column(db.Boolean, nullable=True)
     deleted = db.Column(db.Boolean, nullable=True, default=False)
-<<<<<<< HEAD
-=======
     task_variable = db.Column(JSON, nullable=True)
->>>>>>> ba252991
     version = db.Column(db.Integer, nullable=False, default=1)
 
     __table_args__ = (UniqueConstraint("form_id", "version", name="_form_version_uc"),)
@@ -57,10 +51,7 @@
                 mapper.created_by = mapper_info["created_by"]
                 mapper.tenant = mapper_info.get("tenant")
                 mapper.is_anonymous = mapper_info.get("is_anonymous")
-<<<<<<< HEAD
-=======
                 mapper.task_variable = mapper_info.get("task_variable")
->>>>>>> ba252991
                 mapper.version = mapper_info.get("version")
                 mapper.save()
                 return mapper
@@ -199,39 +190,6 @@
         )  # pylint: disable=no-member
 
     @classmethod
-<<<<<<< HEAD
-    def find_by_application_id(cls, application_id: int):
-        """Fetch form process mapper details with application id."""
-        where_condition = ""
-        where_condition += f""" app.id  = {str(application_id)} """
-
-        result_proxy = db.session.execute(
-            f"""select
-            mapper.id,mapper.process_key,mapper.process_name
-            from application app, form_process_mapper mapper
-            where app.form_process_mapper_id=mapper.id and
-                {where_condition}
-            """
-        )
-        try:
-            result = []
-            for row in result_proxy:
-                info = dict(row)
-                result.append(info)
-
-            return result[0]
-        except IndexError as err:
-            current_app.logger.warning(err)
-            return (
-                "List index out of range",
-                HTTPStatus.BAD_REQUEST,
-            )
-        except BusinessException as err:
-            return err.error, err.status_code
-
-    @classmethod
-=======
->>>>>>> ba252991
     def find_mapper_by_form_id_and_version(
         cls, form_id: int, version: int
     ) -> FormProcessMapper:
