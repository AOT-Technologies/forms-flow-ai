"""This manages Form ProcessMapper Database Models."""

from __future__ import annotations

from http import HTTPStatus

from flask import current_app
from sqlalchemy import and_
from sqlalchemy.sql.expression import text

from formsflow_api.utils import FILTER_MAPS, validate_sort_order_and_order_by
from formsflow_api.exceptions import BusinessException
from formsflow_api.utils.enums import FormProcessMapperStatus

from .audit_mixin import AuditDateTimeMixin, AuditUserMixin
from .base_model import BaseModel
from .db import db


class FormProcessMapper(AuditDateTimeMixin, AuditUserMixin, BaseModel, db.Model):
    """This class manages form process mapper information."""

    id = db.Column(db.Integer, primary_key=True)
    form_id = db.Column(db.String(50), nullable=False)
    form_name = db.Column(db.String(100), nullable=False)
    process_key = db.Column(db.String(50), nullable=True)
    process_name = db.Column(db.String(100), nullable=True)
    status = db.Column(db.String(10), nullable=True)
    comments = db.Column(db.String(300), nullable=True)
    tenant = db.Column(db.String(100), nullable=True)
    application = db.relationship(
        "Application", backref="form_process_mapper", lazy=True
    )
    is_anonymous = db.Column(db.Boolean, nullable=True)
    deleted = db.Column(db.Boolean, nullable=True, default=False)

    @classmethod
    def create_from_dict(cls, mapper_info: dict) -> FormProcessMapper:
        """Create new mapper between form and process."""
        try:
            if mapper_info:
                mapper = FormProcessMapper()
                mapper.form_id = mapper_info["form_id"]
                mapper.form_name = mapper_info["form_name"]
                mapper.process_key = mapper_info.get("process_key")
                mapper.process_name = mapper_info.get("process_name")
                mapper.status = mapper_info.get("status")
                mapper.comments = mapper_info.get("comments")
                mapper.created_by = mapper_info["created_by"]
                mapper.tenant = mapper_info.get("tenant")
                mapper.is_anonymous = mapper_info.get("is_anonymous")
                mapper.save()
                return mapper
        except KeyError as err:
            current_app.logger.warning(err)
            response, status = {
                "type": "Bad Request Error",
                "message": "Invalid application request passed",
            }, HTTPStatus.BAD_REQUEST
        except Exception as err:  # pylint: disable=broad-except
            current_app.logger.critical(err)
            response, status = {
                "type": "Bad Request Error",
                "message": "Invalid application request passed",
            }, HTTPStatus.BAD_REQUEST
        return response, status

    def update(self, mapper_info: dict):
        """Update form process mapper."""
        self.update_from_dict(
            [
                "form_id",
                "form_name",
                "form_revision_number",
                "process_key",
                "process_name",
                "status",
                "comments",
                "modified_by",
                "is_anonymous",
            ],
            mapper_info,
        )
        self.commit()

    def mark_inactive(self):
        """Mark form process mapper as inactive and deleted."""
        self.status: str = str(FormProcessMapperStatus.INACTIVE.value)
        self.deleted: bool = True
        self.commit()

    @classmethod
    def find_all(cls, page_number, limit):
        """Fetch all the form process mappers."""
        if page_number == 0:
            query = cls.query.order_by(FormProcessMapper.id.desc()).all()
        else:
            query = (
                cls.query.order_by(FormProcessMapper.id.desc())
                .paginate(page_number, limit, False)
                .items
            )
        return query

    @classmethod
<<<<<<< HEAD
    def filter_conditions(cls, **filters):
        """This method creates dynamic filter conditions based on the input param"""
        filter_conditions = []
        for key, value in filters.items():
            if value:
                filter_map = FILTER_MAPS[key]
                condition = FormProcessMapper.create_filter_condition(
                    model=FormProcessMapper,
                    column_name=filter_map["field"],
                    operator=filter_map["operator"],
                    value=value,
=======
    def find_all_active(cls, page_number, limit, form_name=None):
        """Fetch all active form process mappers"""
        if form_name:
            return (
                cls.query.filter(
                    and_(
                        FormProcessMapper.form_name.ilike(f"%{form_name}%"),
                        FormProcessMapper.status
                        == str(FormProcessMapperStatus.ACTIVE.value),
                    )
                )
                .paginate(page_number, limit, False)
                .items
            )
        if page_number == 0:
            result = (
                cls.query.filter(
                    FormProcessMapper.status
                    == str(FormProcessMapperStatus.ACTIVE.value)
>>>>>>> 2c41b210
                )
                filter_conditions.append(condition)
        query = cls.query.filter(*filter_conditions) if filter_conditions else cls.query
        return query

<<<<<<< HEAD
    @classmethod
    def find_all_active(
        cls,
        page_number=None,
        limit=None,
        sort_by=None,
        sort_order=None,
        **filters,
    ):
        """Fetch all active form process mappers"""
        query = FormProcessMapper.filter_conditions(**filters)
        query = query.filter(
            FormProcessMapper.status == str(FormProcessMapperStatus.ACTIVE.value)
        )
        sort_by, sort_order = validate_sort_order_and_order_by(sort_by, sort_order)
        if sort_by and sort_order:
            query = query.order_by(text(f"form_process_mapper.{sort_by} {sort_order}"))

        total_count = query.count()
        pagination = query.paginate(page_number, limit)
        return pagination.items, total_count
=======
        else:
            result = (
                cls.query.filter(
                    FormProcessMapper.status
                    == str(FormProcessMapperStatus.ACTIVE.value)
                )
                .paginate(page_number, limit, False)
                .items
            )
        return result
>>>>>>> 2c41b210

    @classmethod
    def find_all_count(cls):
        """Fetch the total active form process mapper which are active."""
        return cls.query.filter(
            FormProcessMapper.status == str(FormProcessMapperStatus.ACTIVE.value)
<<<<<<< HEAD
=======
        ).count()

    @classmethod
    def find_count_form_name(cls, form_name):
        return cls.query.filter(
            FormProcessMapper.form_name.ilike(f"%{form_name}%")
>>>>>>> 2c41b210
        ).count()

    @classmethod
    def find_form_by_id_active_status(cls, form_process_mapper_id) -> FormProcessMapper:
        """Find active form process mapper that matches the provided id."""
        return cls.query.filter(
            and_(
                FormProcessMapper.id == form_process_mapper_id,
                FormProcessMapper.status == str(FormProcessMapperStatus.ACTIVE.value),
            )
        ).first()  # pylint: disable=no-member

    @classmethod
    def find_form_by_id(cls, form_process_mapper_id) -> FormProcessMapper:
        """Find form process mapper that matches the provided id."""
        return cls.query.filter(FormProcessMapper.id == form_process_mapper_id).first()

    @classmethod
    def find_form_by_form_id(cls, form_id) -> FormProcessMapper:
        """Find form process mapper that matches the provided form_id."""
        return cls.query.filter(
            FormProcessMapper.form_id == form_id,
        ).first()  # pylint: disable=no-member

    @classmethod
    def find_by_application_id(cls, application_id: int):
        """Fetch form process mapper details with application id."""
        where_condition = ""
        where_condition += f""" app.id  = {str(application_id)} """

        result_proxy = db.session.execute(
            f"""select
            mapper.id,mapper.process_key,mapper.process_name
            from application app, form_process_mapper mapper
            where app.form_process_mapper_id=mapper.id and
                {where_condition}
            """
        )
        try:
            result = []
            for row in result_proxy:
                info = dict(row)
                result.append(info)

            return result[0]
        except IndexError as err:
            current_app.logger.warning(err)
            return (
                "List index out of range",
                HTTPStatus.BAD_REQUEST,
            )
        except BusinessException as err:
            return err.error, err.status_code<|MERGE_RESOLUTION|>--- conflicted
+++ resolved
@@ -6,9 +6,7 @@
 
 from flask import current_app
 from sqlalchemy import and_
-from sqlalchemy.sql.expression import text
-
-from formsflow_api.utils import FILTER_MAPS, validate_sort_order_and_order_by
+
 from formsflow_api.exceptions import BusinessException
 from formsflow_api.utils.enums import FormProcessMapperStatus
 
@@ -103,19 +101,6 @@
         return query
 
     @classmethod
-<<<<<<< HEAD
-    def filter_conditions(cls, **filters):
-        """This method creates dynamic filter conditions based on the input param"""
-        filter_conditions = []
-        for key, value in filters.items():
-            if value:
-                filter_map = FILTER_MAPS[key]
-                condition = FormProcessMapper.create_filter_condition(
-                    model=FormProcessMapper,
-                    column_name=filter_map["field"],
-                    operator=filter_map["operator"],
-                    value=value,
-=======
     def find_all_active(cls, page_number, limit, form_name=None):
         """Fetch all active form process mappers"""
         if form_name:
@@ -135,35 +120,11 @@
                 cls.query.filter(
                     FormProcessMapper.status
                     == str(FormProcessMapperStatus.ACTIVE.value)
->>>>>>> 2c41b210
                 )
-                filter_conditions.append(condition)
-        query = cls.query.filter(*filter_conditions) if filter_conditions else cls.query
-        return query
-
-<<<<<<< HEAD
-    @classmethod
-    def find_all_active(
-        cls,
-        page_number=None,
-        limit=None,
-        sort_by=None,
-        sort_order=None,
-        **filters,
-    ):
-        """Fetch all active form process mappers"""
-        query = FormProcessMapper.filter_conditions(**filters)
-        query = query.filter(
-            FormProcessMapper.status == str(FormProcessMapperStatus.ACTIVE.value)
-        )
-        sort_by, sort_order = validate_sort_order_and_order_by(sort_by, sort_order)
-        if sort_by and sort_order:
-            query = query.order_by(text(f"form_process_mapper.{sort_by} {sort_order}"))
-
-        total_count = query.count()
-        pagination = query.paginate(page_number, limit)
-        return pagination.items, total_count
-=======
+                .order_by(FormProcessMapper.id.desc())
+                .all()
+            )
+
         else:
             result = (
                 cls.query.filter(
@@ -174,22 +135,18 @@
                 .items
             )
         return result
->>>>>>> 2c41b210
 
     @classmethod
     def find_all_count(cls):
         """Fetch the total active form process mapper which are active."""
         return cls.query.filter(
             FormProcessMapper.status == str(FormProcessMapperStatus.ACTIVE.value)
-<<<<<<< HEAD
-=======
         ).count()
 
     @classmethod
     def find_count_form_name(cls, form_name):
         return cls.query.filter(
             FormProcessMapper.form_name.ilike(f"%{form_name}%")
->>>>>>> 2c41b210
         ).count()
 
     @classmethod
