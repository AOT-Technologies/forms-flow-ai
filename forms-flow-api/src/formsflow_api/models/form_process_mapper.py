"""This manages Form ProcessMapper Database Models."""

from __future__ import annotations

from http import HTTPStatus

from flask import current_app
from flask_sqlalchemy import BaseQuery
from formsflow_api_utils.utils import (
    DEFAULT_PROCESS_KEY,
    DEFAULT_PROCESS_NAME,
    FILTER_MAPS,
    validate_sort_order_and_order_by,
)
from formsflow_api_utils.utils.enums import FormProcessMapperStatus
from formsflow_api_utils.utils.user_context import UserContext, user_context
from sqlalchemy import UniqueConstraint, and_, desc, func
from sqlalchemy.dialects.postgresql import JSON
from sqlalchemy.sql.expression import text

from .audit_mixin import AuditDateTimeMixin, AuditUserMixin
from .base_model import BaseModel
from .db import db


class FormProcessMapper(AuditDateTimeMixin, AuditUserMixin, BaseModel, db.Model):
    """This class manages form process mapper information."""

    id = db.Column(db.Integer, primary_key=True)
    form_id = db.Column(db.String(50), nullable=False)
    form_name = db.Column(db.String(100), nullable=False)
    form_type = db.Column(db.String(20), nullable=False)
    parent_form_id = db.Column(db.String(50), nullable=False)
    process_key = db.Column(db.String(50), nullable=True, default=DEFAULT_PROCESS_KEY)
    process_name = db.Column(
        db.String(100), nullable=True, default=DEFAULT_PROCESS_NAME
    )
    status = db.Column(db.String(10), nullable=True)
    comments = db.Column(db.String(300), nullable=True)
    tenant = db.Column(db.String(100), nullable=True)
    process_tenant = db.Column(
        db.String(),
        nullable=True,
        comment="Tenant ID Mapped to process definition. "
        "This will be null for shared process definition.",
    )
    application = db.relationship(
        "Application", backref="form_process_mapper", lazy=True
    )
    is_anonymous = db.Column(db.Boolean, nullable=True)
    deleted = db.Column(db.Boolean, nullable=True, default=False)
    task_variable = db.Column(JSON, nullable=True)
    version = db.Column(db.Integer, nullable=False, default=1)

    __table_args__ = (
        UniqueConstraint("form_id", "version", "tenant", name="_form_version_uc"),
    )

    @classmethod
    def create_from_dict(cls, mapper_info: dict) -> FormProcessMapper:
        """Create new mapper between form and process."""
        try:
            if mapper_info:
                mapper = FormProcessMapper()
                mapper.form_id = mapper_info["form_id"]
                mapper.form_name = mapper_info["form_name"]
                mapper.form_type = mapper_info["form_type"]
                mapper.parent_form_id = mapper_info["parent_form_id"]
                mapper.process_key = mapper_info.get("process_key")
                mapper.process_name = mapper_info.get("process_name")
                mapper.status = mapper_info.get("status")
                mapper.comments = mapper_info.get("comments")
                mapper.created_by = mapper_info["created_by"]
                mapper.tenant = mapper_info.get("tenant")
                mapper.process_tenant = mapper_info.get("process_tenant")
                mapper.is_anonymous = mapper_info.get("is_anonymous")
                mapper.task_variable = mapper_info.get("task_variable")
                mapper.version = mapper_info.get("version")
                mapper.save()
                return mapper
        except Exception as err:  # pylint: disable=broad-except
            current_app.logger.critical(err)
        response, status = {
            "type": "Bad Request Error",
            "message": "Invalid application request passed",
        }, HTTPStatus.BAD_REQUEST
        return response, status

    def update(self, mapper_info: dict):
        """Update form process mapper."""
        self.update_from_dict(
            [
                "form_id",
                "form_name",
                "form_type",
                "form_revision_number",
                "process_key",
                "process_name",
                "status",
                "comments",
                "modified_by",
                "is_anonymous",
                "task_variable",
                "process_tenant",
            ],
            mapper_info,
        )
        self.commit()

    def mark_inactive(self):
        """Mark form process mapper as inactive and deleted."""
        self.status: str = str(FormProcessMapperStatus.INACTIVE.value)
        self.deleted: bool = True
        self.commit()

    def mark_unpublished(self):
        """Mark form process mapper as inactive."""
        self.status: str = str(FormProcessMapperStatus.INACTIVE.value)
        self.commit()

    @classmethod
    def find_all(cls, page_number, limit):
        """Fetch all the form process mappers."""
        if page_number == 0:
            query = cls.query.order_by(FormProcessMapper.id.desc()).all()
        else:
            query = (
                cls.query.order_by(FormProcessMapper.id.desc())
                .paginate(page=page_number, per_page=limit, error_out=False)
                .items
            )
        return query

    @classmethod
    def filter_conditions(cls, **filters):
        """This method creates dynamic filter conditions based on the input param."""
        filter_conditions = []
        for key, value in filters.items():
            if value:
                filter_map = FILTER_MAPS[key]
                condition = FormProcessMapper.create_filter_condition(
                    model=FormProcessMapper,
                    column_name=filter_map["field"],
                    operator=filter_map["operator"],
                    value=value,
                )
                filter_conditions.append(condition)
        query = cls.query.filter(*filter_conditions) if filter_conditions else cls.query
        return query

    @classmethod
    @user_context
    def access_filter(cls, query: BaseQuery, **kwargs):
        """Modifies the query to include active and tenant check."""
        if not isinstance(query, BaseQuery):
            raise TypeError("Query object must be of type BaseQuery")
        user: UserContext = kwargs["user"]
        tenant_key: str = user.tenant_key
        active = query.filter(
            FormProcessMapper.status == str(FormProcessMapperStatus.ACTIVE.value)
        )
        if tenant_key is not None:
            active = active.filter(FormProcessMapper.tenant == tenant_key)
        return active

    @classmethod
    def get_latest_form_mapper_ids(cls):
        """Getting latest mapper id of a form, based on parentFormId."""
        # Execute a query to retrieve the maximum ID of the form mapper and the parent form ID
        # Since each form has one or more versions so we need latest from based on parentId
        return (
            db.session.query(
                func.max(cls.id).label("id"),  # pylint: disable=not-callable
                cls.parent_form_id,
            )
            # Group the results by the parent form ID
            .group_by(cls.parent_form_id)
            # Retrieve all the results as a list of tuples
            .all()
        )

    @classmethod
    def find_all_forms(
        cls,
        page_number=None,
        limit=None,
        sort_by=None,
        sort_order=None,
        form_ids=None,
        **filters,
    ):  # pylint: disable=too-many-arguments
        """Fetch all active and inactive forms which are not deleted."""
        # Get latest row for each form_id group
<<<<<<< HEAD
        filtered_form_query = (
            db.session.query(
                func.max(cls.id).label("id")  # pylint: disable=not-callable
            )
            .group_by(cls.form_id)
            .all()
        )
        filtered_form_ids = [data.id for data in filtered_form_query]
=======
        filtered_form_query = cls.get_latest_form_mapper_ids()
        filtered_form_ids = [
            data.id for data in filtered_form_query if data.parent_form_id in form_ids
        ]
>>>>>>> 3a0b4b41
        query = cls.filter_conditions(**filters)
        query = query.filter(
            and_(FormProcessMapper.deleted.is_(False)),
            FormProcessMapper.id.in_(filtered_form_ids),
        )
        query = cls.tenant_authorization(query=query)
        sort_by, sort_order = validate_sort_order_and_order_by(sort_by, sort_order)
        if sort_by and sort_order:
            query = query.order_by(text(f"form_process_mapper.{sort_by} {sort_order}"))

        total_count = query.count()
        query = query.with_entities(
            cls.id,
            cls.process_key,
            cls.form_id,
            cls.form_name,
        )
        limit = total_count if limit is None else limit
        query = query.paginate(page=page_number, per_page=limit, error_out=False)
<<<<<<< HEAD
=======
        return query.items, total_count

    @classmethod
    def find_all_active_by_formid(
        cls,
        page_number=None,
        limit=None,
        sort_by=None,
        sort_order=None,
        form_ids=None,
        **filters,
    ):  # pylint: disable=too-many-arguments
        """Fetch all active form process mappers by authorized forms."""
        # Get latest row for each form_id group
        filtered_form_query = cls.get_latest_form_mapper_ids()
        filtered_form_ids = [
            data.id for data in filtered_form_query if data.parent_form_id in form_ids
        ]
        query = cls.filter_conditions(**filters)
        query = query.filter(
            FormProcessMapper.id.in_(filtered_form_ids),
        )
        query = cls.access_filter(query=query)
        sort_by, sort_order = validate_sort_order_and_order_by(sort_by, sort_order)
        if sort_by and sort_order:
            query = query.order_by(text(f"form_process_mapper.{sort_by} {sort_order}"))

        total_count = query.count()
        query = query.with_entities(
            cls.id,
            cls.process_key,
            cls.form_id,
            cls.form_name,
        )
        limit = total_count if limit is None else limit
        query = query.paginate(page=page_number, per_page=limit, error_out=False)
>>>>>>> 3a0b4b41
        return query.items, total_count

    @classmethod
    def find_all_active(
        cls,
        page_number=None,
        limit=None,
        sort_by=None,
        sort_order=None,
        process_key=None,
        **filters,
    ):  # pylint: disable=too-many-arguments
        """Fetch all active form process mappers."""
        query = cls.filter_conditions(**filters)
        if process_key is not None:
            query = query.filter(FormProcessMapper.process_key.in_(process_key))
        query = cls.access_filter(query=query)
        sort_by, sort_order = validate_sort_order_and_order_by(sort_by, sort_order)
        if sort_by and sort_order:
            query = query.order_by(text(f"form_process_mapper.{sort_by} {sort_order}"))

        total_count = query.count()
        query = query.with_entities(
            cls.id,
            cls.process_key,
            cls.form_id,
            cls.form_name,
        )
        limit = total_count if limit is None else limit
        query = query.paginate(page=page_number, per_page=limit, error_out=False)
        return query.items, total_count

    @classmethod
    def find_all_count(cls):
        """Fetch the total active form process mapper which are active."""
        return cls.query.filter(
            FormProcessMapper.status == str(FormProcessMapperStatus.ACTIVE.value)
        ).count()

    @classmethod
    def find_form_by_id_active_status(cls, form_process_mapper_id) -> FormProcessMapper:
        """Find active form process mapper that matches the provided id."""
        return cls.query.filter(
            and_(
                FormProcessMapper.id == form_process_mapper_id,
                FormProcessMapper.status == str(FormProcessMapperStatus.ACTIVE.value),
            )
        ).first()  # pylint: disable=no-member

    @classmethod
    def find_form_by_id(cls, form_process_mapper_id) -> FormProcessMapper:
        """Find form process mapper that matches the provided id."""
        return cls.query.filter(FormProcessMapper.id == form_process_mapper_id).first()

    @classmethod
    def find_form_by_form_id(cls, form_id) -> FormProcessMapper:
        """Find form process mapper that matches the provided form_id."""
        return (
            cls.query.filter(
                FormProcessMapper.form_id == form_id,
            )
            .order_by(desc(FormProcessMapper.version))
            .limit(1)
            .first()
        )  # pylint: disable=no-member

    @classmethod
    @user_context
    def find_mapper_by_form_id_and_version(
        cls, form_id: int, version: int, **kwargs
    ) -> FormProcessMapper:
        """
        Return the form process mapper with given form_id and version.

        : form_id : form_id corresponding to the mapper
        : version : version corresponding to the mapper
        """
        user: UserContext = kwargs["user"]
        tenant_key: str = user.tenant_key
        query = cls.query.filter(
            and_(
                cls.form_id == form_id, cls.version == version, cls.tenant == tenant_key
            )
        ).first()
        return query

    @classmethod
    @user_context
    def tenant_authorization(cls, query: BaseQuery, **kwargs):
        """Modifies the query to include tenant check if needed."""
        tenant_auth_query: BaseQuery = query
        user: UserContext = kwargs["user"]
        tenant_key: str = user.tenant_key
        if not isinstance(query, BaseQuery):
            raise TypeError("Query object must be of type BaseQuery")
        if tenant_key is not None:
            tenant_auth_query = tenant_auth_query.filter(cls.tenant == tenant_key)
        return tenant_auth_query<|MERGE_RESOLUTION|>--- conflicted
+++ resolved
@@ -126,7 +126,7 @@
         else:
             query = (
                 cls.query.order_by(FormProcessMapper.id.desc())
-                .paginate(page=page_number, per_page=limit, error_out=False)
+                .paginate(page_number, limit, False)
                 .items
             )
         return query
@@ -191,21 +191,10 @@
     ):  # pylint: disable=too-many-arguments
         """Fetch all active and inactive forms which are not deleted."""
         # Get latest row for each form_id group
-<<<<<<< HEAD
-        filtered_form_query = (
-            db.session.query(
-                func.max(cls.id).label("id")  # pylint: disable=not-callable
-            )
-            .group_by(cls.form_id)
-            .all()
-        )
-        filtered_form_ids = [data.id for data in filtered_form_query]
-=======
         filtered_form_query = cls.get_latest_form_mapper_ids()
         filtered_form_ids = [
             data.id for data in filtered_form_query if data.parent_form_id in form_ids
         ]
->>>>>>> 3a0b4b41
         query = cls.filter_conditions(**filters)
         query = query.filter(
             and_(FormProcessMapper.deleted.is_(False)),
@@ -225,8 +214,6 @@
         )
         limit = total_count if limit is None else limit
         query = query.paginate(page=page_number, per_page=limit, error_out=False)
-<<<<<<< HEAD
-=======
         return query.items, total_count
 
     @classmethod
@@ -263,7 +250,6 @@
         )
         limit = total_count if limit is None else limit
         query = query.paginate(page=page_number, per_page=limit, error_out=False)
->>>>>>> 3a0b4b41
         return query.items, total_count
 
     @classmethod
