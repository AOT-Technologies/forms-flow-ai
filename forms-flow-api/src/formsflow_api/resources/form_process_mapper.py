"""API endpoints for managing form resource."""

import json
import string
from http import HTTPStatus

from flask import current_app, request
from flask_restx import Namespace, Resource

from formsflow_api_utils.exceptions import BusinessException
from formsflow_api.schemas import (
    FormProcessMapperListRequestSchema,
    FormProcessMapperSchema,
)
from formsflow_api.services import (
    ApplicationService,
    FormProcessMapperService,
)
<<<<<<< HEAD
from formsflow_api_utils.services.external import FormioService
from formsflow_api_utils.utils import (
=======
from formsflow_api.utils import (
    CLIENT_GROUP,
>>>>>>> aed0f317
    DESIGNER_GROUP,
    auth,
    cors_preflight,
    profiletime,
)

API = Namespace("Form", description="Form")


@cors_preflight("GET,POST,OPTIONS")
@API.route("", methods=["GET", "POST", "OPTIONS"])
class FormResourceList(Resource):
    """Resource for getting forms."""

    @staticmethod
    @auth.require
    @profiletime
    def get():  # pylint: disable=too-many-locals
        """Get form process mapper.

        : pageNo:- To retrieve page number
        : limit:- To retrieve limit for each page
        : formName:- Retrieve form list based on form name
        : sortBy:- Name of column to sort by (default: id)
        : sortOrder:- Order for sorting (asc/desc) (default: desc)
        """
        try:
            auth_form_details = ApplicationService.get_authorised_form_list(
                token=request.headers["Authorization"]
            )
            current_app.logger.info(auth_form_details)
            dict_data = FormProcessMapperListRequestSchema().load(request.args) or {}
            form_name: str = dict_data.get("form_name")
            page_no: int = dict_data.get("page_no")
            limit: int = dict_data.get("limit")
            sort_by: str = dict_data.get("sort_by", "id")
            sort_order: str = dict_data.get("sort_order", "desc")
            auth_list = auth_form_details.get("authorizationList") or {}
            resource_list = [group["resourceId"] for group in auth_list]
            if (
                auth_form_details.get("adminGroupEnabled") is True
                or "*" in resource_list
            ):
                (
                    form_process_mapper_schema,
                    form_process_mapper_count,
                ) = FormProcessMapperService.get_all_mappers(
                    page_no, limit, form_name, sort_by, sort_order
                )
            else:
                (
                    form_process_mapper_schema,
                    form_process_mapper_count,
                ) = FormProcessMapperService.get_all_mappers(
                    page_no, limit, form_name, sort_by, sort_order, resource_list
                )
            return (
                (
                    {
                        "forms": form_process_mapper_schema,
                        "totalCount": form_process_mapper_count,
                        "pageNo": page_no,
                        "limit": limit,
                    }
                ),
                HTTPStatus.OK,
            )
        except KeyError as err:
            response, status = (
                {
                    "type": "Invalid Request Object",
                    "message": "Required fields are not passed",
                },
                HTTPStatus.BAD_REQUEST,
            )

            current_app.logger.critical(response)
            current_app.logger.critical(err)
            return response, status

        except BaseException as form_err:  # pylint: disable=broad-except
            response, status = {
                "type": "Bad request error",
                "message": "Invalid request data object",
            }, HTTPStatus.BAD_REQUEST

            current_app.logger.warning(response)
            current_app.logger.warning(form_err)
            return response, status

    @staticmethod
    @auth.require
    @profiletime
    def post():
        """Post a form process mapper using the request body."""
        mapper_json = request.get_json()
        try:
            mapper_json["taskVariable"] = json.dumps(
                mapper_json.get("taskVariable") or []
            )
            mapper_schema = FormProcessMapperSchema()
            dict_data = mapper_schema.load(mapper_json)
            mapper = FormProcessMapperService.create_mapper(dict_data)
            FormProcessMapperService.unpublish_previous_mapper(dict_data)
            response = mapper_schema.dump(mapper)
            response["taskVariable"] = json.loads(response["taskVariable"])
            return response, HTTPStatus.CREATED
        except BaseException as form_err:  # pylint: disable=broad-except
            response, status = {
                "message": "Invalid request object passed",
                "errors": form_err,
            }, HTTPStatus.BAD_REQUEST

            current_app.logger.warning(response)
            current_app.logger.warning(form_err)
            return response, status


@cors_preflight("GET,PUT,DELETE,OPTIONS")
@API.route("/<int:mapper_id>", methods=["GET", "PUT", "DELETE", "OPTIONS"])
class FormResourceById(Resource):
    """Resource for managing forms by mapper_id."""

    @staticmethod
    @auth.require
    @profiletime
    def get(mapper_id: int):
        """Get form by mapper_id.

        : mapper_id:- Get form process mapper by mapper_id
        """
        try:
            return (
                FormProcessMapperService.get_mapper(form_process_mapper_id=mapper_id),
                HTTPStatus.OK,
            )
        except PermissionError as err:
            response, status = (
                {
                    "type": "Permission Denied",
                    "message": f"Access to form id - {mapper_id} is prohibited.",
                },
                HTTPStatus.FORBIDDEN,
            )
            current_app.logger.warning(err)
            return response, status
        except BusinessException as err:
            current_app.logger.warning(err.error)
            return err.error, err.status_code

    @staticmethod
    @auth.require
    @profiletime
    def delete(mapper_id: int):
        """Delete form by mapper_id.

        : mapper_id:- Delete form process mapper by mapper_id.
        """
        try:
            FormProcessMapperService.mark_inactive_and_delete(
                form_process_mapper_id=mapper_id
            )
            return "Deleted", HTTPStatus.OK
        except PermissionError as err:
            response, status = (
                {
                    "type": "Permission Denied",
                    "message": f"Access to form id - {mapper_id} is prohibited.",
                },
                HTTPStatus.FORBIDDEN,
            )
            current_app.logger.warning(err)
            return response, status
        except BusinessException as err:
            current_app.logger.warning(err.error)
            return err.error, err.status_code

    @staticmethod
    @auth.require
    def put(mapper_id: int):
        """Update form by mapper_id.

        : comments:- Brief description
        : formId:- Unique Id for the corresponding form
        : formName:- Name for the corresponding form
        : id:- Id for particular form
        : processKey:- Workflow associated for particular form
        : processName:- Workflow associated for particular form
        : status:- Status of the form
        """
        application_json = request.get_json()

        try:
            if "taskVariable" in application_json:
                application_json["taskVariable"] = json.dumps(
                    application_json.get("taskVariable")
                )
            mapper_schema = FormProcessMapperSchema()
            dict_data = mapper_schema.load(application_json)
            mapper = FormProcessMapperService.update_mapper(
                form_process_mapper_id=mapper_id, data=dict_data
            )
            response = mapper_schema.dump(mapper)
            response["taskVariable"] = json.loads(response["taskVariable"])
            return (
                response,
                HTTPStatus.OK,
            )
        except PermissionError as err:
            response, status = (
                {
                    "type": "Permission Denied",
                    "message": f"Access to form id - {mapper_id} is prohibited.",
                },
                HTTPStatus.FORBIDDEN,
            )
            current_app.logger.warning(err)
            return response, status
        except BaseException as mapper_err:  # pylint: disable=broad-except
            response, status = {
                "type": "Bad Request Error",
                "message": "Invalid request passed",
            }, HTTPStatus.BAD_REQUEST

            current_app.logger.warning(response)
            current_app.logger.warning(mapper_err)
            return response, status


@cors_preflight("GET,OPTIONS")
@API.route("/formid/<string:form_id>", methods=["GET", "OPTIONS"])
class FormResourceByFormId(Resource):
    """Resource for managing forms by corresponding form_id."""

    @staticmethod
    @auth.require
    @profiletime
    def get(form_id: str):
        """Get form by form_id.

        : form_id:- Get details of only form corresponding to a particular formId
        """
        try:
            response = FormProcessMapperService.get_mapper_by_formid(form_id=form_id)
            response["taskVariable"] = json.loads(response["taskVariable"])
            return (
                response,
                HTTPStatus.OK,
            )
        except PermissionError as err:
            response, status = (
                {
                    "type": "Permission Denied",
                    "message": f"Access to form id - {form_id} is prohibited.",
                },
                HTTPStatus.FORBIDDEN,
            )
            current_app.logger.warning(err)
            return response, status
        except BusinessException as err:
            response, status = (
                {
                    "type": "No Response",
                    "message": (
                        "No Response found as FormProcessMapper with"
                        f"FormID - {form_id} not stored in DB"
                    ),
                },
                HTTPStatus.NO_CONTENT,
            )
            current_app.logger.info(response)
            current_app.logger.warning(err)
            return response, status


@cors_preflight("GET,OPTIONS")
@API.route("/<int:mapper_id>/application/count", methods=["GET", "OPTIONS"])
class FormResourceApplicationCount(Resource):
    """Resource for getting applications count according to a mapper id."""

    @staticmethod
    @auth.require
    @profiletime
    def get(mapper_id: int):
        """The method retrieves the total application count for the given mapper id."""
        try:
            FormProcessMapperService.check_tenant_authorization(mapper_id=mapper_id)
            (
                response,
                status,
            ) = ApplicationService.get_total_application_corresponding_to_mapper_id(
                mapper_id
            )
            return response, status
        except PermissionError as err:
            response, status = (
                {
                    "type": "Permission Denied",
                    "message": f"Access to form id - {mapper_id} is prohibited.",
                },
                HTTPStatus.FORBIDDEN,
            )
            current_app.logger.warning(err)
            return response, status


@cors_preflight("GET,OPTIONS")
@API.route("/applicationid/<int:application_id>", methods=["GET", "OPTIONS"])
class FormResourceTaskVariablesbyApplicationId(Resource):
    """Resource to get task filter variables of a form based on application id."""

    @staticmethod
    @auth.require
    @profiletime
    def get(application_id: int):
        """The method retrieves task variables based on application id."""
        try:
            return (
                ApplicationService.get_application_form_mapper_by_id(application_id),
                HTTPStatus.OK,
            )
        except PermissionError as err:
            response, status = (
                {
                    "type": "Permission Denied",
                    "message": f"Access to resource - {application_id} is prohibited.",
                },
                HTTPStatus.FORBIDDEN,
            )
            current_app.logger.warning(err)
            return response, status
        except BusinessException as err:
            current_app.logger.warning(err.error)
            return err.error, err.status_code


@cors_preflight("POST,OPTIONS")
@API.route("/form-create", methods=["POST", "OPTIONS"])
class FormioFormResource(Resource):
    """Resource for formio form creation."""

    @staticmethod
    @auth.require
    @profiletime
    def post():
        """Formio form creation method."""
        try:
            data = request.get_json()
            if auth.has_role([DESIGNER_GROUP]):
                formio_service = FormioService()
                form_io_token = formio_service.get_formio_access_token()
                response, status = (
                    formio_service.create_form(data, form_io_token),
                    HTTPStatus.CREATED,
                )
            else:
                response, status = (
                    {
                        "message": "Permission Denied",
                    },
                    HTTPStatus.FORBIDDEN,
                )
            return response, status
        except BusinessException as err:
            current_app.logger.warning(err.error)
            return err.error, err.status_code
<<<<<<< HEAD
=======


@API.route("/<string:form_id>/submission/<string:submission_id>/render")
class FormResourceRenderFormPdf(Resource):
    """Resource to render form and submission details as html."""

    @staticmethod
    @auth.require
    @profiletime
    def get(form_id: string, submission_id: string):
        """Form rendering method."""
        formio_service = FormioService()
        form_io_url = current_app.config.get("FORMIO_URL")
        is_form_adapter = current_app.config.get("CUSTOM_SUBMISSION_ENABLED")
        form_io_token = formio_service.get_formio_access_token()

        if is_form_adapter:
            sub_url = current_app.config.get("CUSTOM_SUBMISSION_URL")
            form_url = form_io_url + "/form/" + form_id
            submission_url = (
                sub_url + "/form/" + form_id + "/submission/" + submission_id
            )
            auth_token = request.headers.get("Authorization")
        else:
            form_url = form_io_url + "/form/" + form_id + "/submission/" + submission_id
            submission_url = None
            auth_token = None

        template_params = {
            "form": {
                "base_url": form_io_url,
                "project_url": form_io_url,
                "form_url": form_url,
                "token": form_io_token,
                "submission_url": submission_url,
                "form_apater": is_form_adapter,
                "auth_token": auth_token,
            }
        }
        current_app.logger.debug(template_params)
        headers = {"Content-Type": "text/html"}
        return make_response(
            render_template("index.html", **template_params), 200, headers
        )


@cors_preflight("GET,OPTIONS")
@API.route(
    "/<string:form_id>/submission/<string:submission_id>/export/pdf",
    methods=["GET", "OPTIONS"],
)
class FormResourceExportFormPdf(Resource):
    """Resource to export form and submission details as pdf."""

    @staticmethod
    @auth.require
    @profiletime
    def get(form_id: string, submission_id: string):
        """PDF generation and rendering method."""
        try:
            if auth.has_one_of_roles([REVIEWER_GROUP, CLIENT_GROUP]):
                timezone = request.args.get("timezone")
                token = request.headers.get("Authorization")
                host_name = current_app.config.get("FORMSFLOW_API_URL")
                url = (
                    host_name
                    + "/form/"
                    + form_id
                    + "/submission/"
                    + submission_id
                    + "/render"
                )
                file_name = (
                    "Application_" + form_id + "_" + submission_id + "_export.pdf"
                )

                args = {"wait": "completed", "timezone": timezone, "auth_token": token}
                result = get_pdf_from_html(url, args=args)
                if result:
                    return pdf_response(result, file_name)
                response, status = (
                    {
                        "message": "Cannot render pdf.",
                    },
                    HTTPStatus.BAD_REQUEST,
                )
                return response, status

            response, status = (
                {
                    "message": "Permission Denied",
                },
                HTTPStatus.FORBIDDEN,
            )
            return response, status
        except BusinessException as err:
            current_app.logger.warning(err.error)
            return err.error, err.status_code
>>>>>>> aed0f317
<|MERGE_RESOLUTION|>--- conflicted
+++ resolved
@@ -16,13 +16,9 @@
     ApplicationService,
     FormProcessMapperService,
 )
-<<<<<<< HEAD
+
 from formsflow_api_utils.services.external import FormioService
 from formsflow_api_utils.utils import (
-=======
-from formsflow_api.utils import (
-    CLIENT_GROUP,
->>>>>>> aed0f317
     DESIGNER_GROUP,
     auth,
     cors_preflight,
@@ -388,105 +384,4 @@
             return response, status
         except BusinessException as err:
             current_app.logger.warning(err.error)
-            return err.error, err.status_code
-<<<<<<< HEAD
-=======
-
-
-@API.route("/<string:form_id>/submission/<string:submission_id>/render")
-class FormResourceRenderFormPdf(Resource):
-    """Resource to render form and submission details as html."""
-
-    @staticmethod
-    @auth.require
-    @profiletime
-    def get(form_id: string, submission_id: string):
-        """Form rendering method."""
-        formio_service = FormioService()
-        form_io_url = current_app.config.get("FORMIO_URL")
-        is_form_adapter = current_app.config.get("CUSTOM_SUBMISSION_ENABLED")
-        form_io_token = formio_service.get_formio_access_token()
-
-        if is_form_adapter:
-            sub_url = current_app.config.get("CUSTOM_SUBMISSION_URL")
-            form_url = form_io_url + "/form/" + form_id
-            submission_url = (
-                sub_url + "/form/" + form_id + "/submission/" + submission_id
-            )
-            auth_token = request.headers.get("Authorization")
-        else:
-            form_url = form_io_url + "/form/" + form_id + "/submission/" + submission_id
-            submission_url = None
-            auth_token = None
-
-        template_params = {
-            "form": {
-                "base_url": form_io_url,
-                "project_url": form_io_url,
-                "form_url": form_url,
-                "token": form_io_token,
-                "submission_url": submission_url,
-                "form_apater": is_form_adapter,
-                "auth_token": auth_token,
-            }
-        }
-        current_app.logger.debug(template_params)
-        headers = {"Content-Type": "text/html"}
-        return make_response(
-            render_template("index.html", **template_params), 200, headers
-        )
-
-
-@cors_preflight("GET,OPTIONS")
-@API.route(
-    "/<string:form_id>/submission/<string:submission_id>/export/pdf",
-    methods=["GET", "OPTIONS"],
-)
-class FormResourceExportFormPdf(Resource):
-    """Resource to export form and submission details as pdf."""
-
-    @staticmethod
-    @auth.require
-    @profiletime
-    def get(form_id: string, submission_id: string):
-        """PDF generation and rendering method."""
-        try:
-            if auth.has_one_of_roles([REVIEWER_GROUP, CLIENT_GROUP]):
-                timezone = request.args.get("timezone")
-                token = request.headers.get("Authorization")
-                host_name = current_app.config.get("FORMSFLOW_API_URL")
-                url = (
-                    host_name
-                    + "/form/"
-                    + form_id
-                    + "/submission/"
-                    + submission_id
-                    + "/render"
-                )
-                file_name = (
-                    "Application_" + form_id + "_" + submission_id + "_export.pdf"
-                )
-
-                args = {"wait": "completed", "timezone": timezone, "auth_token": token}
-                result = get_pdf_from_html(url, args=args)
-                if result:
-                    return pdf_response(result, file_name)
-                response, status = (
-                    {
-                        "message": "Cannot render pdf.",
-                    },
-                    HTTPStatus.BAD_REQUEST,
-                )
-                return response, status
-
-            response, status = (
-                {
-                    "message": "Permission Denied",
-                },
-                HTTPStatus.FORBIDDEN,
-            )
-            return response, status
-        except BusinessException as err:
-            current_app.logger.warning(err.error)
-            return err.error, err.status_code
->>>>>>> aed0f317
+            return err.error, err.status_code