"""Resource to call Keycloak Service API calls and filter responses."""
from http import HTTPStatus
from pprint import pprint

from flask import request
from flask_restx import Namespace, Resource
from marshmallow import ValidationError

from formsflow_api.schemas import (
    ApplicationListReqSchema,
    KeycloakDashboardGroupSchema,
)
from formsflow_api.services import KeycloakAdminAPIService
from formsflow_api.utils import (
    KEYCLOAK_DASHBOARD_BASE_GROUP,
    auth,
    cors_preflight,
    profiletime,
)

API = Namespace("groups", description="Keycloak wrapper APIs")


@cors_preflight("GET, OPTIONS")
@API.route("", methods=["GET", "OPTIONS"])
class KeycloakDashboardGroupList(Resource):
    """Resource to fetch Dashboard List."""

    @staticmethod
    @auth.require
    @profiletime
    def get():
<<<<<<< HEAD
        """GET request to fetch all dashboard groups from Keycloak
        : pageNo:- page number (optional)
        : limit:- number of items per page (optional)
=======
        """GET request to fetch all dashboard groups from Keycloak.

        :params int pageNo: page number (optional)
        :params int limit: number of items per page (optional)
>>>>>>> e2d4e5aa
        """
        client = KeycloakAdminAPIService()
        if request.args:
            dict_data = ApplicationListReqSchema().load(request.args)
            page_no = dict_data["page_no"]
            limit = dict_data["limit"]
        else:
            page_no = 0
            limit = 0

        if page_no == 0 and limit == 0:
            group_list_response = client.get_request(url_path="groups")
        else:
            group_list_response = client.get_paginated_request(
                url_path="groups", first=page_no, max_results=limit
            )

        for group in group_list_response:
            if group["name"] == KEYCLOAK_DASHBOARD_BASE_GROUP:
                dashboard_group_list = list(group["subGroups"])
                if not dashboard_group_list:
                    return {
                        "message": "No Dashboard authorized Group found"
                    }, HTTPStatus.NOT_FOUND

                for dashboard_group in dashboard_group_list:
                    dashboard_group["dashboards"] = (
                        client.get_request(url_path=f"groups/{dashboard_group['id']}")
                        .get("attributes")
                        .get("dashboards")
                    )
                return dashboard_group_list, HTTPStatus.OK
        return None, HTTPStatus.NOT_FOUND


@cors_preflight("GET,PUT,OPTIONS")
@API.route("/<string:group_id>", methods=["GET", "PUT", "OPTIONS"])
class KeycloakDashboardGroupDetail(Resource):
    """Keycloak dashboard group detail class."""

    @staticmethod
    @auth.require
    @profiletime
    def get(group_id):
<<<<<<< HEAD
        """GET request to fetch groups details API
        : id:- group-id of Keycloak Dashboard Authorized groups
=======
        """GET request to fetch groups details API.

        :params str id: group-id of Keycloak Dashboard Authorized groups
>>>>>>> e2d4e5aa
        """
        client = KeycloakAdminAPIService()
        response = client.get_request(url_path=f"groups/{group_id}")
        if response is None:
            return {"message": f"Group - {group_id} not found"}, HTTPStatus.NOT_FOUND
        return response

    @staticmethod
    @auth.require
    @profiletime
    def put(group_id):
<<<<<<< HEAD
        """Update request to update dashboard details
        : dashboards:- a list of dashboards to be updated in group id
=======
        """Update request to update dashboard details.

        :params str id: group-id of Keycloak Dashboard Authorized groups
>>>>>>> e2d4e5aa
        """
        client = KeycloakAdminAPIService()
        group_json = request.get_json()
        try:
            dict_data = KeycloakDashboardGroupSchema().load(group_json)

            dashboard_id_details = client.get_request(url_path=f"groups/{group_id}")
            if dashboard_id_details is None:
                return {
                    "message": f"Group - {group_id} not found"
                }, HTTPStatus.NOT_FOUND

            dashboard_id_details["attributes"]["dashboards"] = [
                str(dict_data["dashboards"])
            ]
            response = client.update_request(
                url_path=f"groups/{group_id}", data=dashboard_id_details
            )
            if response is None:
                return {
                    "message": f"Group - {group_id} not updated successfully"
                }, HTTPStatus.SERVICE_UNAVAILABLE
            return response
        except ValidationError as err:
            pprint(err.messages)
            return {"message": "Invalid Request Object format"}, HTTPStatus.BAD_REQUEST<|MERGE_RESOLUTION|>--- conflicted
+++ resolved
@@ -30,16 +30,10 @@
     @auth.require
     @profiletime
     def get():
-<<<<<<< HEAD
-        """GET request to fetch all dashboard groups from Keycloak
-        : pageNo:- page number (optional)
-        : limit:- number of items per page (optional)
-=======
         """GET request to fetch all dashboard groups from Keycloak.
 
         :params int pageNo: page number (optional)
         :params int limit: number of items per page (optional)
->>>>>>> e2d4e5aa
         """
         client = KeycloakAdminAPIService()
         if request.args:
@@ -84,14 +78,9 @@
     @auth.require
     @profiletime
     def get(group_id):
-<<<<<<< HEAD
-        """GET request to fetch groups details API
-        : id:- group-id of Keycloak Dashboard Authorized groups
-=======
         """GET request to fetch groups details API.
 
         :params str id: group-id of Keycloak Dashboard Authorized groups
->>>>>>> e2d4e5aa
         """
         client = KeycloakAdminAPIService()
         response = client.get_request(url_path=f"groups/{group_id}")
@@ -103,14 +92,9 @@
     @auth.require
     @profiletime
     def put(group_id):
-<<<<<<< HEAD
-        """Update request to update dashboard details
-        : dashboards:- a list of dashboards to be updated in group id
-=======
         """Update request to update dashboard details.
 
         :params str id: group-id of Keycloak Dashboard Authorized groups
->>>>>>> e2d4e5aa
         """
         client = KeycloakAdminAPIService()
         group_json = request.get_json()
