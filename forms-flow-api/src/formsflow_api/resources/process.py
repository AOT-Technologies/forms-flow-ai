"""API endpoints for managing process resource."""

from http import HTTPStatus

from flask import request
from flask_restx import Namespace, Resource, fields
from formsflow_api_utils.utils import (
    CREATE_DESIGNS,
    auth,
    cors_preflight,
    profiletime,
)

from formsflow_api.services import ProcessService

API = Namespace("Process", description="Process")

process_request = API.model(
    "ProcessRequest",
    {
        "name": fields.String(description="Process name"),
        "status": fields.String(description="Process status"),
        "processType": fields.String(description="Process Type"),
        "processData": fields.String(description="Process data"),
    },
)

process_history_response_model = API.model(
    "ProcessHistoryResponse",
    {
        "processHistory": fields.List(
            fields.Nested(
                API.model(
                    "ProcessHistory",
                    {
                        "id": fields.Integer(description="Unique id of the process"),
                        "created": fields.DateTime(description="Created time"),
                        "createdBy": fields.String(),
                        "processType": fields.String(description="Process Type"),
                        "processName": fields.String(),
                        "majorVersion": fields.Integer(),
                        "minorVersion": fields.Integer(),
                        "isMajor": fields.Boolean(),
                    },
                )
            )
        ),
        "totalCount": fields.Integer(),
    },
)

process_response = API.inherit(
    "ProcessResponse",
    process_request,
    {
        "tenant": fields.String(description="Authorized Tenant to the process"),
        "id": fields.Integer(description="Unique id of the process"),
        "created": fields.DateTime(description="Created time"),
        "modified": fields.DateTime(description="Modified time"),
        "createdBy": fields.String(),
        "modifiedBy": fields.String(),
    },
)

process_list_model = API.model(
    "ProcessList",
    {
        "process": fields.List(
            fields.Nested(
                API.model(
                    "Process",
                    {
                        "id": fields.Integer(description="Unique id of the process"),
                        "name": fields.String(description="Process name"),
                        "status": fields.String(description="Process status"),
                        "processType": fields.String(description="Process Type"),
                        "processData": fields.String(description="Process data"),
                        "tenant": fields.String(
                            description="Authorized Tenant to the process"
                        ),
                        "created": fields.DateTime(description="Created time"),
                        "modified": fields.DateTime(description="Modified time"),
                        "createdBy": fields.String(),
                        "modifiedBy": fields.String(),
                    },
                )
            )
        ),
        "totalCount": fields.Integer(),
    },
)


@cors_preflight("GET, POST, OPTIONS")
@API.route("", methods=["GET", "POST", "OPTIONS"])
class ProcessDataResource(Resource):
    """Resource to create and list process data."""

    @staticmethod
    @auth.has_one_of_roles([CREATE_DESIGNS])
    @profiletime
    @API.doc(
        params={
            "pageNo": {
                "in": "query",
                "description": "Page number for paginated results",
                "default": "1",
            },
            "limit": {
                "in": "query",
                "description": "Limit for paginated results",
                "default": "5",
            },
            "sortBy": {
                "in": "query",
                "description": "Name of column to sort by.",
                "default": "id",
            },
            "sortOrder": {
                "in": "query",
                "description": "Specify sorting  order.",
                "default": "desc",
            },
            "name": {
                "in": "query",
                "description": "Retrieve form list based on process name.",
                "default": "",
            },
            "processType": {
                "in": "query",
                "description": "Retrieve form list based on process type.",
                "default": "",
            },
            "status": {
                "in": "query",
                "description": "Retrieve form list based on status.",
                "default": "",
            },
            "id": {
                "in": "query",
                "description": "Filter process by id.",
                "type": "int",
            },
            "modifiedFrom": {
                "in": "query",
                "description": "Filter process by modified from.",
                "type": "string",
            },
            "modifiedTo": {
                "in": "query",
                "description": "Filter process by modified to.",
                "type": "string",
            },
            "createdFrom": {
                "in": "query",
                "description": "Filter process by created from.",
                "type": "string",
            },
            "createdTo": {
                "in": "query",
                "description": "Filter process by created to.",
                "type": "string",
            },
            "createdBy": {
                "in": "query",
                "description": "Filter process by created by.",
                "type": "string",
            },
        },
        responses={
            200: "OK:- Successful request.",
            403: "FORBIDDEN:- Permission denied",
        },
        model=process_list_model,
    )
    def get():
        """List all process data."""
        process_list, count = ProcessService.get_all_process(request.args)
        response = {
            "process": process_list,
            "totalCount": count,
        }
        return response, HTTPStatus.OK

    @staticmethod
    @auth.has_one_of_roles([CREATE_DESIGNS])
    @profiletime
    @API.doc(
        responses={
            201: "CREATED:- Successful request.",
            400: "BAD_REQUEST:- Invalid request.",
            401: "UNAUTHORIZED:- Authorization header not provided or an invalid token passed.",
        },
        model=process_response,
    )
    def post():
        """Create process data."""
        response = ProcessService.create_process(request.get_json())
        return response, HTTPStatus.CREATED


@cors_preflight("GET, PUT, DELETE, OPTIONS")
@API.route("/<string:process_id>", methods=["GET", "PUT", "DELETE", "OPTIONS"])
@API.doc(params={"process_id": "Process data corresponding to process_id"})
class ProcessResourceById(Resource):
    """Resource for managing process by id."""

    @staticmethod
    @auth.has_one_of_roles([CREATE_DESIGNS])
    @profiletime
    @API.doc(
        responses={
            200: "OK:- Successful request.",
            400: "BAD_REQUEST:- Invalid request.",
            403: "FORBIDDEN:- Permission denied",
        },
        model=process_response,
    )
    def get(process_id: str):
        """Get process data by id."""
        response, status = ProcessService.get_process_by_key(process_id), HTTPStatus.OK

        return response, status

    @staticmethod
    @auth.has_one_of_roles([CREATE_DESIGNS])
    @profiletime
    @API.doc(
        responses={
            200: "OK:- Successful request.",
            400: "BAD_REQUEST:- Invalid request.",
            403: "FORBIDDEN:- Permission denied",
        },
        model=process_response,
    )
    @API.expect(process_request)
    def put(process_id: str):
        """Update process data by id."""
        response, status = (
            ProcessService.update_process(process_id, request.get_json()),
            HTTPStatus.OK,
        )
        return response, status

    @staticmethod
    @auth.has_one_of_roles([CREATE_DESIGNS])
    @profiletime
    @API.doc(
        responses={
            200: "OK:- Successful request.",
            400: "BAD_REQUEST:- Invalid request.",
            403: "FORBIDDEN:- Permission denied",
        }
    )
    def delete(process_id: str):
        """Delete process data by id."""
        response, status = ProcessService.delete_process(process_id), HTTPStatus.OK
        return response, status


@cors_preflight("GET, OPTIONS")
@API.route(
    "/process-history/<string:process_name>/versions", methods=["GET", "OPTIONS"]
)
class ProcessHistoryResource(Resource):
    """Resource for retrieving process history."""

    @staticmethod
    @auth.has_one_of_roles([CREATE_DESIGNS])
    @profiletime
    @API.doc(
        params={
            "process_name": {
                "description": "Unique name of the process",
                "type": "string",
<<<<<<< HEAD
            }
=======
            },
            "pageNo": {
                "in": "query",
                "description": "Page number for paginated results",
            },
            "limit": {"in": "query", "description": "Limit for paginated results"},
>>>>>>> faede7a3
        },
        responses={
            200: "OK:- Successful request.",
            400: "BAD_REQUEST:- Invalid request.",
            401: "UNAUTHORIZED:- Authorization header not provided or an invalid token passed.",
            403: "FORBIDDEN:- Permission denied.",
        },
        model=process_history_response_model,
    )
    def get(process_name: str):
        """Get history for a process by process_name."""
        # Retrieve all history related to the specified process

        process_history, count = ProcessService.get_all_history(
            process_name, request.args
        )
        return (
            (
                {
                    "processHistory": process_history,
                    "totalCount": count,
                }
            ),
            HTTPStatus.OK,
        )<|MERGE_RESOLUTION|>--- conflicted
+++ resolved
@@ -273,16 +273,12 @@
             "process_name": {
                 "description": "Unique name of the process",
                 "type": "string",
-<<<<<<< HEAD
-            }
-=======
             },
             "pageNo": {
                 "in": "query",
                 "description": "Page number for paginated results",
             },
             "limit": {"in": "query", "description": "Limit for paginated results"},
->>>>>>> faede7a3
         },
         responses={
             200: "OK:- Successful request.",
