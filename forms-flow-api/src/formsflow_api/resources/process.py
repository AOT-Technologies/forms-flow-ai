"""API endpoints for managing process resource."""

from http import HTTPStatus

from flask import current_app, request
from flask_restx import Namespace, Resource

from formsflow_api.services import ProcessService
from formsflow_api.utils import auth, cors_preflight, profiletime


API = Namespace("Process", description="Process")


@cors_preflight("GET,OPTIONS")
@API.route("", methods=["GET", "OPTIONS"])
class ProcessResource(Resource):
    """Resource for managing process."""

    @staticmethod
    @auth.require
    @profiletime
    def get():
        """Get all process."""
        try:
            return (
                (
                    {
                        "process": ProcessService.get_all_processes(
                            token=request.headers["Authorization"]
                        )
                    }
                ),
                HTTPStatus.OK,
            )
        except BaseException as err:
            response, status = {
                "type": "Bad request error",
                "message": "Invalid request data object",
            }

            current_app.logger.warning(response)
            current_app.logger.warning(err)
            return response, status


# API for getting process diagram xml -for displaying bpmn diagram in UI
@cors_preflight("GET,OPTIONS")
@API.route("/<string:process_key>/xml", methods=["GET", "OPTIONS"])
class ProcessDefinitionResource(Resource):
    """Resource for managing process details."""

    @staticmethod
    @auth.require
    @profiletime
    def get(process_key):
        """Get process detailsXML."""
        try:
            return (
                ProcessService.get_process_definition_xml(
                    process_key, request.headers["Authorization"]
                ),
                HTTPStatus.OK,
            )
        except BaseException as err:
            response, status = {
                "type": "Bad request error",
                "message": "Invalid request data object",
            }, HTTPStatus.BAD_REQUEST

            current_app.logger.warning(response)
            current_app.logger.warning(err)
<<<<<<< HEAD
            return response, status


# @cors_preflight("POST,OPTIONS")
# @API.route("/event", methods=["POST", "OPTIONS"])
# class ProcessEventResource(Resource):
#     """Resource for managing state."""

#     @staticmethod
#     @auth.require
#     @profiletime
#     def post():
#         message_json = request.get_json()
#         message_schema = ProcessMessageSchema()
#         dict_data = message_schema.load(message_json)
#         """Get states by process and task key."""
#         try:
#             return (
#                 (
#                     ProcessService.post_message(
#                         dict_data, request.headers["Authorization"]
#                     )
#                 ),
#                 HTTPStatus.OK,
#             )
#         except KeyError as err:
#             response, status = (
#                 {
#                     "type": "Invalid Request Object",
#                     "message": "Required fields are not passed",
#                     "errors": err.messages,
#                 },
#                 HTTPStatus.BAD_REQUEST,
#             )

#             current_app.logger.critical(response)
#             current_app.logger.critical(err)
#             return response, status
#         except BaseException as err:
#             response, status = {
#                 "type": "Bad request error",
#                 "message": "Invalid request data object",
#             }

#             current_app.logger.warning(response)
#             current_app.logger.warning(err)
#             return response, status


# @cors_preflight("GET,OPTIONS")
# @API.route(
#     "/process-instance/<string:process_InstanceId>/activity-instances",
#     methods=["GET", "OPTIONS"],
# )
# class ProcessInstanceResource(Resource):
#     """Get Process Activity Instances."""

#     @staticmethod
#     @auth.require
#     @profiletime
#     def get(process_InstanceId):
#         """Get states by process and task key."""
#         try:
#             return (
#                 ProcessService.get_process_activity_instances(
#                     process_InstanceId, request.headers["Authorization"]
#                 ),
#                 HTTPStatus.OK,
#             )
#         except BaseException as err:
#             response, status = {
#                 "type": "Bad request error",
#                 "message": "Invalid request data object",
#             }, HTTPStatus.BAD_REQUEST

#             current_app.logger.warning(response)
#             return response, status
=======
            return response, status
>>>>>>> 00da9f5a
<|MERGE_RESOLUTION|>--- conflicted
+++ resolved
@@ -70,84 +70,4 @@
 
             current_app.logger.warning(response)
             current_app.logger.warning(err)
-<<<<<<< HEAD
             return response, status
-
-
-# @cors_preflight("POST,OPTIONS")
-# @API.route("/event", methods=["POST", "OPTIONS"])
-# class ProcessEventResource(Resource):
-#     """Resource for managing state."""
-
-#     @staticmethod
-#     @auth.require
-#     @profiletime
-#     def post():
-#         message_json = request.get_json()
-#         message_schema = ProcessMessageSchema()
-#         dict_data = message_schema.load(message_json)
-#         """Get states by process and task key."""
-#         try:
-#             return (
-#                 (
-#                     ProcessService.post_message(
-#                         dict_data, request.headers["Authorization"]
-#                     )
-#                 ),
-#                 HTTPStatus.OK,
-#             )
-#         except KeyError as err:
-#             response, status = (
-#                 {
-#                     "type": "Invalid Request Object",
-#                     "message": "Required fields are not passed",
-#                     "errors": err.messages,
-#                 },
-#                 HTTPStatus.BAD_REQUEST,
-#             )
-
-#             current_app.logger.critical(response)
-#             current_app.logger.critical(err)
-#             return response, status
-#         except BaseException as err:
-#             response, status = {
-#                 "type": "Bad request error",
-#                 "message": "Invalid request data object",
-#             }
-
-#             current_app.logger.warning(response)
-#             current_app.logger.warning(err)
-#             return response, status
-
-
-# @cors_preflight("GET,OPTIONS")
-# @API.route(
-#     "/process-instance/<string:process_InstanceId>/activity-instances",
-#     methods=["GET", "OPTIONS"],
-# )
-# class ProcessInstanceResource(Resource):
-#     """Get Process Activity Instances."""
-
-#     @staticmethod
-#     @auth.require
-#     @profiletime
-#     def get(process_InstanceId):
-#         """Get states by process and task key."""
-#         try:
-#             return (
-#                 ProcessService.get_process_activity_instances(
-#                     process_InstanceId, request.headers["Authorization"]
-#                 ),
-#                 HTTPStatus.OK,
-#             )
-#         except BaseException as err:
-#             response, status = {
-#                 "type": "Bad request error",
-#                 "message": "Invalid request data object",
-#             }, HTTPStatus.BAD_REQUEST
-
-#             current_app.logger.warning(response)
-#             return response, status
-=======
-            return response, status
->>>>>>> 00da9f5a
