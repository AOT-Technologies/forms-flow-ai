"""Resource to call Keycloak Service API calls and filter responses."""
from http import HTTPStatus

import requests
from flask import current_app, request
from flask_restx import Namespace, Resource, fields
from formsflow_api_utils.utils import (
    ADMIN_GROUP,
<<<<<<< HEAD
=======
    DESIGNER_GROUP,
>>>>>>> 3a0b4b41
    auth,
    cors_preflight,
    profiletime,
)
from marshmallow.exceptions import ValidationError

from formsflow_api.schemas import RolesGroupsSchema
from formsflow_api.services.factory import KeycloakFactory

roles_schema = RolesGroupsSchema()

API = Namespace("roles", description="keycloak roles wrapper APIs")

roles_request = API.model(
    "roles_request",
    {
        "name": fields.String(),
        "description": fields.String(),
    },
)

roles_response = API.inherit("roles_response", roles_request, {"id": fields.String()})


@cors_preflight("GET, POST, OPTIONS")
@API.route("", methods=["GET", "POST", "OPTIONS"])
class KeycloakRolesResource(Resource):
    """Resource to manage keycloak list and create roles/groups."""

    @staticmethod
<<<<<<< HEAD
    @auth.has_one_of_roles([ADMIN_GROUP])
=======
    @auth.has_one_of_roles([ADMIN_GROUP, DESIGNER_GROUP])
>>>>>>> 3a0b4b41
    @profiletime
    @API.doc(
        responses={
            200: "OK:- Successful request.",
            400: "BAD_REQUEST:- Invalid request.",
            401: "UNAUTHORIZED:- Authorization header not provided or an invalid token passed.",
        },
        model=[roles_response],
    )
    def get():
        """
        GET request to fetch all groups/roles from Keycloak.

        :params int pageNo: page number (optional)
        :params int limit: number of items per page (optional)
        """
        try:
            search = request.args.get("search", "")
            sort_order = request.args.get("sortOrder", "asc")
            response = KeycloakFactory.get_instance().get_groups_roles(
                search, sort_order
            )
            response = roles_schema.dump(response, many=True)
            return response, HTTPStatus.OK
        except requests.exceptions.RequestException as err:
            current_app.logger.warning(err)
            return {
                "type": "Bad request error",
                "message": "Invalid request data",
            }, HTTPStatus.BAD_REQUEST
        except Exception as unexpected_error:
            current_app.logger.warning(unexpected_error)
            raise unexpected_error

    @staticmethod
    @auth.has_one_of_roles([ADMIN_GROUP])
    @profiletime
    @API.doc(
        responses={
            201: "CREATED:- Successful request.",
            400: "BAD_REQUEST:- Invalid request.",
            401: "UNAUTHORIZED:- Authorization header not provided or an invalid token passed.",
        },
    )
    @API.expect(roles_request)
    def post():
        """Create role/group in keycloak."""
        try:
            request_data = roles_schema.load(request.get_json())
            response, status = (
                KeycloakFactory.get_instance().create_group_role(request_data),
                HTTPStatus.CREATED,
            )
            return response, status
        except ValidationError as err:
            current_app.logger.warning(err)
            response, status = {
                "type": "Bad request error",
                "message": "Invalid request data",
            }, HTTPStatus.BAD_REQUEST
            return response, status
        except requests.exceptions.HTTPError as err:
            current_app.logger.warning(err)
            message = "Invalid request data"
            if err.response.status_code == 409:
                message = "Role name already exists."
            return {
                "type": "Bad request error",
                "message": message,
            }, HTTPStatus.BAD_REQUEST
        except Exception as unexpected_error:
            current_app.logger.warning(unexpected_error)
            raise unexpected_error


@cors_preflight("GET, PUT, DELETE, OPTIONS")
@API.route("/<string:role_id>", methods=["GET", "PUT", "DELETE", "OPTIONS"])
@API.doc(params={"role_id": "Group/Role details corresponding to group_id/role name"})
class KeycloakRolesResourceById(Resource):
    """Resource to manage keycloak roles/groups by id."""

    @staticmethod
    @auth.has_one_of_roles([ADMIN_GROUP])
    @profiletime
    @API.doc(
        responses={
            200: "OK:- Successful request.",
            400: "BAD_REQUEST:- Invalid request.",
            401: "UNAUTHORIZED:- Authorization header not provided or an invalid token passed.",
        },
        model=roles_response,
    )
    def get(role_id: str):
        """
        Get role by group id/role name.

        Get keycloak role by role name & group by group id.
        """
        try:
            response = KeycloakFactory.get_instance().get_group(role_id)
            response = roles_schema.dump(response)
            return response, HTTPStatus.OK
        except requests.exceptions.HTTPError as err:
            current_app.logger.warning(err)
            return {
                "type": "Bad request error",
                "message": "Invalid role_id",
            }, HTTPStatus.BAD_REQUEST
        except Exception as unexpected_error:
            current_app.logger.warning(unexpected_error)
            raise unexpected_error

    @staticmethod
    @auth.has_one_of_roles([ADMIN_GROUP])
    @profiletime
    @API.doc(
        responses={
            200: "OK:- Successful request.",
            400: "BAD_REQUEST:- Invalid request.",
            401: "UNAUTHORIZED:- Authorization header not provided or an invalid token passed.",
        },
    )
    def delete(role_id: str):
        """
        Delete role by role id.

        Delete keycloak role by role name & group by group id.
        """
        try:
            KeycloakFactory.get_instance().delete_group(role_id)
            return {"message": "Deleted successfully."}, HTTPStatus.OK
        except requests.exceptions.HTTPError as err:
            current_app.logger.warning(err)
            return {
                "type": "Bad request error",
                "message": "Invalid role_id",
            }, HTTPStatus.BAD_REQUEST
        except Exception as unexpected_error:
            current_app.logger.warning(unexpected_error)
            raise unexpected_error

    @staticmethod
    @auth.has_one_of_roles([ADMIN_GROUP])
    @profiletime
    @API.doc(
        responses={
            200: "OK:- Successful request.",
            400: "BAD_REQUEST:- Invalid request.",
            401: "UNAUTHORIZED:- Authorization header not provided or an invalid token passed.",
        },
    )
    @API.expect(roles_request)
    def put(role_id: str):
        """
        Update role by role id.

        Update keycloak role by role name & group by group id.
        """
        try:
            request_data = roles_schema.load(request.get_json())
            response = KeycloakFactory.get_instance().update_group(
                role_id, request_data
            )
            return {"message": response}, HTTPStatus.OK
        except requests.exceptions.HTTPError as err:
            current_app.logger.warning(err)
            message = "Invalid role_id"
            if err.response.status_code == 409:
                message = "Role name already exists."
            return {
                "type": "Bad request error",
                "message": message,
            }, HTTPStatus.BAD_REQUEST
        except ValidationError as err:
            current_app.logger.warning(err)
            response, status = {
                "type": "Bad request error",
                "message": "Invalid request data",
            }, HTTPStatus.BAD_REQUEST
            return response, status
        except Exception as unexpected_error:
            current_app.logger.warning(unexpected_error)
            raise unexpected_error
<|MERGE_RESOLUTION|>--- conflicted
+++ resolved
@@ -1,230 +1,223 @@
-"""Resource to call Keycloak Service API calls and filter responses."""
-from http import HTTPStatus
-
-import requests
-from flask import current_app, request
-from flask_restx import Namespace, Resource, fields
-from formsflow_api_utils.utils import (
-    ADMIN_GROUP,
-<<<<<<< HEAD
-=======
-    DESIGNER_GROUP,
->>>>>>> 3a0b4b41
-    auth,
-    cors_preflight,
-    profiletime,
-)
-from marshmallow.exceptions import ValidationError
-
-from formsflow_api.schemas import RolesGroupsSchema
-from formsflow_api.services.factory import KeycloakFactory
-
-roles_schema = RolesGroupsSchema()
-
-API = Namespace("roles", description="keycloak roles wrapper APIs")
-
-roles_request = API.model(
-    "roles_request",
-    {
-        "name": fields.String(),
-        "description": fields.String(),
-    },
-)
-
-roles_response = API.inherit("roles_response", roles_request, {"id": fields.String()})
-
-
-@cors_preflight("GET, POST, OPTIONS")
-@API.route("", methods=["GET", "POST", "OPTIONS"])
-class KeycloakRolesResource(Resource):
-    """Resource to manage keycloak list and create roles/groups."""
-
-    @staticmethod
-<<<<<<< HEAD
-    @auth.has_one_of_roles([ADMIN_GROUP])
-=======
-    @auth.has_one_of_roles([ADMIN_GROUP, DESIGNER_GROUP])
->>>>>>> 3a0b4b41
-    @profiletime
-    @API.doc(
-        responses={
-            200: "OK:- Successful request.",
-            400: "BAD_REQUEST:- Invalid request.",
-            401: "UNAUTHORIZED:- Authorization header not provided or an invalid token passed.",
-        },
-        model=[roles_response],
-    )
-    def get():
-        """
-        GET request to fetch all groups/roles from Keycloak.
-
-        :params int pageNo: page number (optional)
-        :params int limit: number of items per page (optional)
-        """
-        try:
-            search = request.args.get("search", "")
-            sort_order = request.args.get("sortOrder", "asc")
-            response = KeycloakFactory.get_instance().get_groups_roles(
-                search, sort_order
-            )
-            response = roles_schema.dump(response, many=True)
-            return response, HTTPStatus.OK
-        except requests.exceptions.RequestException as err:
-            current_app.logger.warning(err)
-            return {
-                "type": "Bad request error",
-                "message": "Invalid request data",
-            }, HTTPStatus.BAD_REQUEST
-        except Exception as unexpected_error:
-            current_app.logger.warning(unexpected_error)
-            raise unexpected_error
-
-    @staticmethod
-    @auth.has_one_of_roles([ADMIN_GROUP])
-    @profiletime
-    @API.doc(
-        responses={
-            201: "CREATED:- Successful request.",
-            400: "BAD_REQUEST:- Invalid request.",
-            401: "UNAUTHORIZED:- Authorization header not provided or an invalid token passed.",
-        },
-    )
-    @API.expect(roles_request)
-    def post():
-        """Create role/group in keycloak."""
-        try:
-            request_data = roles_schema.load(request.get_json())
-            response, status = (
-                KeycloakFactory.get_instance().create_group_role(request_data),
-                HTTPStatus.CREATED,
-            )
-            return response, status
-        except ValidationError as err:
-            current_app.logger.warning(err)
-            response, status = {
-                "type": "Bad request error",
-                "message": "Invalid request data",
-            }, HTTPStatus.BAD_REQUEST
-            return response, status
-        except requests.exceptions.HTTPError as err:
-            current_app.logger.warning(err)
-            message = "Invalid request data"
-            if err.response.status_code == 409:
-                message = "Role name already exists."
-            return {
-                "type": "Bad request error",
-                "message": message,
-            }, HTTPStatus.BAD_REQUEST
-        except Exception as unexpected_error:
-            current_app.logger.warning(unexpected_error)
-            raise unexpected_error
-
-
-@cors_preflight("GET, PUT, DELETE, OPTIONS")
-@API.route("/<string:role_id>", methods=["GET", "PUT", "DELETE", "OPTIONS"])
-@API.doc(params={"role_id": "Group/Role details corresponding to group_id/role name"})
-class KeycloakRolesResourceById(Resource):
-    """Resource to manage keycloak roles/groups by id."""
-
-    @staticmethod
-    @auth.has_one_of_roles([ADMIN_GROUP])
-    @profiletime
-    @API.doc(
-        responses={
-            200: "OK:- Successful request.",
-            400: "BAD_REQUEST:- Invalid request.",
-            401: "UNAUTHORIZED:- Authorization header not provided or an invalid token passed.",
-        },
-        model=roles_response,
-    )
-    def get(role_id: str):
-        """
-        Get role by group id/role name.
-
-        Get keycloak role by role name & group by group id.
-        """
-        try:
-            response = KeycloakFactory.get_instance().get_group(role_id)
-            response = roles_schema.dump(response)
-            return response, HTTPStatus.OK
-        except requests.exceptions.HTTPError as err:
-            current_app.logger.warning(err)
-            return {
-                "type": "Bad request error",
-                "message": "Invalid role_id",
-            }, HTTPStatus.BAD_REQUEST
-        except Exception as unexpected_error:
-            current_app.logger.warning(unexpected_error)
-            raise unexpected_error
-
-    @staticmethod
-    @auth.has_one_of_roles([ADMIN_GROUP])
-    @profiletime
-    @API.doc(
-        responses={
-            200: "OK:- Successful request.",
-            400: "BAD_REQUEST:- Invalid request.",
-            401: "UNAUTHORIZED:- Authorization header not provided or an invalid token passed.",
-        },
-    )
-    def delete(role_id: str):
-        """
-        Delete role by role id.
-
-        Delete keycloak role by role name & group by group id.
-        """
-        try:
-            KeycloakFactory.get_instance().delete_group(role_id)
-            return {"message": "Deleted successfully."}, HTTPStatus.OK
-        except requests.exceptions.HTTPError as err:
-            current_app.logger.warning(err)
-            return {
-                "type": "Bad request error",
-                "message": "Invalid role_id",
-            }, HTTPStatus.BAD_REQUEST
-        except Exception as unexpected_error:
-            current_app.logger.warning(unexpected_error)
-            raise unexpected_error
-
-    @staticmethod
-    @auth.has_one_of_roles([ADMIN_GROUP])
-    @profiletime
-    @API.doc(
-        responses={
-            200: "OK:- Successful request.",
-            400: "BAD_REQUEST:- Invalid request.",
-            401: "UNAUTHORIZED:- Authorization header not provided or an invalid token passed.",
-        },
-    )
-    @API.expect(roles_request)
-    def put(role_id: str):
-        """
-        Update role by role id.
-
-        Update keycloak role by role name & group by group id.
-        """
-        try:
-            request_data = roles_schema.load(request.get_json())
-            response = KeycloakFactory.get_instance().update_group(
-                role_id, request_data
-            )
-            return {"message": response}, HTTPStatus.OK
-        except requests.exceptions.HTTPError as err:
-            current_app.logger.warning(err)
-            message = "Invalid role_id"
-            if err.response.status_code == 409:
-                message = "Role name already exists."
-            return {
-                "type": "Bad request error",
-                "message": message,
-            }, HTTPStatus.BAD_REQUEST
-        except ValidationError as err:
-            current_app.logger.warning(err)
-            response, status = {
-                "type": "Bad request error",
-                "message": "Invalid request data",
-            }, HTTPStatus.BAD_REQUEST
-            return response, status
-        except Exception as unexpected_error:
-            current_app.logger.warning(unexpected_error)
-            raise unexpected_error
+"""Resource to call Keycloak Service API calls and filter responses."""
+from http import HTTPStatus
+
+import requests
+from flask import current_app, request
+from flask_restx import Namespace, Resource, fields
+from formsflow_api_utils.utils import (
+    ADMIN_GROUP,
+    DESIGNER_GROUP,
+    auth,
+    cors_preflight,
+    profiletime,
+)
+from marshmallow.exceptions import ValidationError
+
+from formsflow_api.schemas import RolesGroupsSchema
+from formsflow_api.services.factory import KeycloakFactory
+
+roles_schema = RolesGroupsSchema()
+
+API = Namespace("roles", description="keycloak roles wrapper APIs")
+
+roles_request = API.model(
+    "roles_request",
+    {
+        "name": fields.String(),
+        "description": fields.String(),
+    },
+)
+
+roles_response = API.inherit("roles_response", roles_request, {"id": fields.String()})
+
+
+@cors_preflight("GET, POST, OPTIONS")
+@API.route("", methods=["GET", "POST", "OPTIONS"])
+class KeycloakRolesResource(Resource):
+    """Resource to manage keycloak list and create roles/groups."""
+
+    @staticmethod
+    @auth.has_one_of_roles([ADMIN_GROUP, DESIGNER_GROUP])
+    @profiletime
+    @API.doc(
+        responses={
+            200: "OK:- Successful request.",
+            400: "BAD_REQUEST:- Invalid request.",
+            401: "UNAUTHORIZED:- Authorization header not provided or an invalid token passed.",
+        },
+        model=[roles_response],
+    )
+    def get():
+        """
+        GET request to fetch all groups/roles from Keycloak.
+
+        :params int pageNo: page number (optional)
+        :params int limit: number of items per page (optional)
+        """
+        try:
+            search = request.args.get("search", "")
+            sort_order = request.args.get("sortOrder", "asc")
+            response = KeycloakFactory.get_instance().get_groups_roles(
+                search, sort_order
+            )
+            response = roles_schema.dump(response, many=True)
+            return response, HTTPStatus.OK
+        except requests.exceptions.RequestException as err:
+            current_app.logger.warning(err)
+            return {
+                "type": "Bad request error",
+                "message": "Invalid request data",
+            }, HTTPStatus.BAD_REQUEST
+        except Exception as unexpected_error:
+            current_app.logger.warning(unexpected_error)
+            raise unexpected_error
+
+    @staticmethod
+    @auth.has_one_of_roles([ADMIN_GROUP])
+    @profiletime
+    @API.doc(
+        responses={
+            201: "CREATED:- Successful request.",
+            400: "BAD_REQUEST:- Invalid request.",
+            401: "UNAUTHORIZED:- Authorization header not provided or an invalid token passed.",
+        },
+    )
+    @API.expect(roles_request)
+    def post():
+        """Create role/group in keycloak."""
+        try:
+            request_data = roles_schema.load(request.get_json())
+            response, status = (
+                KeycloakFactory.get_instance().create_group_role(request_data),
+                HTTPStatus.CREATED,
+            )
+            return response, status
+        except ValidationError as err:
+            current_app.logger.warning(err)
+            response, status = {
+                "type": "Bad request error",
+                "message": "Invalid request data",
+            }, HTTPStatus.BAD_REQUEST
+            return response, status
+        except requests.exceptions.HTTPError as err:
+            current_app.logger.warning(err)
+            message = "Invalid request data"
+            if err.response.status_code == 409:
+                message = "Role name already exists."
+            return {
+                "type": "Bad request error",
+                "message": message,
+            }, HTTPStatus.BAD_REQUEST
+        except Exception as unexpected_error:
+            current_app.logger.warning(unexpected_error)
+            raise unexpected_error
+
+
+@cors_preflight("GET, PUT, DELETE, OPTIONS")
+@API.route("/<string:role_id>", methods=["GET", "PUT", "DELETE", "OPTIONS"])
+@API.doc(params={"role_id": "Group/Role details corresponding to group_id/role name"})
+class KeycloakRolesResourceById(Resource):
+    """Resource to manage keycloak roles/groups by id."""
+
+    @staticmethod
+    @auth.has_one_of_roles([ADMIN_GROUP])
+    @profiletime
+    @API.doc(
+        responses={
+            200: "OK:- Successful request.",
+            400: "BAD_REQUEST:- Invalid request.",
+            401: "UNAUTHORIZED:- Authorization header not provided or an invalid token passed.",
+        },
+        model=roles_response,
+    )
+    def get(role_id: str):
+        """
+        Get role by group id/role name.
+
+        Get keycloak role by role name & group by group id.
+        """
+        try:
+            response = KeycloakFactory.get_instance().get_group(role_id)
+            response = roles_schema.dump(response)
+            return response, HTTPStatus.OK
+        except requests.exceptions.HTTPError as err:
+            current_app.logger.warning(err)
+            return {
+                "type": "Bad request error",
+                "message": "Invalid role_id",
+            }, HTTPStatus.BAD_REQUEST
+        except Exception as unexpected_error:
+            current_app.logger.warning(unexpected_error)
+            raise unexpected_error
+
+    @staticmethod
+    @auth.has_one_of_roles([ADMIN_GROUP])
+    @profiletime
+    @API.doc(
+        responses={
+            200: "OK:- Successful request.",
+            400: "BAD_REQUEST:- Invalid request.",
+            401: "UNAUTHORIZED:- Authorization header not provided or an invalid token passed.",
+        },
+    )
+    def delete(role_id: str):
+        """
+        Delete role by role id.
+
+        Delete keycloak role by role name & group by group id.
+        """
+        try:
+            KeycloakFactory.get_instance().delete_group(role_id)
+            return {"message": "Deleted successfully."}, HTTPStatus.OK
+        except requests.exceptions.HTTPError as err:
+            current_app.logger.warning(err)
+            return {
+                "type": "Bad request error",
+                "message": "Invalid role_id",
+            }, HTTPStatus.BAD_REQUEST
+        except Exception as unexpected_error:
+            current_app.logger.warning(unexpected_error)
+            raise unexpected_error
+
+    @staticmethod
+    @auth.has_one_of_roles([ADMIN_GROUP])
+    @profiletime
+    @API.doc(
+        responses={
+            200: "OK:- Successful request.",
+            400: "BAD_REQUEST:- Invalid request.",
+            401: "UNAUTHORIZED:- Authorization header not provided or an invalid token passed.",
+        },
+    )
+    @API.expect(roles_request)
+    def put(role_id: str):
+        """
+        Update role by role id.
+
+        Update keycloak role by role name & group by group id.
+        """
+        try:
+            request_data = roles_schema.load(request.get_json())
+            response = KeycloakFactory.get_instance().update_group(
+                role_id, request_data
+            )
+            return {"message": response}, HTTPStatus.OK
+        except requests.exceptions.HTTPError as err:
+            current_app.logger.warning(err)
+            message = "Invalid role_id"
+            if err.response.status_code == 409:
+                message = "Role name already exists."
+            return {
+                "type": "Bad request error",
+                "message": message,
+            }, HTTPStatus.BAD_REQUEST
+        except ValidationError as err:
+            current_app.logger.warning(err)
+            response, status = {
+                "type": "Bad request error",
+                "message": "Invalid request data",
+            }, HTTPStatus.BAD_REQUEST
+            return response, status
+        except Exception as unexpected_error:
+            current_app.logger.warning(unexpected_error)
+            raise unexpected_error