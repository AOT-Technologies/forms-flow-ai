--- conflicted
+++ resolved
@@ -15,10 +15,7 @@
 from formsflow_api.schemas import (
     UserlocaleReqSchema,
     UserPermissionUpdateSchema,
-<<<<<<< HEAD
-=======
     UsersListSchema,
->>>>>>> d68f83da
 )
 from formsflow_api.services import KeycloakAdminAPIService, UserService
 from formsflow_api.services.factory import KeycloakFactory
@@ -44,6 +41,11 @@
         ),
         "count": fields.Integer(),
     },
+)
+
+user_permission_update_model = API.model(
+    "UserPermission",
+    {"userId": fields.String(), "groupId": fields.String(), "name": fields.String()},
 )
 
 user_permission_update_model = API.model(
