--- conflicted
+++ resolved
@@ -17,7 +17,6 @@
 
 class ProcessDefinitionXMLSchema(Schema):
     """This class manages process definition response schema."""
-<<<<<<< HEAD
 
     class Meta:  # pylint: disable=too-few-public-methods
         """Exclude unknown fields in the deserialized output."""
@@ -30,15 +29,12 @@
 
 class ProcessActivityInstanceSchema(Schema):
     """This class manages task response schema."""
-=======
->>>>>>> 89a17aaa
 
     class Meta:  # pylint: disable=too-few-public-methods
         """Exclude unknown fields in the deserialized output."""
 
         unknown = EXCLUDE
 
-<<<<<<< HEAD
     process_instance_id = fields.Str(
         data_key="processInstanceId", attribute="processInstanceId"
     )
@@ -57,7 +53,3 @@
 
     messageName = fields.Str()
     processInstanceId = fields.Str()
-=======
-    id = fields.Str()
-    processXml = fields.Str(data_key="bpmn20Xml", attribute="bpmn20Xml")
->>>>>>> 89a17aaa
