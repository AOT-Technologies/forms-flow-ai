--- conflicted
+++ resolved
@@ -1,34 +1,31 @@
-"""This manages Process history Schema."""
-
-from marshmallow import EXCLUDE, Schema, fields
-
-
-class ProcessHistorySchema(Schema):
-    """This class provides the schema for Form history."""
-
-    class Meta:  # pylint: disable=too-few-public-methods
-        """Exclude unknown fields."""
-
-        unknown = EXCLUDE
-
-    id = fields.Str(dump_only=True)
-    name = fields.Str(data_key="processName")
-    created_by = fields.Str(data_key="createdBy")
-    created = fields.Str(data_key="created")
-    major_version = fields.Int(data_key="majorVersion")
-    minor_version = fields.Int(data_key="minorVersion")
-    process_type = fields.Method("get_process_type", data_key="processType")
-    isMajor = fields.Method("get_is_major", dump_only=True)
-<<<<<<< HEAD
-=======
-    published_on = fields.Str(data_key="publishedOn", dump_only=True)
-    published_by = fields.Str(data_key="publishedBy", dump_only=True)
->>>>>>> f0ecfd09
-
-    def get_is_major(self, obj):
-        """Determine if the version is major."""
-        return obj.minor_version == 0
-
-    def get_process_type(self, obj):
-        """This method is to get the process type."""
-        return obj.process_type.value
+"""This manages Process history Schema."""
+
+from marshmallow import EXCLUDE, Schema, fields
+
+
+class ProcessHistorySchema(Schema):
+    """This class provides the schema for Form history."""
+
+    class Meta:  # pylint: disable=too-few-public-methods
+        """Exclude unknown fields."""
+
+        unknown = EXCLUDE
+
+    id = fields.Str(dump_only=True)
+    name = fields.Str(data_key="processName")
+    created_by = fields.Str(data_key="createdBy")
+    created = fields.Str(data_key="created")
+    major_version = fields.Int(data_key="majorVersion")
+    minor_version = fields.Int(data_key="minorVersion")
+    process_type = fields.Method("get_process_type", data_key="processType")
+    isMajor = fields.Method("get_is_major", dump_only=True)
+    published_on = fields.Str(data_key="publishedOn", dump_only=True)
+    published_by = fields.Str(data_key="publishedBy", dump_only=True)
+
+    def get_is_major(self, obj):
+        """Determine if the version is major."""
+        return obj.minor_version == 0
+
+    def get_process_type(self, obj):
+        """This method is to get the process type."""
+        return obj.process_type.value