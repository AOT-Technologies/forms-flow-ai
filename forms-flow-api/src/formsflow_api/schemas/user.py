"""This manages user request Schema."""

from marshmallow import EXCLUDE, Schema, fields


class UserlocaleReqSchema(Schema):
    """This is a general class for user locale request schema."""

    class Meta:  # pylint: disable=too-few-public-methods
        """Exclude unknown fields in the deserialized output."""

        unknown = EXCLUDE

    locale = fields.Str(data_key="locale", required=True)


class UserPermissionUpdateSchema(Schema):
    """Schema for user role / group permissions."""

    class Meta:  # pylint: disable=too-few-public-methods
        """Exclude unknown fields in the deserialized output."""

        fields = ("realm", "userId", "groupId", "name")
        unknown = EXCLUDE

    userId = fields.Str(data_key="userId", required=True)
    groupId = fields.Str(data_key="groupId", required=True)
<<<<<<< HEAD
    name = fields.Str(data_key="name", required=True)
=======
    name = fields.Str(data_key="name", required=True)


class UsersListSchema(Schema):
    """Schema for user list."""

    class Meta:  # pylint: disable=too-few-public-methods
        """Exclude unknown fields in the deserialized output."""

        fields = ("firstName", "lastName", "email", "id", "username", "role")
        unknown = EXCLUDE
>>>>>>> d68f83da
<|MERGE_RESOLUTION|>--- conflicted
+++ resolved
@@ -25,9 +25,6 @@
 
     userId = fields.Str(data_key="userId", required=True)
     groupId = fields.Str(data_key="groupId", required=True)
-<<<<<<< HEAD
-    name = fields.Str(data_key="name", required=True)
-=======
     name = fields.Str(data_key="name", required=True)
 
 
@@ -38,5 +35,4 @@
         """Exclude unknown fields in the deserialized output."""
 
         fields = ("firstName", "lastName", "email", "id", "username", "role")
-        unknown = EXCLUDE
->>>>>>> d68f83da
+        unknown = EXCLUDE