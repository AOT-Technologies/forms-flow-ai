--- conflicted
+++ resolved
@@ -7,30 +7,21 @@
 
 from flask import current_app
 
-<<<<<<< HEAD
 from formsflow_api_utils.exceptions import BusinessException
-from formsflow_api.models import Application, FormProcessMapper
-=======
-from formsflow_api.exceptions import BusinessException
 from formsflow_api.models import Application, Draft, FormProcessMapper
->>>>>>> aed0f317
+
 from formsflow_api.schemas import (
     AggregatedApplicationSchema,
     ApplicationSchema,
     FormProcessMapperSchema,
 )
 from formsflow_api.services.external import BPMService
-<<<<<<< HEAD
-from formsflow_api_utils.utils import NEW_APPLICATION_STATUS
-from formsflow_api_utils.utils.user_context import UserContext, user_context
-=======
-from formsflow_api.utils import (
+from formsflow_api_utils.utils import (
     DRAFT_APPLICATION_STATUS,
     NEW_APPLICATION_STATUS,
     REVIEWER_GROUP,
 )
-from formsflow_api.utils.user_context import UserContext, user_context
->>>>>>> aed0f317
+from formsflow_api_utils.utils.user_context import UserContext, user_context
 
 from .form_process_mapper import FormProcessMapperService
 
