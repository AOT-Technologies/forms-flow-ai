--- conflicted
+++ resolved
@@ -32,13 +32,9 @@
         user: UserContext = kwargs["user"]
         user_id: str = user.user_name
         tenant_key = user.tenant_key
-<<<<<<< HEAD
-        data["created_by"] = user_id
-=======
         if token is not None:
             # for anonymous form submission
             data["created_by"] = user_id
->>>>>>> aaee9006
         data["application_status"] = NEW_APPLICATION_STATUS
         mapper = FormProcessMapper.find_form_by_form_id(data["form_id"])
         if mapper is None:
