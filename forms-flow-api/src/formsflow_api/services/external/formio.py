--- conflicted
+++ resolved
@@ -65,7 +65,6 @@
             return response.json()
         raise BusinessException(response.json(), HTTPStatus.BAD_REQUEST)
 
-<<<<<<< HEAD
     def get_role_ids(self):
         """Get request to forio API to retrieve role ids."""
         url = f"{self.base_url}/role"
@@ -89,7 +88,7 @@
             return response.json()
         current_app.logger.error("Failed to fetch user resource ids!")
         return BusinessException(response.json(), HTTPStatus.SERVICE_UNAVAILABLE)
-=======
+
     def get_form(self, data, formio_token):
         """Get request to formio API to get form details."""
         headers = {"Content-Type": "application/json", "x-jwt-token": formio_token}
@@ -106,5 +105,4 @@
         response = requests.get(url, headers=headers, data=json.dumps(data))
         if response.ok:
             return response.json()
-        raise BusinessException(response.json(), HTTPStatus.BAD_REQUEST)
->>>>>>> 1a0f6c60
+        raise BusinessException(response.json(), HTTPStatus.BAD_REQUEST)