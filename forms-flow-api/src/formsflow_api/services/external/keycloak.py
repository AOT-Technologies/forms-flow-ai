--- conflicted
+++ resolved
@@ -229,11 +229,6 @@
     @profiletime
     def get_realm_users(self, search: str, page_no: int, limit: int):
         """Return list of users in the realm."""
-<<<<<<< HEAD
-        url = f"users?first={page_no}&max={limit}"
-        if search:
-            url += f"&search={search}"
-=======
         url = f"users?first={(page_no-1)*limit}&max={limit}"
         if search:
             url += f"&search={search}"
@@ -245,5 +240,4 @@
         url = "users/count"
         if search:
             url += f"?search={search}"
->>>>>>> 3ada0e82
         return self.get_request(url_path=url)