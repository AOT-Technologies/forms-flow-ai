"""Keycloak Admin abstract interface."""

from abc import ABC, abstractmethod
from typing import Dict, List


class KeycloakAdmin(ABC):
    """Keycloak Admin abstract interface."""

    @abstractmethod
    def get_analytics_groups(self, page_no: int, limit: int):
        """Get analytics groups."""
        raise NotImplementedError("Method not implemented")

    @abstractmethod
    def get_group(self, group_id: str):
        """Get group by group_id."""
        raise NotImplementedError("Method not implemented")

    @abstractmethod
    def update_group(self, group_id: str, data: Dict):
        """Update group."""
        raise NotImplementedError("Method not implemented")

    @abstractmethod
<<<<<<< HEAD
    def get_users(self, page_no: int, limit: int, role: bool, group_name: str):
=======
    def get_users(  # pylint: disable-msg=too-many-arguments
        self, page_no: int, limit: int, role: bool, group_name: str, count: bool
    ):
>>>>>>> 3ada0e82
        """Get users."""
        raise NotImplementedError("Method not implemented")

    @abstractmethod
    def get_groups_roles(self, search: str, sort_order: str):
        """Get groups."""
        raise NotImplementedError("Method not implemented")

    @abstractmethod
    def delete_group(self, group_id: str):
        """Delete group by group_id."""
        raise NotImplementedError("Method not implemented")

    @abstractmethod
    def create_group_role(self, data: Dict):
        """Create group/role."""
        raise NotImplementedError("Method not implemented")

    @abstractmethod
    def add_user_to_group_role(self, user_id: str, group_id: str, payload: Dict):
        """Add user to role / group."""
        raise NotImplementedError("Method not implemented")

    @abstractmethod
    def remove_user_from_group_role(
        self, user_id: str, group_id: str, payload: Dict = None
    ):
        """Remove user to role / group."""
        raise NotImplementedError("Method not implemented")

    @abstractmethod
<<<<<<< HEAD
    def search_realm_users(self, search: str, page_no: int, limit: int, role: bool):
=======
    def search_realm_users(  # pylint: disable-msg=too-many-arguments
        self, search: str, page_no: int, limit: int, role: bool, count: bool
    ):
>>>>>>> 3ada0e82
        """Get users in a realm."""
        raise NotImplementedError("Method not implemented")

    def sort_results(self, data: List, sort_order: str):
        """Sort results by name."""
        if sort_order == "asc":
            return sorted(
                data, key=lambda k: k["name"].lower() if k.get("name") else ""
            )
        return sorted(
            data, key=lambda k: k["name"].lower() if k.get("name") else "", reverse=True
        )<|MERGE_RESOLUTION|>--- conflicted
+++ resolved
@@ -23,13 +23,9 @@
         raise NotImplementedError("Method not implemented")
 
     @abstractmethod
-<<<<<<< HEAD
-    def get_users(self, page_no: int, limit: int, role: bool, group_name: str):
-=======
     def get_users(  # pylint: disable-msg=too-many-arguments
         self, page_no: int, limit: int, role: bool, group_name: str, count: bool
     ):
->>>>>>> 3ada0e82
         """Get users."""
         raise NotImplementedError("Method not implemented")
 
@@ -61,13 +57,9 @@
         raise NotImplementedError("Method not implemented")
 
     @abstractmethod
-<<<<<<< HEAD
-    def search_realm_users(self, search: str, page_no: int, limit: int, role: bool):
-=======
     def search_realm_users(  # pylint: disable-msg=too-many-arguments
         self, search: str, page_no: int, limit: int, role: bool, count: bool
     ):
->>>>>>> 3ada0e82
         """Get users in a realm."""
         raise NotImplementedError("Method not implemented")
 
