--- conflicted
+++ resolved
@@ -25,8 +25,6 @@
             )
         return user_list
 
-<<<<<<< HEAD
-=======
     # Keycloak doesn't provide count API for this one
     def __get_users_count(self, client_id: str, group_name: str):
         """Returns user list count under a group."""
@@ -34,7 +32,6 @@
         user_list = self.client.get_request(url_path)
         return len(user_list)
 
->>>>>>> 3ada0e82
     def get_analytics_groups(self, page_no: int, limit: int):
         """Get analytics roles."""
         return self.client.get_analytics_roles(page_no, limit)
@@ -48,13 +45,9 @@
         response["id"] = response.get("name", None)
         return response
 
-<<<<<<< HEAD
-    def get_users(self, page_no: int, limit: int, role: bool, group_name: str):
-=======
     def get_users(  # pylint: disable-msg=too-many-arguments
         self, page_no: int, limit: int, role: bool, group_name: str, count: bool
     ):
->>>>>>> 3ada0e82
         """Get users under this client with formsflow-reviewer role."""
         # group_name was hardcoded before as `formsflow-reviewer` make sure
         # neccessary changes in the client side are made for role based env
@@ -64,20 +57,12 @@
         client_id = self.client.get_client_id()
         url = f"clients/{client_id}/roles/{group_name}/users"
         if page_no and limit:
-<<<<<<< HEAD
-            url += f"?first={page_no}&max={limit}"
-        users_list = self.client.get_request(url)
-        if role:
-            users_list = self.__populate_user_roles(users_list)
-        return users_list
-=======
             url += f"?first={(page_no-1)*limit}&max={limit}"
         users_list = self.client.get_request(url)
         users_count = self.__get_users_count(client_id, group_name) if count else None
         if role:
             users_list = self.__populate_user_roles(users_list)
         return (users_list, users_count)
->>>>>>> 3ada0e82
 
     def update_group(self, group_id: str, data: Dict):
         """Update keycloak role by role name."""
@@ -137,28 +122,16 @@
             url_path=f"users/{user_id}/role-mappings/clients/{client_id}", data=[data]
         )
 
-<<<<<<< HEAD
-    def search_realm_users(self, search: str, page_no: int, limit: int, role: bool):
-        """Search users in a realm."""
-        if page_no is None or limit is None:
-=======
     def search_realm_users(  # pylint: disable-msg=too-many-arguments
         self, search: str, page_no: int, limit: int, role: bool, count: bool
     ):
         """Search users in a realm."""
         if not page_no or not limit:
->>>>>>> 3ada0e82
             raise BusinessException(
                 "Missing pagination parameters", HTTPStatus.BAD_REQUEST
             )
         user_list = self.client.get_realm_users(search, page_no, limit)
-<<<<<<< HEAD
-        if role:
-            user_list = self.__populate_user_roles(user_list)
-        return user_list
-=======
         users_count = self.client.get_realm_users_count(search) if count else None
         if role:
             user_list = self.__populate_user_roles(user_list)
-        return (user_list, users_count)
->>>>>>> 3ada0e82
+        return (user_list, users_count)