"""Keycloak implementation for keycloak group related operations."""
from http import HTTPStatus
from typing import Dict, List

import requests
from flask import current_app
from formsflow_api_utils.exceptions import BusinessException

from formsflow_api.services import KeycloakAdminAPIService

from .keycloak_admin import KeycloakAdmin


class KeycloakGroupService(KeycloakAdmin):
    """Keycloak implementation for keycloak group related operations."""

    def __init__(self):
        """Initialize client."""
        self.client = KeycloakAdminAPIService()

    def __populate_user_groups(self, user_list: List) -> List:
        """Collect groups for a user list and populate the role attribute."""
        for user in user_list:
            user["role"] = (
                self.client.get_user_groups(user.get("id")) if user.get("id") else []
            )
        return user_list

    # Keycloak doesn't provide count API for this one
    def __get_users_count(self, group_id: str):
        """Returns user list count under a group."""
        url_path = f"groups/{group_id}/members?briefRepresentation=true"
        user_list = self.client.get_request(url_path)
        return len(user_list)

    def get_analytics_groups(self, page_no: int, limit: int):
        """Get analytics groups."""
        return self.client.get_analytics_groups(page_no, limit)

    def get_group(self, group_id: str):
        """Get group by group_id."""
        response = self.client.get_request(url_path=f"groups/{group_id}")
        return self.format_response(response)

    def get_users(  # pylint: disable-msg=too-many-arguments
        self, page_no: int, limit: int, role: bool, group_name: str, count: bool
    ):
        """Get users under formsflow-reviewer group."""
        user_list: List[Dict] = []
        current_app.logger.debug(
            f"Fetching users from keycloak under {group_name} group..."
        )
        if group_name:
            group = self.client.get_request(url_path=f"group-by-path/{group_name}")
            group_id = group.get("id")
            url_path = f"groups/{group_id}/members"
            if page_no and limit:
                url_path += f"?first={(page_no-1)*limit}&max={limit}"
<<<<<<< HEAD
            response = self.client.get_request(url_path)
=======
            user_list = self.client.get_request(url_path)
            user_count = self.__get_users_count(group_id) if count else None
>>>>>>> 91db218e
        if role:
            user_list = self.__populate_user_groups(user_list)
        return (user_list, user_count)

    def update_group(self, group_id: str, data: Dict):
        """Update group details."""
        data = self.add_description(data)
        data["name"] = data["name"].split("/")[-1]
        return self.client.update_request(url_path=f"groups/{group_id}", data=data)

    def get_groups_roles(self, search: str, sort_order: str):
        """Get groups."""
        response = self.client.get_groups()
        flat_response: List[Dict] = []
        result_list = self.sort_results(self.flat(response, flat_response), sort_order)
        if search:
            result_list = self.search_group(search, result_list)
        return result_list

    def delete_group(self, group_id: str):
        """Delete role by role_id."""
        return self.client.delete_request(url_path=f"groups/{group_id}")

    def create_group_role(self, data: Dict):
        """Create group or subgroup.

        Split name parameter to create group/subgroups
        """
        data = self.add_description(data)
        data["name"] = (
            data["name"].lstrip("/") if data["name"].startswith("/") else data["name"]
        )
        groups = data["name"].split("/")
        url_path = "groups"
        groups_length = len(groups)
        if groups_length == 1:
            response = self.client.create_request(url_path=url_path, data=data)
            group_id = response.headers["Location"].split("/")[-1]
        else:
            for index, group_name in enumerate(groups):
                try:
                    data["name"] = group_name
                    response = self.client.create_request(url_path=url_path, data=data)
                    group_id = response.headers["Location"].split("/")[-1]
                except requests.exceptions.HTTPError as err:
                    if err.response.status_code == 409:
                        if index == (groups_length - 1):
                            raise BusinessException(
                                "Role already exists.", HTTPStatus.BAD_REQUEST
                            ) from err
                        group_path = "/".join(groups[: index + 1])
                        response = self.client.get_request(
                            url_path=f"group-by-path/{group_path}"
                        )
                        group_id = response["id"]
                url_path = f"groups/{group_id}/children"
        return {"id": group_id}

    def add_description(self, data: Dict):
        """Group based doesn't have description field.

        Description is added to attributes field.
        """
        dict_description = {}
        dict_description["description"] = [data.get("description")]
        data["attributes"] = dict_description
        data.pop("description", None)
        return data

    def flat(self, data, response):
        """Flatten response to single list of dictionary.

        Keycloak response has subgroups as list of dictionary.
        Flatten response to single list of dictionary
        """
        for group in data:
            subgroups = group.pop("subGroups", data)
            group = self.format_response(group)
            if subgroups == []:
                response.append(group)
            elif subgroups != []:
                response.append(group)
                self.flat(subgroups, response)
        return response

    def search_group(self, search, data):
        """Search group by name."""
        search_list = list(
            filter(
                lambda data: search.lower() in data["name"].lower()
                if data.get("name")
                else "",
                data,
            )
        )
        return search_list

    def format_response(self, data):
        """Format group response."""
        data["description"] = ""
        data["name"] = data.get("path")
        if data.get("attributes") != {}:  # Reaarange description
            data["description"] = (
                data["attributes"]["description"][0]
                if data["attributes"].get("description")
                else ""
            )
        return data

    def add_user_to_group_role(self, user_id: str, group_id: str, payload: Dict):
        """Add user to group."""
        data = {
            "realm": current_app.config.get("KEYCLOAK_URL_REALM"),
            "userId": payload.get("userId"),
            "groupId": payload.get("groupId"),
        }
        return self.client.update_request(
            url_path=f"users/{user_id}/groups/{group_id}", data=data
        )

    def remove_user_from_group_role(
        self, user_id: str, group_id: str, payload: Dict = None
    ):
        """Remove user to group."""
        return self.client.delete_request(url_path=f"users/{user_id}/groups/{group_id}")

    def search_realm_users(  # pylint: disable-msg=too-many-arguments
        self, search: str, page_no: int, limit: int, role: bool, count: bool
    ):
        """Search users in a realm."""
        if not page_no or not limit:
            raise BusinessException(
                "Missing pagination parameters", HTTPStatus.BAD_REQUEST
            )
        user_list = self.client.get_realm_users(search, page_no, limit)
        users_count = self.client.get_realm_users_count(search) if count else None
        if role:
            user_list = self.__populate_user_groups(user_list)
        return (user_list, users_count)<|MERGE_RESOLUTION|>--- conflicted
+++ resolved
@@ -56,12 +56,8 @@
             url_path = f"groups/{group_id}/members"
             if page_no and limit:
                 url_path += f"?first={(page_no-1)*limit}&max={limit}"
-<<<<<<< HEAD
-            response = self.client.get_request(url_path)
-=======
             user_list = self.client.get_request(url_path)
             user_count = self.__get_users_count(group_id) if count else None
->>>>>>> 91db218e
         if role:
             user_list = self.__populate_user_groups(user_list)
         return (user_list, user_count)
