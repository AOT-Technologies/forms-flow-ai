"""Module to handle form submission and application creation simultaneously."""

from http import HTTPStatus
from typing import Dict, List

from flask import current_app
from formsflow_api_utils.exceptions import BusinessException
from formsflow_api_utils.services.external import FormioService

from formsflow_api.schemas import ApplicationSchema

from .application import ApplicationService


class CombineFormAndApplicationCreate:  # pylint: disable=too-few-public-methods
    """Combines Form and Application Services."""

    @staticmethod
    def application_create_with_submission(data, formio_url, web_url, token):
        """Creates application after success submission."""
        try:
            application_schema = ApplicationSchema()
            data = CombineFormAndApplicationCreate.__populate_default_keys(data)
            application_data = application_schema.load(data)
            formio_service = FormioService()
            form_io_token = formio_service.get_formio_access_token()
            formio_data = formio_service.post_submission(data, form_io_token)
            application_data["submission_id"] = formio_data["_id"]
            application_data[
                "form_url"
            ] = f"{formio_url}/form/{application_data['form_id']}/submission/{formio_data['_id']}"
            application_data[
                "web_form_url"
            ] = f"{web_url}/form/{application_data['form_id']}/submission/{formio_data['_id']}"
            application, status = ApplicationService.create_application(
                data=application_data, token=token
            )
            response = application_schema.dump(application)
            return response, status
        except PermissionError as err:
            current_app.logger.warning(err)
            response, status = (
                {
                    "type": "Permission Denied",
                    "message": f"Access to formId-{application_data['form_id']} is prohibited",
                },
                HTTPStatus.FORBIDDEN,
            )
            raise BusinessException(response, status) from err

        except KeyError as err:
            current_app.logger.warning(err)
            response, status = {
                "type": "Bad request error",
                "message": "Invalid application request passed",
            }, HTTPStatus.BAD_REQUEST
            raise BusinessException(response, status) from err

        except BaseException as application_err:  # pylint: disable=broad-except
            current_app.logger.warning(application_err)
            response, status = {
                "type": "Bad request error",
                "message": "Invalid application request passed",
            }, HTTPStatus.BAD_REQUEST
            raise BusinessException(response, status) from application_err

    @staticmethod
<<<<<<< HEAD
    def __populate_default_keys(form_data: Dict) -> Dict:
=======
    def __populate_default_keys(  # pylint: disable=unused-private-member
        form_data: Dict,
    ) -> Dict:
>>>>>>> 3ada0e82
        """Populate default keys to the form data if they are not present."""
        default_keys: List[str] = ["applicationStatus", "applicationId"]
        for key in default_keys:
            if key not in form_data.get("data"):
                form_data["data"][key] = ""
        return form_data<|MERGE_RESOLUTION|>--- conflicted
+++ resolved
@@ -65,13 +65,9 @@
             raise BusinessException(response, status) from application_err
 
     @staticmethod
-<<<<<<< HEAD
-    def __populate_default_keys(form_data: Dict) -> Dict:
-=======
     def __populate_default_keys(  # pylint: disable=unused-private-member
         form_data: Dict,
     ) -> Dict:
->>>>>>> 3ada0e82
         """Populate default keys to the form data if they are not present."""
         default_keys: List[str] = ["applicationStatus", "applicationId"]
         for key in default_keys:
