"""This exposes form process mapper service."""

from http import HTTPStatus
from typing import Set

from flask import current_app
from formsflow_api_utils.exceptions import BusinessException
from formsflow_api_utils.utils.enums import FormProcessMapperStatus
from formsflow_api_utils.utils.user_context import UserContext, user_context

<<<<<<< HEAD
from formsflow_api.models import Draft, FormProcessMapper
=======
from formsflow_api.models import (
    Authorization,
    AuthType,
    Draft,
    FormProcessMapper,
)
>>>>>>> 3a0b4b41
from formsflow_api.schemas import FormProcessMapperSchema
from formsflow_api.services.external.bpm import BPMService


class FormProcessMapperService:
    """This class manages form process mapper service."""

    @staticmethod
    @user_context
    def get_all_forms(
        page_number: int,
        limit: int,
        form_name: str,
        sort_by: str,
        sort_order: str,
        form_type: str,
        **kwargs,
    ):  # pylint: disable=too-many-arguments
        """Get all forms."""
        user: UserContext = kwargs["user"]
        designer_form_ids: Set[str] = []
        designer_forms = Authorization.find_all_resources_authorized(
            auth_type=AuthType.DESIGNER,
            roles=user.group_or_roles,
            user_name=user.user_name,
            tenant=user.tenant_key,
        )
        for forms in designer_forms:
            designer_form_ids.append(forms.resource_id)
        mappers, get_all_mappers_count = FormProcessMapper.find_all_forms(
            page_number=page_number,
            limit=limit,
            form_name=form_name,
            sort_by=sort_by,
            sort_order=sort_order,
            form_type=form_type,
            form_ids=designer_form_ids,
        )
        mapper_schema = FormProcessMapperSchema()
        return (
            mapper_schema.dump(mappers, many=True),
            get_all_mappers_count,
        )

    @staticmethod
    @user_context
    def get_all_mappers_by_formid(
        page_number: int,
        limit: int,
        form_name: str,
        sort_by: str,
        sort_order: str,
        **kwargs,
    ):  # pylint: disable=too-many-arguments
        """Get all form process mappers by authorized forms."""
        user: UserContext = kwargs["user"]
        client_form_ids: Set[str] = []
        client_forms = Authorization.find_all_resources_authorized(
            auth_type=AuthType.FORM,
            roles=user.group_or_roles,
            user_name=user.user_name,
            tenant=user.tenant_key,
        )
        for forms in client_forms:
            client_form_ids.append(forms.resource_id)
        mappers, get_all_mappers_count = FormProcessMapper.find_all_active_by_formid(
            page_number=page_number,
            limit=limit,
            form_name=form_name,
            sort_by=sort_by,
            sort_order=sort_order,
            form_ids=client_form_ids,
        )
        mapper_schema = FormProcessMapperSchema()
        return (
            mapper_schema.dump(mappers, many=True),
            get_all_mappers_count,
        )

    @staticmethod
    def get_all_mappers(
        page_number: int,
        limit: int,
        form_name: str,
        sort_by: str,
        sort_order: str,
        process_key: list = None,
    ):  # pylint: disable=too-many-arguments
        """Get all form process mappers."""
        mappers, get_all_mappers_count = FormProcessMapper.find_all_active(
            page_number=page_number,
            limit=limit,
            form_name=form_name,
            sort_by=sort_by,
            sort_order=sort_order,
            process_key=process_key,
        )
        mapper_schema = FormProcessMapperSchema()
        return (
            mapper_schema.dump(mappers, many=True),
            get_all_mappers_count,
        )

    @staticmethod
    def get_mapper_count(form_name=None):
        """Get form process mapper count."""
        if form_name:
            return FormProcessMapper.find_count_form_name(form_name)

        return FormProcessMapper.find_all_count()

    @staticmethod
    @user_context
    def get_mapper(form_process_mapper_id: int, **kwargs):
        """Get form process mapper."""
        user: UserContext = kwargs["user"]
        tenant_key = user.tenant_key
        mapper = FormProcessMapper.find_form_by_id_active_status(
            form_process_mapper_id=form_process_mapper_id
        )
        if mapper:
            if tenant_key is not None and mapper.tenant != tenant_key:
                raise PermissionError("Tenant authentication failed.")
            mapper_schema = FormProcessMapperSchema()
            return mapper_schema.dump(mapper)

        raise BusinessException(
            {
                "type": "Invalid response data",
                "message": f"Invalid form process mapper id - {form_process_mapper_id}",
            },
            HTTPStatus.BAD_REQUEST,
        )

    @staticmethod
    @user_context
    def get_mapper_by_formid(form_id: str, **kwargs):
        """Get form process mapper."""
        user: UserContext = kwargs["user"]
        tenant_key = user.tenant_key
        mapper = FormProcessMapper.find_form_by_form_id(form_id=form_id)
        if mapper:
            if tenant_key is not None and mapper.tenant != tenant_key:
                raise PermissionError("Tenant authentication failed.")
            mapper_schema = FormProcessMapperSchema()
            response = mapper_schema.dump(mapper)
            if response.get("deleted") is False:
                return response

        raise BusinessException(
            {
                "type": "No Response",
                "message": (
                    f"FormProcessMapper with FormID -{form_id} not stored in DB"
                ),
            },
            HTTPStatus.NO_CONTENT,
        )

    @staticmethod
    @user_context
    def create_mapper(data, **kwargs):
        """Create new mapper between form and process."""
        user: UserContext = kwargs["user"]
        data["created_by"] = user.user_name
        data["tenant"] = user.tenant_key
        FormProcessMapperService._update_process_tenant(data, user)
        return FormProcessMapper.create_from_dict(data)

    @staticmethod
    def _update_process_tenant(data, user):
        # For multi tenant environment find if the process is deployed for a tenant.
        if current_app.config.get("MULTI_TENANCY_ENABLED") and (
            process_key := data.get("process_key", None)
        ):
            current_app.logger.info("Finding Tenant ID for process %s ", process_key)
            data["process_tenant"] = BPMService.get_process_details_by_key(
                process_key, user.bearer_token
            ).get("tenantId", None)

    @staticmethod
    @user_context
    def update_mapper(form_process_mapper_id, data, **kwargs):
        """Update form process mapper."""
        user: UserContext = kwargs["user"]
        tenant_key = user.tenant_key
        data["modified_by"] = user.user_name
        mapper = FormProcessMapper.find_form_by_id(
            form_process_mapper_id=form_process_mapper_id
        )
        if not data.get("process_key") and data.get("process_name"):
            data["process_key"] = None
            data["process_name"] = None

        if not data.get("comments"):
            data["comments"] = None
        if mapper:
            if tenant_key is not None and mapper.tenant != tenant_key:
                raise PermissionError("Tenant authentication failed.")
            FormProcessMapperService._update_process_tenant(data, user)
            mapper.update(data)
            return mapper

        raise BusinessException(
            {
                "type": "Invalid response data",
                "message": (
                    f"Unable to update FormProcessMapperId- {form_process_mapper_id}"
                ),
            },
            HTTPStatus.BAD_REQUEST,
        )

    @staticmethod
    @user_context
    def mark_inactive_and_delete(form_process_mapper_id: int, **kwargs) -> None:
        """Mark form process mapper as inactive and deleted."""
        user: UserContext = kwargs["user"]
        tenant_key = user.tenant_key
        application = FormProcessMapper.find_form_by_id(
            form_process_mapper_id=form_process_mapper_id
        )
        if application:
            if tenant_key is not None and application.tenant != tenant_key:
                raise PermissionError("Tenant authentication failed.")
            application.mark_inactive()
            # fetching all draft application application and delete it
            draft_applications = Draft.get_draft_by_parent_form_id(
                parent_form_id=application.parent_form_id
            )
            if draft_applications:
                for draft in draft_applications:
                    draft.delete()
        else:
            raise BusinessException(
                {
                    "type": "Invalid response data",
                    "message": (
                        "Unable to set FormProcessMapperId -"
                        f"{form_process_mapper_id} inactive"
                    ),
                },
                HTTPStatus.BAD_REQUEST,
            )

    @staticmethod
    def mark_unpublished(form_process_mapper_id):
        """Mark form process mapper as inactive."""
        try:
            mapper = FormProcessMapper.find_form_by_id_active_status(
                form_process_mapper_id=form_process_mapper_id
            )
            if mapper:
                mapper.mark_unpublished()
                return
        except Exception as err:
            raise err

    @staticmethod
    def get_mapper_by_formid_and_version(form_id: int, version: int):
        """Returns a serialized form process mapper given a form_id and version."""
        mapper = FormProcessMapper.find_mapper_by_form_id_and_version(form_id, version)
        if mapper:
            mapper_schema = FormProcessMapperSchema()
            return mapper_schema.dump(mapper)

        return None

    @staticmethod
    def unpublish_previous_mapper(mapper_data: dict) -> None:
        """
        This method unpublishes the previous version of the form process mapper.

        : mapper_data: serialized create mapper payload
        : Should be called with create_mapper method
        """
        try:
            form_id = mapper_data.get("previous_form_id") or mapper_data.get("form_id")
            version = mapper_data.get("version")
            if version is None or form_id is None:
                return
            version = int(version) - 1
            previous_mapper = FormProcessMapperService.get_mapper_by_formid_and_version(
                form_id, version
            )
            previous_status = previous_mapper.get("status")
            if (
                previous_mapper
                and previous_status == FormProcessMapperStatus.ACTIVE.value
            ):
                previous_mapper_id = previous_mapper.get("id")
                FormProcessMapperService.mark_unpublished(previous_mapper_id)

        except Exception as err:
            raise err

    @staticmethod
    @user_context
    def check_tenant_authorization(mapper_id: int, **kwargs) -> int:
        """Check if tenant has permission to access the resource."""
        user: UserContext = kwargs["user"]
        tenant_key = user.tenant_key
        if tenant_key is None:
            return 0
        mapper = FormProcessMapper.find_form_by_id(form_process_mapper_id=mapper_id)
        if mapper is not None and mapper.tenant != tenant_key:
            raise PermissionError("Tenant authorization failed.")
        return 0

    @staticmethod
    @user_context
    def check_tenant_authorization_by_formid(form_id: int, **kwargs) -> int:
        """Check if tenant has permission to access the resource."""
        user: UserContext = kwargs["user"]
        tenant_key = user.tenant_key
        if tenant_key is None:
            return
        mapper = FormProcessMapper.find_form_by_form_id(form_id=form_id)
        if mapper is not None and mapper.tenant != tenant_key:
            raise PermissionError("Tenant authorization failed.")
        return<|MERGE_RESOLUTION|>--- conflicted
+++ resolved
@@ -8,16 +8,12 @@
 from formsflow_api_utils.utils.enums import FormProcessMapperStatus
 from formsflow_api_utils.utils.user_context import UserContext, user_context
 
-<<<<<<< HEAD
-from formsflow_api.models import Draft, FormProcessMapper
-=======
 from formsflow_api.models import (
     Authorization,
     AuthType,
     Draft,
     FormProcessMapper,
 )
->>>>>>> 3a0b4b41
 from formsflow_api.schemas import FormProcessMapperSchema
 from formsflow_api.services.external.bpm import BPMService
 
