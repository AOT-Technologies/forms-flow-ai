"""This exposes Import service."""

import json
from uuid import uuid1

from flask import current_app
from formsflow_api_utils.exceptions import BusinessException
from formsflow_api_utils.services.external import FormioService
from formsflow_api_utils.utils.user_context import UserContext, user_context
from jsonschema import ValidationError, validate
from lxml import etree

from formsflow_api.constants import BusinessErrorCode
from formsflow_api.models import (
    AuthType,
    FormHistory,
    FormProcessMapper,
    Process,
    ProcessStatus,
)
from formsflow_api.schemas import (
    ImportEditRequestSchema,
    ImportRequestSchema,
    form_schema,
    form_workflow_schema,
)

from .authorization import AuthorizationService
from .form_history_logs import FormHistoryService
from .form_process_mapper import FormProcessMapperService


class ImportService:  # pylint: disable=too-many-public-methods
    """This class manages import service."""

    def __init__(self) -> None:
        """Initialize."""
        self.formio = FormioService()
        self.auth_service = AuthorizationService()

    def __get_formio_access_token(self):
        """Returns formio access token."""
        return self.formio.get_formio_access_token()

    def create_authorization(self, data):
        """Create authorization."""
        for auth_type in AuthType:
            if auth_type.value in [
                AuthType.APPLICATION.value,
                AuthType.FORM.value,
                AuthType.DESIGNER.value,
            ]:
                self.auth_service.create_authorization(
                    auth_type.value.upper(),
                    data.get(auth_type.value.upper()),
                    is_designer=True,
                )

    def get_latest_version_workflow(self, process_name, include_status=False):
        """Get latest version of workflow by process name."""
        process = Process.get_latest_version_by_key(process_name)
        # If process not found, consider as initial version
        if not process:
            return (1, 0, None) if include_status else (1, 0)
        if include_status:
            return process.major_version, process.minor_version, process.status
        return process.major_version, process.minor_version

    def get_latest_version_form(self, parent_form_id):
        """Get latest version of form by parent ID."""
        version_data = FormHistory.get_latest_version(parent_form_id)
        if not version_data:
            raise BusinessException(BusinessErrorCode.FORM_ID_NOT_FOUND)
        return version_data.major_version, version_data.minor_version

    def form_create(self, data):
        """Create form in formio."""
        return self.formio.create_form(data, self.__get_formio_access_token())

    def form_update(self, data, form_id):
        """Update form in formio."""
        return self.formio.update_form(form_id, data, self.__get_formio_access_token())

    def get_form_by_formid(self, form_id):
        """Get form by form ID."""
        return self.formio.get_form_by_id(form_id, self.__get_formio_access_token())

    def get_form_by_query(self, query_params):
        """Get form by query."""
        return self.formio.get_form_search(
            query_params, self.__get_formio_access_token()
        )

    def validate_file_type(self, filename: str, file_types: tuple):
        """Validate file type."""
        current_app.logger.info(f"Validating file type for file.{filename}")
        for file_type in file_types:
            if filename.endswith(file_type):
                return file_type
        return None

    def validate_input_json(self, data, workflow_form_schema):
        """Validate JSON."""
        try:
            validate(instance=data, schema=workflow_form_schema)
            current_app.logger.info("Valid json.")
            return True
        except ValidationError:
            return False

    def read_json_data(self, file):
        """Read JSON file."""
        file_content = file.read().decode("utf-8")
        file_data = json.loads(file_content)
        return file_data

    def validate_input_data(self, request):
        """Validate input data."""
        # Get the uploaded file from the request
        file = request.files.get("file")
        if not file or not file.filename:
            raise BusinessException(BusinessErrorCode.FILE_NOT_FOUND)
        # Get the request data
        request_data = request.form.get("data")
        current_app.logger.info(f"Request data...{request_data}")

        if request_data:
            try:
                request_data = json.loads(request_data)
            except json.JSONDecodeError as err:
                raise BusinessException(BusinessErrorCode.INVALID_INPUT) from err
        return request_data, file

    def validate_form_exists(self, form_json, tenant_key, validate_path_only=False):
        """Validate form already exists."""
        title = form_json.get("title")
        name = form_json.get("name")
        path = form_json.get("path")
        # Add 'tenantkey-' from 'path' and 'name'
        if current_app.config.get("MULTI_TENANCY_ENABLED"):
            if not validate_path_only:
                name = f"{tenant_key}-name"
            path = f"{tenant_key}-path"

        # Build query params based on validation type
        if validate_path_only:
            query_params = f"path={path}&select=title,path,name,_id"
        else:
            query_params = (
                f"title={title}&name={name}&path={path}&select=title,path,name"
            )
        current_app.logger.info(f"Validating form exists...{query_params}")
        response = self.get_form_by_query(query_params)
        return response

    def validate_form_title(self, form_json, mapper):
        """Validate form tile in the form_process_mapper table."""
        # Exclude the current mapper from the query
        current_app.logger.info(f"Validation for form title...{form_json.get('title')}")
        mappers = FormProcessMapper.find_forms_by_title(
            form_json.get("title"), exclude_id=mapper.id
        )
        if mappers:
            current_app.logger.debug(f"Other mappers matching the title- {mappers}")
            raise BusinessException(BusinessErrorCode.FORM_EXISTS)
        return True

    def validate_edit_form_exists(self, form_json, mapper, tenant_key):
        """Validate form exists on edit import."""
        current_app.logger.info("Validating form exists in import edit...")
        # Validate title in mapper table.
        self.validate_form_title(form_json, mapper)
        # Validate path exists in formio.
        response = self.validate_form_exists(
            form_json, tenant_key, validate_path_only=True
        )
        # If response is not empty, check if the form_id is not the same as the mapper form_id
        # Then the path is taken by another form
        if response:
            if len(response) == 1 and (response[0].get("_id") != mapper.form_id):
                raise BusinessException(BusinessErrorCode.FORM_EXISTS)
        return True

    def update_workflow(self, xml_data, process_name):
        """Parse the workflow XML data & update process name."""
        current_app.logger.info("Updating workflow...")
        # pylint: disable=I1101
        root = etree.fromstring(xml_data.encode("utf-8"))

        # Find the bpmn:process element
        process = root.find(".//{http://www.omg.org/spec/BPMN/20100524/MODEL}process")
        if process is not None:
            process.set("id", process_name)
            process.set("name", process_name)

        # Convert the XML tree back to a string
        updated_xml = etree.tostring(
            root, pretty_print=True, encoding="unicode", xml_declaration=False
        )
        # Prepend the XML declaration
        updated_xml = '<?xml version="1.0" encoding="UTF-8"?>\n' + updated_xml
        return updated_xml

    @user_context
    def save_process_data(  # pylint: disable=too-many-arguments, too-many-positional-arguments
        self,
        workflow_data,
        name,
        selected_workflow_version=None,
        is_new=False,
        **kwargs,
    ):
        """Save process data."""
        current_app.logger.info("Saving process data...")
        user: UserContext = kwargs["user"]
        updated_xml = self.update_workflow(workflow_data, name)
        # Save workflow on new import will have major version as 1 and minor version as 0
        major_version, minor_version = 1, 0
        if not is_new:
            # Save workflow on edit import
            current_app.logger.info(
                f"Capturing version for process {name} in edit import..."
            )
            if selected_workflow_version:
                major_version, minor_version = self.get_latest_version_workflow(name)
                if selected_workflow_version == "major":
                    major_version += 1
                    minor_version = 0
                else:
                    minor_version += 1
            else:
                # If selected workflow version not specified
                # Then update version as major if latest process data is published
                # Otherwise update version as minor
                major_version, minor_version, status = self.get_latest_version_workflow(
                    name, include_status=True
                )
                if status and status == ProcessStatus.PUBLISHED:
                    major_version += 1
                    minor_version = 0
                else:
                    minor_version += 1
        # Save workflow as draft
        process_data = updated_xml.encode("utf-8")
        process = Process(
            name=name,
            process_type="BPMN",
            status="DRAFT",
            tenant=user.tenant_key,
            process_data=process_data,
            created_by=user.user_name,
            major_version=major_version,
            minor_version=minor_version,
            process_key=name,
            parent_process_key=name,
        )
        process.save()
        current_app.logger.info("Process data saved successfully...")

    def version_response(self, form_major, form_minor, workflow_major, workflow_minor):
        """Version response."""
        return {
            "form": {
                "majorVersion": form_major,
                "minorVersion": form_minor,
            },
            "workflow": {
                "majorVersion": workflow_major,
                "minorVersion": workflow_minor,
            },
        }

    def import_new_form_workflow(self, file_data, form_json, workflow_data):
        """Import new form+workflow."""
        form_response = self.form_create(form_json)
        form_id = form_response.get("_id")
        FormHistoryService.create_form_log_with_clone(
            data={
                **form_response,
                "parentFormId": form_id,
                "newVersion": True,
                "componentChanged": True,
            }
        )
        process_name = form_response.get("name")
        # process key/Id doesn't support numbers & special characters at start
        # special characters anywhere so clean them before setting as process key
        process_name = FormProcessMapperService.clean_form_name(process_name)
        mapper_data = {
            "form_id": form_id,
            "form_name": form_response.get("title"),
            "form_type": form_response.get("type"),
            "parent_form_id": form_id,
            "is_anonymous": file_data.get("forms")[0].get("anonymous") or False,
            "task_variable": "[]",
            "process_key": process_name,
            "process_name": process_name,
            "status": "inactive",
            "description": file_data.get("forms")[0].get("formDescription") or "",
        }
        mapper = FormProcessMapperService.create_mapper(mapper_data)
        form_logs_data = {
            "titleChanged": True,
            "formName": form_response.get("title"),
            "formTypeChanged": True,
            "formType": form_response.get("type"),
            "anonymousChanged": True,
            "anonymous": file_data.get("forms")[0].get("anonymous") or False,
            "formId": form_id,
            "parentFormId": form_id,
        }
        FormHistoryService.create_form_logs_without_clone(data=form_logs_data)
        # Update the form_id in the data dictionary with the new form_id
        for auth in file_data["authorizations"][0]:
            file_data["authorizations"][0][auth]["resourceId"] = form_id
        # Create authorizations for the form
        self.create_authorization(file_data["authorizations"][0])
        # validate process key already exists, if exists append mapper id to process_key.
        updated_process_name = (
            FormProcessMapperService.validate_process_and_update_mapper(
                process_name, mapper
            )
        )
        process_name = updated_process_name if updated_process_name else process_name
<<<<<<< HEAD
        self.save_process_data(workflow_data, process_name, is_new=True)
=======
        current_app.logger.info(f"Process Name: {process_name}")
        self.save_process_data(
            workflow_data, process_name, mapper_id=mapper.id, is_new=True
        )
>>>>>>> 95b3180a
        return form_id

    def import_form(
        self, selected_form_version, form_json, mapper, form_only=False, **kwargs
    ):  # pylint: disable=too-many-locals
        """Import form as major or minor version."""
        current_app.logger.info("Form import inprogress...")
        # Get current form by mapper form_id
        current_form = self.get_form_by_formid(mapper.form_id)
        new_path = form_json.get("path")
        new_title = form_json.get("title")
        anonymous = kwargs.get("anonymous", None)
        description = kwargs.get("description", None)
        title_changed = bool(not form_only and mapper.form_name != new_title)
        anonymous_changed = bool(
            anonymous is not None and mapper.is_anonymous != anonymous
        )
        if selected_form_version == "major":
            # Update current form with random value to path, name & title
            # Create new form with current form name, title & path from incoming form
            # Create mapper entry for new form version, mark previous version inactive & delete
            # Capture form history
            current_app.logger.info("Form import major version inprogress...")
            path = current_form.get("path")
            name = current_form.get("name")
            title = current_form.get("title")
            # Update name & path of current form
            current_form["path"] = f"{path}-v-{uuid1().hex}"
            current_form["name"] = f"{name}-v-{uuid1().hex}"
            current_form["title"] = f"{title}-v-{uuid1().hex}"
            FormProcessMapperService.form_design_update(current_form, mapper.form_id)
            # Create new form with current form name
            form_json["parentFormId"] = mapper.parent_form_id
            form_json["name"] = name
            # Update path of current form with pathname & title from imported form in case of edit import
            # But incase of form only no validation done, so use current form path & title itself.
            form_json["title"] = title if form_only else new_title
            form_json["path"] = path if form_only else new_path
            form_response = self.form_create(form_json)
            form_id = form_response.get("_id")
            FormHistoryService.create_form_log_with_clone(
                data={
                    **form_response,
                    "parentFormId": mapper.parent_form_id,
                    "newVersion": True,
                    "componentChanged": True,
                }
            )
            mapper_data = {
                "formId": form_id,
                "previousFormId": mapper.form_id,
                "formName": form_response.get("title"),
                "formType": mapper.form_type,
                "parentFormId": mapper.parent_form_id,
                "anonymous": mapper.is_anonymous if form_only else anonymous,
                "taskVariable": json.loads(mapper.task_variable),
                "processKey": mapper.process_key,
                "processName": mapper.process_name,
                "version": str(mapper.version + 1),
                "status": mapper.status,
                "id": str(mapper.id),
                "formTypeChanged": False,
                "titleChanged": title_changed,
                "anonymousChanged": anonymous_changed,
                "description": mapper.description if form_only else description,
            }
            FormProcessMapperService.mapper_create(mapper_data)
            FormProcessMapperService.mark_inactive_and_delete(mapper.id)
        else:
            current_app.logger.info("Form import minor version inprogress...")
            form_id = mapper.form_id
            FormProcessMapperService.check_tenant_authorization_by_formid(
                form_id=form_id
            )
            # Minor version update form components in formio & create form history.
            form_components = {}
            form_components["components"] = form_json.get("components")
            form_response = self.form_update(form_components, form_id)
            form_response["componentChanged"] = True
            form_response["parentFormId"] = mapper.parent_form_id
            FormHistoryService.create_form_log_with_clone(data=form_response)
            if not form_only:
                # Update description, anonymous & status in mapper if form+workflow import
                current_app.logger.info("Updating mapper & form logs...")
                mapper.description = description
                mapper.is_anonymous = anonymous
                mapper.save()
                form_logs_data = {
                    "titleChanged": title_changed,
                    "formName": new_title,
                    "anonymousChanged": anonymous_changed,
                    "anonymous": anonymous,
                    "formId": form_id,
                    "parentFormId": mapper.parent_form_id,
                }
                FormHistoryService.create_form_logs_without_clone(data=form_logs_data)
        return form_id

    def import_edit_form(self, file_data, selected_form_version, form_json, mapper):
        """Import edit form."""
        current_app.logger.info("Form import with form+workflow json inprogress...")
        anonymous = file_data.get("forms")[0].get("anonymous")
        description = file_data.get("forms")[0].get("formDescription", "")
        form_id = self.import_form(
            selected_form_version,
            form_json,
            mapper,
            anonymous=anonymous,
            description=description,
        )
        # Update authorizations with incoming form authorizations
        # resourceId(formId) differ in incoming import form+workflow json
        # Use parent_form_id from mapper & auth details from incoming data
        for auth in file_data["authorizations"][0]:
            file_data["authorizations"][0][auth]["resourceId"] = mapper.parent_form_id
        # Update authorizations for the form
        self.create_authorization(file_data["authorizations"][0])
        return form_id

    def find_mapper(self, mapper_id, tenant_key=None):
        """Find mapper."""
        mapper = FormProcessMapper.find_form_by_id(form_process_mapper_id=mapper_id)
        if not mapper:
            raise BusinessException(BusinessErrorCode.INVALID_FORM_PROCESS_MAPPER_ID)
        if mapper and tenant_key is not None and mapper.tenant != tenant_key:
            raise PermissionError(BusinessErrorCode.PERMISSION_DENIED)
        return mapper

    @user_context
    def import_form_workflow(
        self, request, **kwargs
    ):  # pylint: disable=too-many-locals, too-many-statements, too-many-branches
        """Import form/workflow."""
        current_app.logger.info("Processing import data...")
        request_data, file = self.validate_input_data(request)
        schema = ImportRequestSchema()
        input_data = schema.load(request_data)
        import_type = input_data.get("import_type")
        action = input_data.get("action")
        user: UserContext = kwargs["user"]
        tenant_key = user.tenant_key
        form_id = None

        # Check if the action is valid
        if action not in ["validate", "import"]:
            raise BusinessException(BusinessErrorCode.INVALID_INPUT)

        if import_type == "new":
            current_app.logger.info("Import new processing..")
            # Validate input file type whether it is json
            if not self.validate_file_type(file.filename, (".json",)):
                raise BusinessException(BusinessErrorCode.INVALID_FILE_TYPE)
            current_app.logger.info("Valid json file type.")
            file_data = self.read_json_data(file)
            # Vaidate file data
            valid_input_json = self.validate_input_json(file_data, form_workflow_schema)
            if not valid_input_json:
                raise BusinessException(BusinessErrorCode.INVALID_FILE_TYPE)
            form_json = file_data.get("forms")[0].get("content")
            workflow_data = file_data.get("workflows")[0].get("content")
            validate_form_response = self.validate_form_exists(form_json, tenant_key)
            if validate_form_response:
                raise BusinessException(BusinessErrorCode.FORM_EXISTS)
            if action == "validate":
                # On Import new, version will be 1.0
                return self.version_response(
                    form_major=1, form_minor=0, workflow_major=1, workflow_minor=0
                )
            if action == "import":
                form_id = self.import_new_form_workflow(
                    file_data, form_json, workflow_data
                )
        else:
            current_app.logger.info("Import edit processing..")
            edit_request = ImportEditRequestSchema().load(request_data)
            valid_file = self.validate_file_type(file.filename, (".json", ".bpmn"))
            mapper_id = edit_request.get("mapper_id")
            # mapper is required for edit. Add validation
            mapper = self.find_mapper(mapper_id, tenant_key)
            form_id = mapper.form_id
            if valid_file == ".json":
                file_data = self.read_json_data(file)
                # Validate input json file whether only form or form+workflow
                if self.validate_input_json(file_data, form_schema):
                    current_app.logger.info("Form only import inprogress...")
                    form_json = file_data.get("forms")[0]
                    form_major, form_minor = self.get_latest_version_form(
                        mapper.parent_form_id
                    )
                    # No need to validate form exists
                    # Incoming form data need to be updated as either major or minor version
                    if action == "validate":
                        return self.version_response(
                            form_major=form_major + 1,
                            form_minor=form_minor + 1,
                            workflow_major=None,
                            workflow_minor=None,
                        )
                    if action == "import":
                        selected_form_version = edit_request.get("form", {}).get(
                            "selectedVersion"
                        )
                        form_id = self.import_form(
                            selected_form_version, form_json, mapper, form_only=True
                        )
                elif self.validate_input_json(file_data, form_workflow_schema):
                    current_app.logger.info("Form and workflow import inprogress...")
                    form_json = file_data.get("forms")[0].get("content")
                    # Validate form exists
                    self.validate_edit_form_exists(form_json, mapper, tenant_key)
                    if action == "validate":
                        major, minor = self.get_latest_version_workflow(
                            mapper.process_key
                        )
                        form_major, form_minor = self.get_latest_version_form(
                            mapper.parent_form_id
                        )
                        return self.version_response(
                            form_major=form_major + 1,
                            form_minor=form_minor + 1,
                            workflow_major=major + 1,
                            workflow_minor=minor + 1,
                        )
                    if action == "import":
                        skip_form = edit_request.get("form", {}).get("skip")
                        skip_workflow = edit_request.get("workflow", {}).get("skip")
                        # selected version of form and workflow: major/minor
                        selected_form_version = edit_request.get("form", {}).get(
                            "selectedVersion"
                        )
                        selected_workflow_version = edit_request.get(
                            "workflow", {}
                        ).get("selectedVersion")
                        # If skipform/skip workflow is none or true then skip
                        # If selected version(major/minor) not provided then use minor in case of form
                        # major/minor based on workflow published/draft

                        if not skip_form:
                            # Import form
                            form_id = self.import_edit_form(
                                file_data, selected_form_version, form_json, mapper
                            )
                        if not skip_workflow:
                            # import workflow
                            current_app.logger.info("Workflow import inprogress...")
                            workflow_data = file_data.get("workflows")[0].get("content")
                            self.save_process_data(
                                workflow_data,
                                mapper.process_key,
                                selected_workflow_version,
                            )

                else:
                    raise BusinessException(BusinessErrorCode.INVALID_FILE_TYPE)
            elif valid_file == ".bpmn":
                current_app.logger.info("Workflow validated successfully.")
                if action == "validate":
                    major, minor = self.get_latest_version_workflow(mapper.process_key)
                    return self.version_response(
                        form_major=None,
                        form_minor=None,
                        workflow_major=major + 1,
                        workflow_minor=minor + 1,
                    )
                if action == "import":
                    selected_workflow_version = edit_request.get("workflow", {}).get(
                        "selectedVersion"
                    )
                    file_content = file.read().decode("utf-8")
                    self.save_process_data(
                        file_content,
                        mapper.process_key,
                        selected_workflow_version,
                    )
        return {"formId": form_id}
<|MERGE_RESOLUTION|>--- conflicted
+++ resolved
@@ -1,607 +1,600 @@
-"""This exposes Import service."""
-
-import json
-from uuid import uuid1
-
-from flask import current_app
-from formsflow_api_utils.exceptions import BusinessException
-from formsflow_api_utils.services.external import FormioService
-from formsflow_api_utils.utils.user_context import UserContext, user_context
-from jsonschema import ValidationError, validate
-from lxml import etree
-
-from formsflow_api.constants import BusinessErrorCode
-from formsflow_api.models import (
-    AuthType,
-    FormHistory,
-    FormProcessMapper,
-    Process,
-    ProcessStatus,
-)
-from formsflow_api.schemas import (
-    ImportEditRequestSchema,
-    ImportRequestSchema,
-    form_schema,
-    form_workflow_schema,
-)
-
-from .authorization import AuthorizationService
-from .form_history_logs import FormHistoryService
-from .form_process_mapper import FormProcessMapperService
-
-
-class ImportService:  # pylint: disable=too-many-public-methods
-    """This class manages import service."""
-
-    def __init__(self) -> None:
-        """Initialize."""
-        self.formio = FormioService()
-        self.auth_service = AuthorizationService()
-
-    def __get_formio_access_token(self):
-        """Returns formio access token."""
-        return self.formio.get_formio_access_token()
-
-    def create_authorization(self, data):
-        """Create authorization."""
-        for auth_type in AuthType:
-            if auth_type.value in [
-                AuthType.APPLICATION.value,
-                AuthType.FORM.value,
-                AuthType.DESIGNER.value,
-            ]:
-                self.auth_service.create_authorization(
-                    auth_type.value.upper(),
-                    data.get(auth_type.value.upper()),
-                    is_designer=True,
-                )
-
-    def get_latest_version_workflow(self, process_name, include_status=False):
-        """Get latest version of workflow by process name."""
-        process = Process.get_latest_version_by_key(process_name)
-        # If process not found, consider as initial version
-        if not process:
-            return (1, 0, None) if include_status else (1, 0)
-        if include_status:
-            return process.major_version, process.minor_version, process.status
-        return process.major_version, process.minor_version
-
-    def get_latest_version_form(self, parent_form_id):
-        """Get latest version of form by parent ID."""
-        version_data = FormHistory.get_latest_version(parent_form_id)
-        if not version_data:
-            raise BusinessException(BusinessErrorCode.FORM_ID_NOT_FOUND)
-        return version_data.major_version, version_data.minor_version
-
-    def form_create(self, data):
-        """Create form in formio."""
-        return self.formio.create_form(data, self.__get_formio_access_token())
-
-    def form_update(self, data, form_id):
-        """Update form in formio."""
-        return self.formio.update_form(form_id, data, self.__get_formio_access_token())
-
-    def get_form_by_formid(self, form_id):
-        """Get form by form ID."""
-        return self.formio.get_form_by_id(form_id, self.__get_formio_access_token())
-
-    def get_form_by_query(self, query_params):
-        """Get form by query."""
-        return self.formio.get_form_search(
-            query_params, self.__get_formio_access_token()
-        )
-
-    def validate_file_type(self, filename: str, file_types: tuple):
-        """Validate file type."""
-        current_app.logger.info(f"Validating file type for file.{filename}")
-        for file_type in file_types:
-            if filename.endswith(file_type):
-                return file_type
-        return None
-
-    def validate_input_json(self, data, workflow_form_schema):
-        """Validate JSON."""
-        try:
-            validate(instance=data, schema=workflow_form_schema)
-            current_app.logger.info("Valid json.")
-            return True
-        except ValidationError:
-            return False
-
-    def read_json_data(self, file):
-        """Read JSON file."""
-        file_content = file.read().decode("utf-8")
-        file_data = json.loads(file_content)
-        return file_data
-
-    def validate_input_data(self, request):
-        """Validate input data."""
-        # Get the uploaded file from the request
-        file = request.files.get("file")
-        if not file or not file.filename:
-            raise BusinessException(BusinessErrorCode.FILE_NOT_FOUND)
-        # Get the request data
-        request_data = request.form.get("data")
-        current_app.logger.info(f"Request data...{request_data}")
-
-        if request_data:
-            try:
-                request_data = json.loads(request_data)
-            except json.JSONDecodeError as err:
-                raise BusinessException(BusinessErrorCode.INVALID_INPUT) from err
-        return request_data, file
-
-    def validate_form_exists(self, form_json, tenant_key, validate_path_only=False):
-        """Validate form already exists."""
-        title = form_json.get("title")
-        name = form_json.get("name")
-        path = form_json.get("path")
-        # Add 'tenantkey-' from 'path' and 'name'
-        if current_app.config.get("MULTI_TENANCY_ENABLED"):
-            if not validate_path_only:
-                name = f"{tenant_key}-name"
-            path = f"{tenant_key}-path"
-
-        # Build query params based on validation type
-        if validate_path_only:
-            query_params = f"path={path}&select=title,path,name,_id"
-        else:
-            query_params = (
-                f"title={title}&name={name}&path={path}&select=title,path,name"
-            )
-        current_app.logger.info(f"Validating form exists...{query_params}")
-        response = self.get_form_by_query(query_params)
-        return response
-
-    def validate_form_title(self, form_json, mapper):
-        """Validate form tile in the form_process_mapper table."""
-        # Exclude the current mapper from the query
-        current_app.logger.info(f"Validation for form title...{form_json.get('title')}")
-        mappers = FormProcessMapper.find_forms_by_title(
-            form_json.get("title"), exclude_id=mapper.id
-        )
-        if mappers:
-            current_app.logger.debug(f"Other mappers matching the title- {mappers}")
-            raise BusinessException(BusinessErrorCode.FORM_EXISTS)
-        return True
-
-    def validate_edit_form_exists(self, form_json, mapper, tenant_key):
-        """Validate form exists on edit import."""
-        current_app.logger.info("Validating form exists in import edit...")
-        # Validate title in mapper table.
-        self.validate_form_title(form_json, mapper)
-        # Validate path exists in formio.
-        response = self.validate_form_exists(
-            form_json, tenant_key, validate_path_only=True
-        )
-        # If response is not empty, check if the form_id is not the same as the mapper form_id
-        # Then the path is taken by another form
-        if response:
-            if len(response) == 1 and (response[0].get("_id") != mapper.form_id):
-                raise BusinessException(BusinessErrorCode.FORM_EXISTS)
-        return True
-
-    def update_workflow(self, xml_data, process_name):
-        """Parse the workflow XML data & update process name."""
-        current_app.logger.info("Updating workflow...")
-        # pylint: disable=I1101
-        root = etree.fromstring(xml_data.encode("utf-8"))
-
-        # Find the bpmn:process element
-        process = root.find(".//{http://www.omg.org/spec/BPMN/20100524/MODEL}process")
-        if process is not None:
-            process.set("id", process_name)
-            process.set("name", process_name)
-
-        # Convert the XML tree back to a string
-        updated_xml = etree.tostring(
-            root, pretty_print=True, encoding="unicode", xml_declaration=False
-        )
-        # Prepend the XML declaration
-        updated_xml = '<?xml version="1.0" encoding="UTF-8"?>\n' + updated_xml
-        return updated_xml
-
-    @user_context
-    def save_process_data(  # pylint: disable=too-many-arguments, too-many-positional-arguments
-        self,
-        workflow_data,
-        name,
-        selected_workflow_version=None,
-        is_new=False,
-        **kwargs,
-    ):
-        """Save process data."""
-        current_app.logger.info("Saving process data...")
-        user: UserContext = kwargs["user"]
-        updated_xml = self.update_workflow(workflow_data, name)
-        # Save workflow on new import will have major version as 1 and minor version as 0
-        major_version, minor_version = 1, 0
-        if not is_new:
-            # Save workflow on edit import
-            current_app.logger.info(
-                f"Capturing version for process {name} in edit import..."
-            )
-            if selected_workflow_version:
-                major_version, minor_version = self.get_latest_version_workflow(name)
-                if selected_workflow_version == "major":
-                    major_version += 1
-                    minor_version = 0
-                else:
-                    minor_version += 1
-            else:
-                # If selected workflow version not specified
-                # Then update version as major if latest process data is published
-                # Otherwise update version as minor
-                major_version, minor_version, status = self.get_latest_version_workflow(
-                    name, include_status=True
-                )
-                if status and status == ProcessStatus.PUBLISHED:
-                    major_version += 1
-                    minor_version = 0
-                else:
-                    minor_version += 1
-        # Save workflow as draft
-        process_data = updated_xml.encode("utf-8")
-        process = Process(
-            name=name,
-            process_type="BPMN",
-            status="DRAFT",
-            tenant=user.tenant_key,
-            process_data=process_data,
-            created_by=user.user_name,
-            major_version=major_version,
-            minor_version=minor_version,
-            process_key=name,
-            parent_process_key=name,
-        )
-        process.save()
-        current_app.logger.info("Process data saved successfully...")
-
-    def version_response(self, form_major, form_minor, workflow_major, workflow_minor):
-        """Version response."""
-        return {
-            "form": {
-                "majorVersion": form_major,
-                "minorVersion": form_minor,
-            },
-            "workflow": {
-                "majorVersion": workflow_major,
-                "minorVersion": workflow_minor,
-            },
-        }
-
-    def import_new_form_workflow(self, file_data, form_json, workflow_data):
-        """Import new form+workflow."""
-        form_response = self.form_create(form_json)
-        form_id = form_response.get("_id")
-        FormHistoryService.create_form_log_with_clone(
-            data={
-                **form_response,
-                "parentFormId": form_id,
-                "newVersion": True,
-                "componentChanged": True,
-            }
-        )
-        process_name = form_response.get("name")
-        # process key/Id doesn't support numbers & special characters at start
-        # special characters anywhere so clean them before setting as process key
-        process_name = FormProcessMapperService.clean_form_name(process_name)
-        mapper_data = {
-            "form_id": form_id,
-            "form_name": form_response.get("title"),
-            "form_type": form_response.get("type"),
-            "parent_form_id": form_id,
-            "is_anonymous": file_data.get("forms")[0].get("anonymous") or False,
-            "task_variable": "[]",
-            "process_key": process_name,
-            "process_name": process_name,
-            "status": "inactive",
-            "description": file_data.get("forms")[0].get("formDescription") or "",
-        }
-        mapper = FormProcessMapperService.create_mapper(mapper_data)
-        form_logs_data = {
-            "titleChanged": True,
-            "formName": form_response.get("title"),
-            "formTypeChanged": True,
-            "formType": form_response.get("type"),
-            "anonymousChanged": True,
-            "anonymous": file_data.get("forms")[0].get("anonymous") or False,
-            "formId": form_id,
-            "parentFormId": form_id,
-        }
-        FormHistoryService.create_form_logs_without_clone(data=form_logs_data)
-        # Update the form_id in the data dictionary with the new form_id
-        for auth in file_data["authorizations"][0]:
-            file_data["authorizations"][0][auth]["resourceId"] = form_id
-        # Create authorizations for the form
-        self.create_authorization(file_data["authorizations"][0])
-        # validate process key already exists, if exists append mapper id to process_key.
-        updated_process_name = (
-            FormProcessMapperService.validate_process_and_update_mapper(
-                process_name, mapper
-            )
-        )
-        process_name = updated_process_name if updated_process_name else process_name
-<<<<<<< HEAD
-        self.save_process_data(workflow_data, process_name, is_new=True)
-=======
-        current_app.logger.info(f"Process Name: {process_name}")
-        self.save_process_data(
-            workflow_data, process_name, mapper_id=mapper.id, is_new=True
-        )
->>>>>>> 95b3180a
-        return form_id
-
-    def import_form(
-        self, selected_form_version, form_json, mapper, form_only=False, **kwargs
-    ):  # pylint: disable=too-many-locals
-        """Import form as major or minor version."""
-        current_app.logger.info("Form import inprogress...")
-        # Get current form by mapper form_id
-        current_form = self.get_form_by_formid(mapper.form_id)
-        new_path = form_json.get("path")
-        new_title = form_json.get("title")
-        anonymous = kwargs.get("anonymous", None)
-        description = kwargs.get("description", None)
-        title_changed = bool(not form_only and mapper.form_name != new_title)
-        anonymous_changed = bool(
-            anonymous is not None and mapper.is_anonymous != anonymous
-        )
-        if selected_form_version == "major":
-            # Update current form with random value to path, name & title
-            # Create new form with current form name, title & path from incoming form
-            # Create mapper entry for new form version, mark previous version inactive & delete
-            # Capture form history
-            current_app.logger.info("Form import major version inprogress...")
-            path = current_form.get("path")
-            name = current_form.get("name")
-            title = current_form.get("title")
-            # Update name & path of current form
-            current_form["path"] = f"{path}-v-{uuid1().hex}"
-            current_form["name"] = f"{name}-v-{uuid1().hex}"
-            current_form["title"] = f"{title}-v-{uuid1().hex}"
-            FormProcessMapperService.form_design_update(current_form, mapper.form_id)
-            # Create new form with current form name
-            form_json["parentFormId"] = mapper.parent_form_id
-            form_json["name"] = name
-            # Update path of current form with pathname & title from imported form in case of edit import
-            # But incase of form only no validation done, so use current form path & title itself.
-            form_json["title"] = title if form_only else new_title
-            form_json["path"] = path if form_only else new_path
-            form_response = self.form_create(form_json)
-            form_id = form_response.get("_id")
-            FormHistoryService.create_form_log_with_clone(
-                data={
-                    **form_response,
-                    "parentFormId": mapper.parent_form_id,
-                    "newVersion": True,
-                    "componentChanged": True,
-                }
-            )
-            mapper_data = {
-                "formId": form_id,
-                "previousFormId": mapper.form_id,
-                "formName": form_response.get("title"),
-                "formType": mapper.form_type,
-                "parentFormId": mapper.parent_form_id,
-                "anonymous": mapper.is_anonymous if form_only else anonymous,
-                "taskVariable": json.loads(mapper.task_variable),
-                "processKey": mapper.process_key,
-                "processName": mapper.process_name,
-                "version": str(mapper.version + 1),
-                "status": mapper.status,
-                "id": str(mapper.id),
-                "formTypeChanged": False,
-                "titleChanged": title_changed,
-                "anonymousChanged": anonymous_changed,
-                "description": mapper.description if form_only else description,
-            }
-            FormProcessMapperService.mapper_create(mapper_data)
-            FormProcessMapperService.mark_inactive_and_delete(mapper.id)
-        else:
-            current_app.logger.info("Form import minor version inprogress...")
-            form_id = mapper.form_id
-            FormProcessMapperService.check_tenant_authorization_by_formid(
-                form_id=form_id
-            )
-            # Minor version update form components in formio & create form history.
-            form_components = {}
-            form_components["components"] = form_json.get("components")
-            form_response = self.form_update(form_components, form_id)
-            form_response["componentChanged"] = True
-            form_response["parentFormId"] = mapper.parent_form_id
-            FormHistoryService.create_form_log_with_clone(data=form_response)
-            if not form_only:
-                # Update description, anonymous & status in mapper if form+workflow import
-                current_app.logger.info("Updating mapper & form logs...")
-                mapper.description = description
-                mapper.is_anonymous = anonymous
-                mapper.save()
-                form_logs_data = {
-                    "titleChanged": title_changed,
-                    "formName": new_title,
-                    "anonymousChanged": anonymous_changed,
-                    "anonymous": anonymous,
-                    "formId": form_id,
-                    "parentFormId": mapper.parent_form_id,
-                }
-                FormHistoryService.create_form_logs_without_clone(data=form_logs_data)
-        return form_id
-
-    def import_edit_form(self, file_data, selected_form_version, form_json, mapper):
-        """Import edit form."""
-        current_app.logger.info("Form import with form+workflow json inprogress...")
-        anonymous = file_data.get("forms")[0].get("anonymous")
-        description = file_data.get("forms")[0].get("formDescription", "")
-        form_id = self.import_form(
-            selected_form_version,
-            form_json,
-            mapper,
-            anonymous=anonymous,
-            description=description,
-        )
-        # Update authorizations with incoming form authorizations
-        # resourceId(formId) differ in incoming import form+workflow json
-        # Use parent_form_id from mapper & auth details from incoming data
-        for auth in file_data["authorizations"][0]:
-            file_data["authorizations"][0][auth]["resourceId"] = mapper.parent_form_id
-        # Update authorizations for the form
-        self.create_authorization(file_data["authorizations"][0])
-        return form_id
-
-    def find_mapper(self, mapper_id, tenant_key=None):
-        """Find mapper."""
-        mapper = FormProcessMapper.find_form_by_id(form_process_mapper_id=mapper_id)
-        if not mapper:
-            raise BusinessException(BusinessErrorCode.INVALID_FORM_PROCESS_MAPPER_ID)
-        if mapper and tenant_key is not None and mapper.tenant != tenant_key:
-            raise PermissionError(BusinessErrorCode.PERMISSION_DENIED)
-        return mapper
-
-    @user_context
-    def import_form_workflow(
-        self, request, **kwargs
-    ):  # pylint: disable=too-many-locals, too-many-statements, too-many-branches
-        """Import form/workflow."""
-        current_app.logger.info("Processing import data...")
-        request_data, file = self.validate_input_data(request)
-        schema = ImportRequestSchema()
-        input_data = schema.load(request_data)
-        import_type = input_data.get("import_type")
-        action = input_data.get("action")
-        user: UserContext = kwargs["user"]
-        tenant_key = user.tenant_key
-        form_id = None
-
-        # Check if the action is valid
-        if action not in ["validate", "import"]:
-            raise BusinessException(BusinessErrorCode.INVALID_INPUT)
-
-        if import_type == "new":
-            current_app.logger.info("Import new processing..")
-            # Validate input file type whether it is json
-            if not self.validate_file_type(file.filename, (".json",)):
-                raise BusinessException(BusinessErrorCode.INVALID_FILE_TYPE)
-            current_app.logger.info("Valid json file type.")
-            file_data = self.read_json_data(file)
-            # Vaidate file data
-            valid_input_json = self.validate_input_json(file_data, form_workflow_schema)
-            if not valid_input_json:
-                raise BusinessException(BusinessErrorCode.INVALID_FILE_TYPE)
-            form_json = file_data.get("forms")[0].get("content")
-            workflow_data = file_data.get("workflows")[0].get("content")
-            validate_form_response = self.validate_form_exists(form_json, tenant_key)
-            if validate_form_response:
-                raise BusinessException(BusinessErrorCode.FORM_EXISTS)
-            if action == "validate":
-                # On Import new, version will be 1.0
-                return self.version_response(
-                    form_major=1, form_minor=0, workflow_major=1, workflow_minor=0
-                )
-            if action == "import":
-                form_id = self.import_new_form_workflow(
-                    file_data, form_json, workflow_data
-                )
-        else:
-            current_app.logger.info("Import edit processing..")
-            edit_request = ImportEditRequestSchema().load(request_data)
-            valid_file = self.validate_file_type(file.filename, (".json", ".bpmn"))
-            mapper_id = edit_request.get("mapper_id")
-            # mapper is required for edit. Add validation
-            mapper = self.find_mapper(mapper_id, tenant_key)
-            form_id = mapper.form_id
-            if valid_file == ".json":
-                file_data = self.read_json_data(file)
-                # Validate input json file whether only form or form+workflow
-                if self.validate_input_json(file_data, form_schema):
-                    current_app.logger.info("Form only import inprogress...")
-                    form_json = file_data.get("forms")[0]
-                    form_major, form_minor = self.get_latest_version_form(
-                        mapper.parent_form_id
-                    )
-                    # No need to validate form exists
-                    # Incoming form data need to be updated as either major or minor version
-                    if action == "validate":
-                        return self.version_response(
-                            form_major=form_major + 1,
-                            form_minor=form_minor + 1,
-                            workflow_major=None,
-                            workflow_minor=None,
-                        )
-                    if action == "import":
-                        selected_form_version = edit_request.get("form", {}).get(
-                            "selectedVersion"
-                        )
-                        form_id = self.import_form(
-                            selected_form_version, form_json, mapper, form_only=True
-                        )
-                elif self.validate_input_json(file_data, form_workflow_schema):
-                    current_app.logger.info("Form and workflow import inprogress...")
-                    form_json = file_data.get("forms")[0].get("content")
-                    # Validate form exists
-                    self.validate_edit_form_exists(form_json, mapper, tenant_key)
-                    if action == "validate":
-                        major, minor = self.get_latest_version_workflow(
-                            mapper.process_key
-                        )
-                        form_major, form_minor = self.get_latest_version_form(
-                            mapper.parent_form_id
-                        )
-                        return self.version_response(
-                            form_major=form_major + 1,
-                            form_minor=form_minor + 1,
-                            workflow_major=major + 1,
-                            workflow_minor=minor + 1,
-                        )
-                    if action == "import":
-                        skip_form = edit_request.get("form", {}).get("skip")
-                        skip_workflow = edit_request.get("workflow", {}).get("skip")
-                        # selected version of form and workflow: major/minor
-                        selected_form_version = edit_request.get("form", {}).get(
-                            "selectedVersion"
-                        )
-                        selected_workflow_version = edit_request.get(
-                            "workflow", {}
-                        ).get("selectedVersion")
-                        # If skipform/skip workflow is none or true then skip
-                        # If selected version(major/minor) not provided then use minor in case of form
-                        # major/minor based on workflow published/draft
-
-                        if not skip_form:
-                            # Import form
-                            form_id = self.import_edit_form(
-                                file_data, selected_form_version, form_json, mapper
-                            )
-                        if not skip_workflow:
-                            # import workflow
-                            current_app.logger.info("Workflow import inprogress...")
-                            workflow_data = file_data.get("workflows")[0].get("content")
-                            self.save_process_data(
-                                workflow_data,
-                                mapper.process_key,
-                                selected_workflow_version,
-                            )
-
-                else:
-                    raise BusinessException(BusinessErrorCode.INVALID_FILE_TYPE)
-            elif valid_file == ".bpmn":
-                current_app.logger.info("Workflow validated successfully.")
-                if action == "validate":
-                    major, minor = self.get_latest_version_workflow(mapper.process_key)
-                    return self.version_response(
-                        form_major=None,
-                        form_minor=None,
-                        workflow_major=major + 1,
-                        workflow_minor=minor + 1,
-                    )
-                if action == "import":
-                    selected_workflow_version = edit_request.get("workflow", {}).get(
-                        "selectedVersion"
-                    )
-                    file_content = file.read().decode("utf-8")
-                    self.save_process_data(
-                        file_content,
-                        mapper.process_key,
-                        selected_workflow_version,
-                    )
-        return {"formId": form_id}
+"""This exposes Import service."""
+
+import json
+from uuid import uuid1
+
+from flask import current_app
+from formsflow_api_utils.exceptions import BusinessException
+from formsflow_api_utils.services.external import FormioService
+from formsflow_api_utils.utils.user_context import UserContext, user_context
+from jsonschema import ValidationError, validate
+from lxml import etree
+
+from formsflow_api.constants import BusinessErrorCode
+from formsflow_api.models import (
+    AuthType,
+    FormHistory,
+    FormProcessMapper,
+    Process,
+    ProcessStatus,
+)
+from formsflow_api.schemas import (
+    ImportEditRequestSchema,
+    ImportRequestSchema,
+    form_schema,
+    form_workflow_schema,
+)
+
+from .authorization import AuthorizationService
+from .form_history_logs import FormHistoryService
+from .form_process_mapper import FormProcessMapperService
+
+
+class ImportService:  # pylint: disable=too-many-public-methods
+    """This class manages import service."""
+
+    def __init__(self) -> None:
+        """Initialize."""
+        self.formio = FormioService()
+        self.auth_service = AuthorizationService()
+
+    def __get_formio_access_token(self):
+        """Returns formio access token."""
+        return self.formio.get_formio_access_token()
+
+    def create_authorization(self, data):
+        """Create authorization."""
+        for auth_type in AuthType:
+            if auth_type.value in [
+                AuthType.APPLICATION.value,
+                AuthType.FORM.value,
+                AuthType.DESIGNER.value,
+            ]:
+                self.auth_service.create_authorization(
+                    auth_type.value.upper(),
+                    data.get(auth_type.value.upper()),
+                    is_designer=True,
+                )
+
+    def get_latest_version_workflow(self, process_name, include_status=False):
+        """Get latest version of workflow by process name."""
+        process = Process.get_latest_version_by_key(process_name)
+        # If process not found, consider as initial version
+        if not process:
+            return (1, 0, None) if include_status else (1, 0)
+        if include_status:
+            return process.major_version, process.minor_version, process.status
+        return process.major_version, process.minor_version
+
+    def get_latest_version_form(self, parent_form_id):
+        """Get latest version of form by parent ID."""
+        version_data = FormHistory.get_latest_version(parent_form_id)
+        if not version_data:
+            raise BusinessException(BusinessErrorCode.FORM_ID_NOT_FOUND)
+        return version_data.major_version, version_data.minor_version
+
+    def form_create(self, data):
+        """Create form in formio."""
+        return self.formio.create_form(data, self.__get_formio_access_token())
+
+    def form_update(self, data, form_id):
+        """Update form in formio."""
+        return self.formio.update_form(form_id, data, self.__get_formio_access_token())
+
+    def get_form_by_formid(self, form_id):
+        """Get form by form ID."""
+        return self.formio.get_form_by_id(form_id, self.__get_formio_access_token())
+
+    def get_form_by_query(self, query_params):
+        """Get form by query."""
+        return self.formio.get_form_search(
+            query_params, self.__get_formio_access_token()
+        )
+
+    def validate_file_type(self, filename: str, file_types: tuple):
+        """Validate file type."""
+        current_app.logger.info(f"Validating file type for file.{filename}")
+        for file_type in file_types:
+            if filename.endswith(file_type):
+                return file_type
+        return None
+
+    def validate_input_json(self, data, workflow_form_schema):
+        """Validate JSON."""
+        try:
+            validate(instance=data, schema=workflow_form_schema)
+            current_app.logger.info("Valid json.")
+            return True
+        except ValidationError:
+            return False
+
+    def read_json_data(self, file):
+        """Read JSON file."""
+        file_content = file.read().decode("utf-8")
+        file_data = json.loads(file_content)
+        return file_data
+
+    def validate_input_data(self, request):
+        """Validate input data."""
+        # Get the uploaded file from the request
+        file = request.files.get("file")
+        if not file or not file.filename:
+            raise BusinessException(BusinessErrorCode.FILE_NOT_FOUND)
+        # Get the request data
+        request_data = request.form.get("data")
+        current_app.logger.info(f"Request data...{request_data}")
+
+        if request_data:
+            try:
+                request_data = json.loads(request_data)
+            except json.JSONDecodeError as err:
+                raise BusinessException(BusinessErrorCode.INVALID_INPUT) from err
+        return request_data, file
+
+    def validate_form_exists(self, form_json, tenant_key, validate_path_only=False):
+        """Validate form already exists."""
+        title = form_json.get("title")
+        name = form_json.get("name")
+        path = form_json.get("path")
+        # Add 'tenantkey-' from 'path' and 'name'
+        if current_app.config.get("MULTI_TENANCY_ENABLED"):
+            if not validate_path_only:
+                name = f"{tenant_key}-name"
+            path = f"{tenant_key}-path"
+
+        # Build query params based on validation type
+        if validate_path_only:
+            query_params = f"path={path}&select=title,path,name,_id"
+        else:
+            query_params = (
+                f"title={title}&name={name}&path={path}&select=title,path,name"
+            )
+        current_app.logger.info(f"Validating form exists...{query_params}")
+        response = self.get_form_by_query(query_params)
+        return response
+
+    def validate_form_title(self, form_json, mapper):
+        """Validate form tile in the form_process_mapper table."""
+        # Exclude the current mapper from the query
+        current_app.logger.info(f"Validation for form title...{form_json.get('title')}")
+        mappers = FormProcessMapper.find_forms_by_title(
+            form_json.get("title"), exclude_id=mapper.id
+        )
+        if mappers:
+            current_app.logger.debug(f"Other mappers matching the title- {mappers}")
+            raise BusinessException(BusinessErrorCode.FORM_EXISTS)
+        return True
+
+    def validate_edit_form_exists(self, form_json, mapper, tenant_key):
+        """Validate form exists on edit import."""
+        current_app.logger.info("Validating form exists in import edit...")
+        # Validate title in mapper table.
+        self.validate_form_title(form_json, mapper)
+        # Validate path exists in formio.
+        response = self.validate_form_exists(
+            form_json, tenant_key, validate_path_only=True
+        )
+        # If response is not empty, check if the form_id is not the same as the mapper form_id
+        # Then the path is taken by another form
+        if response:
+            if len(response) == 1 and (response[0].get("_id") != mapper.form_id):
+                raise BusinessException(BusinessErrorCode.FORM_EXISTS)
+        return True
+
+    def update_workflow(self, xml_data, process_name):
+        """Parse the workflow XML data & update process name."""
+        current_app.logger.info("Updating workflow...")
+        # pylint: disable=I1101
+        root = etree.fromstring(xml_data.encode("utf-8"))
+
+        # Find the bpmn:process element
+        process = root.find(".//{http://www.omg.org/spec/BPMN/20100524/MODEL}process")
+        if process is not None:
+            process.set("id", process_name)
+            process.set("name", process_name)
+
+        # Convert the XML tree back to a string
+        updated_xml = etree.tostring(
+            root, pretty_print=True, encoding="unicode", xml_declaration=False
+        )
+        # Prepend the XML declaration
+        updated_xml = '<?xml version="1.0" encoding="UTF-8"?>\n' + updated_xml
+        return updated_xml
+
+    @user_context
+    def save_process_data(  # pylint: disable=too-many-arguments, too-many-positional-arguments
+        self,
+        workflow_data,
+        name,
+        selected_workflow_version=None,
+        is_new=False,
+        **kwargs,
+    ):
+        """Save process data."""
+        current_app.logger.info("Saving process data...")
+        user: UserContext = kwargs["user"]
+        updated_xml = self.update_workflow(workflow_data, name)
+        # Save workflow on new import will have major version as 1 and minor version as 0
+        major_version, minor_version = 1, 0
+        if not is_new:
+            # Save workflow on edit import
+            current_app.logger.info(
+                f"Capturing version for process {name} in edit import..."
+            )
+            if selected_workflow_version:
+                major_version, minor_version = self.get_latest_version_workflow(name)
+                if selected_workflow_version == "major":
+                    major_version += 1
+                    minor_version = 0
+                else:
+                    minor_version += 1
+            else:
+                # If selected workflow version not specified
+                # Then update version as major if latest process data is published
+                # Otherwise update version as minor
+                major_version, minor_version, status = self.get_latest_version_workflow(
+                    name, include_status=True
+                )
+                if status and status == ProcessStatus.PUBLISHED:
+                    major_version += 1
+                    minor_version = 0
+                else:
+                    minor_version += 1
+        # Save workflow as draft
+        process_data = updated_xml.encode("utf-8")
+        process = Process(
+            name=name,
+            process_type="BPMN",
+            status="DRAFT",
+            tenant=user.tenant_key,
+            process_data=process_data,
+            created_by=user.user_name,
+            major_version=major_version,
+            minor_version=minor_version,
+            process_key=name,
+            parent_process_key=name,
+        )
+        process.save()
+        current_app.logger.info("Process data saved successfully...")
+
+    def version_response(self, form_major, form_minor, workflow_major, workflow_minor):
+        """Version response."""
+        return {
+            "form": {
+                "majorVersion": form_major,
+                "minorVersion": form_minor,
+            },
+            "workflow": {
+                "majorVersion": workflow_major,
+                "minorVersion": workflow_minor,
+            },
+        }
+
+    def import_new_form_workflow(self, file_data, form_json, workflow_data):
+        """Import new form+workflow."""
+        form_response = self.form_create(form_json)
+        form_id = form_response.get("_id")
+        FormHistoryService.create_form_log_with_clone(
+            data={
+                **form_response,
+                "parentFormId": form_id,
+                "newVersion": True,
+                "componentChanged": True,
+            }
+        )
+        process_name = form_response.get("name")
+        # process key/Id doesn't support numbers & special characters at start
+        # special characters anywhere so clean them before setting as process key
+        process_name = FormProcessMapperService.clean_form_name(process_name)
+        mapper_data = {
+            "form_id": form_id,
+            "form_name": form_response.get("title"),
+            "form_type": form_response.get("type"),
+            "parent_form_id": form_id,
+            "is_anonymous": file_data.get("forms")[0].get("anonymous") or False,
+            "task_variable": "[]",
+            "process_key": process_name,
+            "process_name": process_name,
+            "status": "inactive",
+            "description": file_data.get("forms")[0].get("formDescription") or "",
+        }
+        mapper = FormProcessMapperService.create_mapper(mapper_data)
+        form_logs_data = {
+            "titleChanged": True,
+            "formName": form_response.get("title"),
+            "formTypeChanged": True,
+            "formType": form_response.get("type"),
+            "anonymousChanged": True,
+            "anonymous": file_data.get("forms")[0].get("anonymous") or False,
+            "formId": form_id,
+            "parentFormId": form_id,
+        }
+        FormHistoryService.create_form_logs_without_clone(data=form_logs_data)
+        # Update the form_id in the data dictionary with the new form_id
+        for auth in file_data["authorizations"][0]:
+            file_data["authorizations"][0][auth]["resourceId"] = form_id
+        # Create authorizations for the form
+        self.create_authorization(file_data["authorizations"][0])
+        # validate process key already exists, if exists append mapper id to process_key.
+        updated_process_name = (
+            FormProcessMapperService.validate_process_and_update_mapper(
+                process_name, mapper
+            )
+        )
+        process_name = updated_process_name if updated_process_name else process_name
+        self.save_process_data(workflow_data, process_name, is_new=True)
+        return form_id
+
+    def import_form(
+        self, selected_form_version, form_json, mapper, form_only=False, **kwargs
+    ):  # pylint: disable=too-many-locals
+        """Import form as major or minor version."""
+        current_app.logger.info("Form import inprogress...")
+        # Get current form by mapper form_id
+        current_form = self.get_form_by_formid(mapper.form_id)
+        new_path = form_json.get("path")
+        new_title = form_json.get("title")
+        anonymous = kwargs.get("anonymous", None)
+        description = kwargs.get("description", None)
+        title_changed = bool(not form_only and mapper.form_name != new_title)
+        anonymous_changed = bool(
+            anonymous is not None and mapper.is_anonymous != anonymous
+        )
+        if selected_form_version == "major":
+            # Update current form with random value to path, name & title
+            # Create new form with current form name, title & path from incoming form
+            # Create mapper entry for new form version, mark previous version inactive & delete
+            # Capture form history
+            current_app.logger.info("Form import major version inprogress...")
+            path = current_form.get("path")
+            name = current_form.get("name")
+            title = current_form.get("title")
+            # Update name & path of current form
+            current_form["path"] = f"{path}-v-{uuid1().hex}"
+            current_form["name"] = f"{name}-v-{uuid1().hex}"
+            current_form["title"] = f"{title}-v-{uuid1().hex}"
+            FormProcessMapperService.form_design_update(current_form, mapper.form_id)
+            # Create new form with current form name
+            form_json["parentFormId"] = mapper.parent_form_id
+            form_json["name"] = name
+            # Update path of current form with pathname & title from imported form in case of edit import
+            # But incase of form only no validation done, so use current form path & title itself.
+            form_json["title"] = title if form_only else new_title
+            form_json["path"] = path if form_only else new_path
+            form_response = self.form_create(form_json)
+            form_id = form_response.get("_id")
+            FormHistoryService.create_form_log_with_clone(
+                data={
+                    **form_response,
+                    "parentFormId": mapper.parent_form_id,
+                    "newVersion": True,
+                    "componentChanged": True,
+                }
+            )
+            mapper_data = {
+                "formId": form_id,
+                "previousFormId": mapper.form_id,
+                "formName": form_response.get("title"),
+                "formType": mapper.form_type,
+                "parentFormId": mapper.parent_form_id,
+                "anonymous": mapper.is_anonymous if form_only else anonymous,
+                "taskVariable": json.loads(mapper.task_variable),
+                "processKey": mapper.process_key,
+                "processName": mapper.process_name,
+                "version": str(mapper.version + 1),
+                "status": mapper.status,
+                "id": str(mapper.id),
+                "formTypeChanged": False,
+                "titleChanged": title_changed,
+                "anonymousChanged": anonymous_changed,
+                "description": mapper.description if form_only else description,
+            }
+            FormProcessMapperService.mapper_create(mapper_data)
+            FormProcessMapperService.mark_inactive_and_delete(mapper.id)
+        else:
+            current_app.logger.info("Form import minor version inprogress...")
+            form_id = mapper.form_id
+            FormProcessMapperService.check_tenant_authorization_by_formid(
+                form_id=form_id
+            )
+            # Minor version update form components in formio & create form history.
+            form_components = {}
+            form_components["components"] = form_json.get("components")
+            form_response = self.form_update(form_components, form_id)
+            form_response["componentChanged"] = True
+            form_response["parentFormId"] = mapper.parent_form_id
+            FormHistoryService.create_form_log_with_clone(data=form_response)
+            if not form_only:
+                # Update description, anonymous & status in mapper if form+workflow import
+                current_app.logger.info("Updating mapper & form logs...")
+                mapper.description = description
+                mapper.is_anonymous = anonymous
+                mapper.save()
+                form_logs_data = {
+                    "titleChanged": title_changed,
+                    "formName": new_title,
+                    "anonymousChanged": anonymous_changed,
+                    "anonymous": anonymous,
+                    "formId": form_id,
+                    "parentFormId": mapper.parent_form_id,
+                }
+                FormHistoryService.create_form_logs_without_clone(data=form_logs_data)
+        return form_id
+
+    def import_edit_form(self, file_data, selected_form_version, form_json, mapper):
+        """Import edit form."""
+        current_app.logger.info("Form import with form+workflow json inprogress...")
+        anonymous = file_data.get("forms")[0].get("anonymous")
+        description = file_data.get("forms")[0].get("formDescription", "")
+        form_id = self.import_form(
+            selected_form_version,
+            form_json,
+            mapper,
+            anonymous=anonymous,
+            description=description,
+        )
+        # Update authorizations with incoming form authorizations
+        # resourceId(formId) differ in incoming import form+workflow json
+        # Use parent_form_id from mapper & auth details from incoming data
+        for auth in file_data["authorizations"][0]:
+            file_data["authorizations"][0][auth]["resourceId"] = mapper.parent_form_id
+        # Update authorizations for the form
+        self.create_authorization(file_data["authorizations"][0])
+        return form_id
+
+    def find_mapper(self, mapper_id, tenant_key=None):
+        """Find mapper."""
+        mapper = FormProcessMapper.find_form_by_id(form_process_mapper_id=mapper_id)
+        if not mapper:
+            raise BusinessException(BusinessErrorCode.INVALID_FORM_PROCESS_MAPPER_ID)
+        if mapper and tenant_key is not None and mapper.tenant != tenant_key:
+            raise PermissionError(BusinessErrorCode.PERMISSION_DENIED)
+        return mapper
+
+    @user_context
+    def import_form_workflow(
+        self, request, **kwargs
+    ):  # pylint: disable=too-many-locals, too-many-statements, too-many-branches
+        """Import form/workflow."""
+        current_app.logger.info("Processing import data...")
+        request_data, file = self.validate_input_data(request)
+        schema = ImportRequestSchema()
+        input_data = schema.load(request_data)
+        import_type = input_data.get("import_type")
+        action = input_data.get("action")
+        user: UserContext = kwargs["user"]
+        tenant_key = user.tenant_key
+        form_id = None
+
+        # Check if the action is valid
+        if action not in ["validate", "import"]:
+            raise BusinessException(BusinessErrorCode.INVALID_INPUT)
+
+        if import_type == "new":
+            current_app.logger.info("Import new processing..")
+            # Validate input file type whether it is json
+            if not self.validate_file_type(file.filename, (".json",)):
+                raise BusinessException(BusinessErrorCode.INVALID_FILE_TYPE)
+            current_app.logger.info("Valid json file type.")
+            file_data = self.read_json_data(file)
+            # Vaidate file data
+            valid_input_json = self.validate_input_json(file_data, form_workflow_schema)
+            if not valid_input_json:
+                raise BusinessException(BusinessErrorCode.INVALID_FILE_TYPE)
+            form_json = file_data.get("forms")[0].get("content")
+            workflow_data = file_data.get("workflows")[0].get("content")
+            validate_form_response = self.validate_form_exists(form_json, tenant_key)
+            if validate_form_response:
+                raise BusinessException(BusinessErrorCode.FORM_EXISTS)
+            if action == "validate":
+                # On Import new, version will be 1.0
+                return self.version_response(
+                    form_major=1, form_minor=0, workflow_major=1, workflow_minor=0
+                )
+            if action == "import":
+                form_id = self.import_new_form_workflow(
+                    file_data, form_json, workflow_data
+                )
+        else:
+            current_app.logger.info("Import edit processing..")
+            edit_request = ImportEditRequestSchema().load(request_data)
+            valid_file = self.validate_file_type(file.filename, (".json", ".bpmn"))
+            mapper_id = edit_request.get("mapper_id")
+            # mapper is required for edit. Add validation
+            mapper = self.find_mapper(mapper_id, tenant_key)
+            form_id = mapper.form_id
+            if valid_file == ".json":
+                file_data = self.read_json_data(file)
+                # Validate input json file whether only form or form+workflow
+                if self.validate_input_json(file_data, form_schema):
+                    current_app.logger.info("Form only import inprogress...")
+                    form_json = file_data.get("forms")[0]
+                    form_major, form_minor = self.get_latest_version_form(
+                        mapper.parent_form_id
+                    )
+                    # No need to validate form exists
+                    # Incoming form data need to be updated as either major or minor version
+                    if action == "validate":
+                        return self.version_response(
+                            form_major=form_major + 1,
+                            form_minor=form_minor + 1,
+                            workflow_major=None,
+                            workflow_minor=None,
+                        )
+                    if action == "import":
+                        selected_form_version = edit_request.get("form", {}).get(
+                            "selectedVersion"
+                        )
+                        form_id = self.import_form(
+                            selected_form_version, form_json, mapper, form_only=True
+                        )
+                elif self.validate_input_json(file_data, form_workflow_schema):
+                    current_app.logger.info("Form and workflow import inprogress...")
+                    form_json = file_data.get("forms")[0].get("content")
+                    # Validate form exists
+                    self.validate_edit_form_exists(form_json, mapper, tenant_key)
+                    if action == "validate":
+                        major, minor = self.get_latest_version_workflow(
+                            mapper.process_key
+                        )
+                        form_major, form_minor = self.get_latest_version_form(
+                            mapper.parent_form_id
+                        )
+                        return self.version_response(
+                            form_major=form_major + 1,
+                            form_minor=form_minor + 1,
+                            workflow_major=major + 1,
+                            workflow_minor=minor + 1,
+                        )
+                    if action == "import":
+                        skip_form = edit_request.get("form", {}).get("skip")
+                        skip_workflow = edit_request.get("workflow", {}).get("skip")
+                        # selected version of form and workflow: major/minor
+                        selected_form_version = edit_request.get("form", {}).get(
+                            "selectedVersion"
+                        )
+                        selected_workflow_version = edit_request.get(
+                            "workflow", {}
+                        ).get("selectedVersion")
+                        # If skipform/skip workflow is none or true then skip
+                        # If selected version(major/minor) not provided then use minor in case of form
+                        # major/minor based on workflow published/draft
+
+                        if not skip_form:
+                            # Import form
+                            form_id = self.import_edit_form(
+                                file_data, selected_form_version, form_json, mapper
+                            )
+                        if not skip_workflow:
+                            # import workflow
+                            current_app.logger.info("Workflow import inprogress...")
+                            workflow_data = file_data.get("workflows")[0].get("content")
+                            self.save_process_data(
+                                workflow_data,
+                                mapper.process_key,
+                                selected_workflow_version,
+                            )
+
+                else:
+                    raise BusinessException(BusinessErrorCode.INVALID_FILE_TYPE)
+            elif valid_file == ".bpmn":
+                current_app.logger.info("Workflow validated successfully.")
+                if action == "validate":
+                    major, minor = self.get_latest_version_workflow(mapper.process_key)
+                    return self.version_response(
+                        form_major=None,
+                        form_minor=None,
+                        workflow_major=major + 1,
+                        workflow_minor=minor + 1,
+                    )
+                if action == "import":
+                    selected_workflow_version = edit_request.get("workflow", {}).get(
+                        "selectedVersion"
+                    )
+                    file_content = file.read().decode("utf-8")
+                    self.save_process_data(
+                        file_content,
+                        mapper.process_key,
+                        selected_workflow_version,
+                    )
+        return {"formId": form_id}