--- conflicted
+++ resolved
@@ -121,20 +121,10 @@
         # Process the data name and key based on the process type and subflow status
         process_data, process_name, process_key = cls._process_data_name_and_key(
             process_data=process_data,
-<<<<<<< HEAD
-            form_process_mapper_id=data.get("form_process_mapper_id"),
-            created_by=user.user_name,
-            major_version=data.get("major_version"),
-            minor_version=data.get("minor_version"),
-            is_subflow=data.get("is_subflow"),
-            process_key=data.get("process_key"),
-            parent_process_key=data.get("parent_process_key"),
-=======
             process_type=process_type,
             is_subflow=is_subflow,
             process_name=process_name,
             process_key=process_key,
->>>>>>> f0ecfd09
         )
 
         # Check if the process already exists if it is a subflow
@@ -194,12 +184,6 @@
         return process
 
     @classmethod
-<<<<<<< HEAD
-    def get_process_by_key(cls, process_id):
-        """Get process by key."""
-        current_app.logger.debug(f"Get process data for process key: {process_id}")
-        process = Process.get_latest_version(process_id)
-=======
     def _process_data_name_and_key(  # pylint: disable=too-many-arguments, too-many-positional-arguments
         cls,
         process_data=None,
@@ -238,7 +222,6 @@
         """Get process by key."""
         current_app.logger.debug(f"Get process data for process key: {process_key}")
         process = Process.get_latest_version_by_key(process_key)
->>>>>>> f0ecfd09
         if process:
             return processSchema.dump(process)
         raise BusinessException(BusinessErrorCode.PROCESS_ID_NOT_FOUND)
@@ -326,17 +309,6 @@
         raise BusinessException(BusinessErrorCode.PROCESS_ID_NOT_FOUND)
 
     @staticmethod
-<<<<<<< HEAD
-    def get_all_history(process_name: str, request_args):
-        """Get all history."""
-        assert process_name is not None
-        dict_data = ProcessListRequestSchema().load(request_args) or {}
-        page_no = dict_data.get("page_no")
-        limit = dict_data.get("limit")
-        process_histories, count = Process.fetch_histories_by_process_name(
-            process_name, page_no, limit
-        )
-=======
     def get_all_history(parent_process_key: str, request_args):
         """Get all history."""
         assert parent_process_key is not None
@@ -351,7 +323,6 @@
             parent_process_key
         )
 
->>>>>>> f0ecfd09
         if process_histories:
             # populating published on and publised by to the history
             published_history_dict = {
@@ -387,8 +358,6 @@
         if validation_response:
             raise BusinessException(BusinessErrorCode.PROCESS_EXISTS)
         # If no results, the process name/key is valid
-<<<<<<< HEAD
-=======
         return {}
 
     @classmethod
@@ -413,5 +382,4 @@
         user: UserContext = kwargs["user"]
         process = cls.validate_process_by_id(process_id)
         FormProcessMapperService.update_process_status(process, "DRAFT", user)
->>>>>>> f0ecfd09
         return {}