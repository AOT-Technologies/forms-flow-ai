import os
from dotenv import find_dotenv, load_dotenv

# this will load all the envars from a .env file located in the project root (api)
load_dotenv(find_dotenv())

FORMSFLOW_API_CORS_ORIGINS = os.getenv("FORMSFLOW_API_CORS_ORIGINS", "*")
ALLOW_ALL_ORIGINS = "*"
CORS_ORIGINS = []
if FORMSFLOW_API_CORS_ORIGINS != "*":
    CORS_ORIGINS = FORMSFLOW_API_CORS_ORIGINS.split(",")
DESIGNER_GROUP = "formsflow-designer"
REVIEWER_GROUP = "formsflow-reviewer"
ALLOW_ALL_APPLICATIONS = "/formsflow/formsflow-reviewer/access-allow-applications"

NEW_APPLICATION_STATUS = "New"
KEYCLOAK_DASHBOARD_BASE_GROUP = "formsflow-analytics"
ANONYMOUS_USER = "Anonymous-user"

FILTER_MAPS = {
    "application_id": {"field": "id", "operator": "eq"},
<<<<<<< HEAD
    "application_name": {"field": "application_name", "operator": "like"},
=======
    "application_name": {"field": "application_name", "operator": "ilike"},
>>>>>>> bc4c8208
    "application_status": {"field": "application_status", "operator": "eq"},
    "created_by": {"field": "created_by", "operator": "eq"},
    "modified_from": {"field": "modified", "operator": "ge"},
    "modified_to": {"field": "modified", "operator": "le"},
    "created_from": {"field": "created", "operator": "ge"},
    "created_to": {"field": "created", "operator": "le"},
}<|MERGE_RESOLUTION|>--- conflicted
+++ resolved
@@ -19,11 +19,7 @@
 
 FILTER_MAPS = {
     "application_id": {"field": "id", "operator": "eq"},
-<<<<<<< HEAD
-    "application_name": {"field": "application_name", "operator": "like"},
-=======
     "application_name": {"field": "application_name", "operator": "ilike"},
->>>>>>> bc4c8208
     "application_status": {"field": "application_status", "operator": "eq"},
     "created_by": {"field": "created_by", "operator": "eq"},
     "modified_from": {"field": "modified", "operator": "ge"},
