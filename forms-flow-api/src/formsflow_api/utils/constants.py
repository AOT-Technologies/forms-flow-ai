"""All constants for project."""
import os

from dotenv import find_dotenv, load_dotenv

# this will load all the envars from a .env file located in the project root (api)
load_dotenv(find_dotenv())

FORMSFLOW_API_CORS_ORIGINS = os.getenv("FORMSFLOW_API_CORS_ORIGINS", "*")
ALLOW_ALL_ORIGINS = "*"
CORS_ORIGINS = []
if FORMSFLOW_API_CORS_ORIGINS != "*":
    CORS_ORIGINS = FORMSFLOW_API_CORS_ORIGINS.split(",")
DESIGNER_GROUP = "formsflow-designer"
REVIEWER_GROUP = "formsflow-reviewer"
ALLOW_ALL_APPLICATIONS = "/formsflow/formsflow-reviewer/access-allow-applications"

NEW_APPLICATION_STATUS = "New"
KEYCLOAK_DASHBOARD_BASE_GROUP = "formsflow-analytics"
ANONYMOUS_USER = "Anonymous-user"

FILTER_MAPS = {
    "application_id": {"field": "id", "operator": "eq"},
    "application_name": {"field": "form_name", "operator": "ilike"},
    "application_status": {"field": "application_status", "operator": "eq"},
    "created_by": {"field": "created_by", "operator": "eq"},
    "modified_from": {"field": "modified", "operator": "ge"},
    "modified_to": {"field": "modified", "operator": "le"},
    "created_from": {"field": "created", "operator": "ge"},
    "created_to": {"field": "created", "operator": "le"},
    "form_name": {"field": "form_name", "operator": "ilike"},
<<<<<<< HEAD
}
=======
}

DEFAULT_PROCESS_KEY = "Defaultflow"
DEFAULT_PROCESS_NAME = "Default Flow"
>>>>>>> a45a25e6
<|MERGE_RESOLUTION|>--- conflicted
+++ resolved
@@ -29,11 +29,7 @@
     "created_from": {"field": "created", "operator": "ge"},
     "created_to": {"field": "created", "operator": "le"},
     "form_name": {"field": "form_name", "operator": "ilike"},
-<<<<<<< HEAD
-}
-=======
 }
 
 DEFAULT_PROCESS_KEY = "Defaultflow"
-DEFAULT_PROCESS_NAME = "Default Flow"
->>>>>>> a45a25e6
+DEFAULT_PROCESS_NAME = "Default Flow"