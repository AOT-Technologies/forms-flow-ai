--- conflicted
+++ resolved
@@ -8,25 +8,21 @@
 from api import create_app
 from api import jwt as _jwt
 from api.models import db as _db
-<<<<<<< HEAD
-=======
-
->>>>>>> 5555c1b2
 
 
-@pytest.fixture(scope='session')
+@pytest.fixture(scope="session")
 def app():
     """Return a session-wide application configured in TEST mode."""
-    _app = create_app('testing')
+    _app = create_app("testing")
 
     return _app
 
 
-@pytest.fixture(scope='function')
+@pytest.fixture(scope="function")
 def app_ctx(event_loop):  # pylint: disable=unused-argument
     # def app_ctx():
     """Return a session-wide application configured in TEST mode."""
-    _app = create_app('testing')
+    _app = create_app("testing")
     with _app.app_context():
         yield _app
 
@@ -37,34 +33,34 @@
     return app.config
 
 
-@pytest.fixture(scope='function')
+@pytest.fixture(scope="function")
 def app_request():
     """Return a session-wide application configured in TEST mode."""
-    _app = create_app('testing')
+    _app = create_app("testing")
 
     return _app
 
 
-@pytest.fixture(scope='session')
+@pytest.fixture(scope="session")
 def client(app):  # pylint: disable=redefined-outer-name
     """Return a session-wide Flask test client."""
     return app.test_client()
 
 
-@pytest.fixture(scope='session')
+@pytest.fixture(scope="session")
 def jwt():
     """Return a session-wide jwt manager."""
     return _jwt
 
 
-@pytest.fixture(scope='session')
+@pytest.fixture(scope="session")
 def client_ctx(app):  # pylint: disable=redefined-outer-name
     """Return session-wide Flask test client."""
     with app.test_client() as _client:
         yield _client
 
 
-@pytest.fixture(scope='session')
+@pytest.fixture(scope="session")
 def db(app):  # pylint: disable=redefined-outer-name, invalid-name
     """Return a session-wide initialised database.
 
@@ -87,10 +83,10 @@
         sess = _db.session()
         for seq in [name for (name,) in sess.execute(text(sequence_sql))]:
             try:
-                sess.execute(text('DROP SEQUENCE public.%s ;' % seq))
-                print('DROP SEQUENCE public.%s ' % seq)
+                sess.execute(text("DROP SEQUENCE public.%s ;" % seq))
+                print("DROP SEQUENCE public.%s " % seq)
             except Exception as err:  # pylint: disable=broad-except
-                print(f'Error: {err}')
+                print(f"Error: {err}")
         sess.commit()
 
         # ############################################
@@ -109,7 +105,7 @@
         return _db
 
 
-@pytest.fixture(scope='function')
+@pytest.fixture(scope="function")
 def session(app, db):  # pylint: disable=redefined-outer-name, invalid-name
     """Return a function-scoped session."""
     with app.app_context():
@@ -123,17 +119,19 @@
         # (http://docs.sqlalchemy.org/en/latest/orm/session_transaction.html#using-savepoint)
         sess.begin_nested()
 
-        @event.listens_for(sess(), 'after_transaction_end')
+        @event.listens_for(sess(), "after_transaction_end")
         def restart_savepoint(sess2, trans):  # pylint: disable=unused-variable
             # Detecting whether this is indeed the nested transaction of the test
-            if trans.nested and not trans._parent.nested:  # pylint: disable=protected-access
+            if (
+                trans.nested and not trans._parent.nested
+            ):  # pylint: disable=protected-access
                 # Handle where test DOESN'T session.commit(),
                 sess2.expire_all()
                 sess.begin_nested()
 
         db.session = sess
 
-        sql = text('select 1')
+        sql = text("select 1")
         sess.execute(sql)
 
         yield sess
