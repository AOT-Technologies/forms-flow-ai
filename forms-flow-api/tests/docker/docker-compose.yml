--- conflicted
+++ resolved
@@ -6,7 +6,7 @@
     image: stoplight/prism:3.3.0
     command: >
       mock -p 4010 --host 0.0.0.0
-      https://raw.githubusercontent.com/AOT-Technologies/forms-flow-ai/develop/forms-flow-bpm/api-spec/forms-flow-bpm-api-spec.yaml 
+      https://raw.githubusercontent.com/AOT-Technologies/forms-flow-ai/develop/forms-flow-bpm/api-spec/forms-flow-bpm-api-spec.yaml
   analytics:
     image: stoplight/prism:3.3.0
     command: >
@@ -16,11 +16,7 @@
     image: stoplight/prism:3.3.0
     command: >
       mock -p 4010 --host 0.0.0.0
-<<<<<<< HEAD
       https://raw.githubusercontent.com/AbijithS-aot/forms-flow-ai/develop/forms-flow-forms/api-spec/forms-flow-forms-api-spec.yaml
-=======
-      https://raw.githubusercontent.com/AOT-Technologies/forms-flow-ai/develop/forms-flow-forms/api-spec/forms-flow-forms-api-spec.yaml
->>>>>>> ca374f39
   proxy:
     image: nginx:alpine
     volumes:
