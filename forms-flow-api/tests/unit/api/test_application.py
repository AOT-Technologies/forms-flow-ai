--- conflicted
+++ resolved
@@ -1,9 +1,5 @@
 """Test suite for application API endpoint"""
 import pytest
-<<<<<<< HEAD
-from pytest import mark
-=======
->>>>>>> c7d1585c
 from tests.utilities.base_test import (
     get_application_create_payload,
     get_form_request_payload,
@@ -32,11 +28,7 @@
         assert response.status_code == 200
 
     @pytest.mark.parametrize(("pageNo", "limit"), ((1, 5), (1, 10), (1, 20)))
-<<<<<<< HEAD
-    def test_application_paginated_list(self, session, client, jwt, pageNo, limit):
-=======
     def test_application_paginated_list(self, app, client, session, pageNo, limit):
->>>>>>> c7d1585c
         token = factory_auth_header()
         headers = {
             "Authorization": f"Bearer {token}",
@@ -64,31 +56,6 @@
             headers=headers,
         )
         assert response.status_code == 200
-<<<<<<< HEAD
-
-
-class TestApplicationDetailView:
-    def test_application_no_auth_api(self, session, client, jwt):
-        response = client.get("/application/1")
-        assert response.status_code == 401
-        assert response.json == {
-            "type": "Invalid Token Error",
-            "message": "Access to formsflow.ai API Denied. Check if the bearer token is passed for Authorization or has expired.",
-        }
-
-    def test_application_detailed_view(self, session, client, jwt):
-        token = factory_auth_header()
-        headers = {
-            "Authorization": f"Bearer {token}",
-            "content-type": "application/json",
-        }
-        response = client.get("/application/1", headers=headers)
-        assert response.status_code == 200
-
-
-class TestApplicationResourceByFormId:
-    def test_application_submission(self, session, client, jwt):
-=======
     @pytest.mark.parametrize(
         ("pageNo", "limit", "filters"),
         ((1, 5, "Id=1"), (1, 10, "applicationName=Free"), (1, 20, "applicationStatus=New")),
@@ -96,7 +63,6 @@
     def test_application_paginated_filtered_list(
         self, app, client, session, pageNo, limit, filters,
     ):
->>>>>>> c7d1585c
         token = factory_auth_header()
         headers = {
             "Authorization": f"Bearer {token}",
@@ -120,28 +86,6 @@
         assert response.status_code == 200 
 
 
-<<<<<<< HEAD
-# class TestProcessMapperResourceByApplicationId:
-#     def test_application_process_details(session, client, jwt):
-#         token = factory_auth_header()
-#         headers = {
-#             "Authorization": f"Bearer {token}",
-#             "content-type": "application/json",
-#         }
-#         rv = client.post("/form", headers=headers, json=get_form_request_payload())
-#         assert rv.status_code == 201
-
-#         form_id = rv.json.get("formId")
-
-#         rv = client.post(
-#             "/application/create",
-#             headers=headers,
-#             json=get_application_create_payload(form_id),
-#         )
-#         assert rv.status_code == 201
-#         response = client.get("/application/1/process", headers=headers)
-#         assert response.status_code == 200
-=======
 
 class TestApplicationDetailView:
     def test_application_no_auth_api(self, app, client, session):
@@ -212,7 +156,6 @@
         json=get_application_create_payload(form_id),
     )
     assert rv.status_code == 201
->>>>>>> c7d1585c
 
     application_id = rv.json["id"]
     response = client.get(f"/application/{application_id}/process", headers=headers)
@@ -284,32 +227,6 @@
     assert application_response["applicationStatus"] == "New"
     assert application_response["applicationName"] == "Sample form"
 
-<<<<<<< HEAD
-# def test_application_update_details_api(session, client, jwt):
-#     token = factory_auth_header()
-#     headers = {
-#         "Authorization": f"Bearer {token}",
-#         "content-type": "application/json",
-#     }
-#     rv = client.post("/form", headers=headers, json=get_form_request_payload())
-#     assert rv.status_code == 201
-
-#     form_id = rv.json.get("formId")
-
-#     rv = client.post(
-#         "/application/create",
-#         headers=headers,
-#         json=get_application_create_payload(form_id),
-#     )
-#     assert rv.status_code == 201
-#     application_id = rv.json.get("id")
-#     rv = client.get(f"/application/{application_id}", headers=headers)
-#     payload = rv.json()
-#     payload["applicationStatus"] = "New"
-#     rv = client.put(f"/application/{application_id}", headers=headers, json=payload)
-#     assert rv.status_code == 200
-#     assert rv.json() == "Updated successfully"
-=======
 
 def test_application_update_details_api(app, client, session):
     token = factory_auth_header()
@@ -337,5 +254,4 @@
 
     rv = client.put(f"/application/{application_id}", headers=headers, json=payload)
     assert rv.status_code == 200
-    assert rv.json == "Updated successfully"
->>>>>>> c7d1585c
+    assert rv.json == "Updated successfully"