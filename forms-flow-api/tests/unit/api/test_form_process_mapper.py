"""Test suite for FormProcessMapper API endpoint."""

import json
from unittest.mock import MagicMock, patch

import pytest
from formsflow_api_utils.utils import (
    ADMIN,
    CREATE_DESIGNS,
    CREATE_SUBMISSIONS,
    VIEW_DESIGNS,
    VIEW_SUBMISSIONS,
)

from formsflow_api.models import FormProcessMapper
from formsflow_api.services import FormHistoryService
from tests.utilities.base_test import (
    get_application_create_payload,
    get_form_request_payload,
    get_formio_form_request_payload,
    get_token,
)


def test_form_process_mapper_list(app, client, session, jwt):
    """Testing form process mapper listing API."""
    token = get_token(jwt, role=CREATE_DESIGNS)
    headers = {"Authorization": f"Bearer {token}", "content-type": "application/json"}
    response = client.get("/form", headers=headers)
    assert response.status_code == 200
    assert response.json is not None


@pytest.mark.parametrize(("pageNo", "limit"), ((1, 5), (1, 10), (1, 20)))
def test_form_process_mapper_paginated_list(app, client, session, jwt, pageNo, limit):
    """Testing form process mapper paginated list."""
    token = get_token(jwt, role=CREATE_DESIGNS)
    headers = {"Authorization": f"Bearer {token}", "content-type": "application/json"}
    response = client.get(f"/form?pageNo={pageNo}&limit={limit}", headers=headers)
    assert response.status_code == 200


@pytest.mark.parametrize(
    ("pageNo", "limit", "sortBy", "sortOrder"),
    ((1, 5, "id", "asc"), (1, 10, "id", "desc"), (1, 20, "id", "desc")),
)
def test_form_process_mapper_paginated_sorted_list(
    app, client, session, jwt, pageNo, limit, sortBy, sortOrder
):
    """Testing form process mapper paginated sorted list."""
    token = get_token(jwt, role=VIEW_SUBMISSIONS)
    headers = {"Authorization": f"Bearer {token}", "content-type": "application/json"}
    response = client.get(
        f"/application?pageNo={pageNo}&limit={limit}&sortBy={sortBy}&sortOrder={sortOrder}",
        headers=headers,
    )
    assert response.status_code == 200


@pytest.mark.parametrize(
    ("pageNo", "limit", "filters"),
    (
        (1, 5, "search=free"),
        (1, 10, "search=Free"),
        (1, 20, "search=privacy"),
    ),
)
def test_form_process_mapper_paginated_filtered_list(
    app, client, session, jwt, pageNo, limit, filters, create_mapper
):
    """Testing form process mapper paginated filtered list."""
    token = get_token(jwt, role=CREATE_DESIGNS)
    headers = {"Authorization": f"Bearer {token}", "content-type": "application/json"}
    response = create_mapper  # noqa: F841
    rv = client.get(f"/form?pageNo={pageNo}&limit={limit}&{filters}", headers=headers)
    assert rv.status_code == 200


def test_form_process_mapper_detail_view(app, client, session, jwt, create_mapper):
    """Testing form process mapper details endpoint."""
    token = get_token(jwt, role=CREATE_DESIGNS)
    headers = {"Authorization": f"Bearer {token}", "content-type": "application/json"}

    mapper_id = create_mapper.get("id")
    rv = client.get(f"/form/{mapper_id}", headers=headers)
    assert rv.status_code == 200
    assert rv.json.get("id") == mapper_id


def test_form_process_mapper_by_formid(app, client, session, jwt, create_mapper):
    """Testing API/form/formid/<formid> with valid data."""
    token = get_token(jwt, role=CREATE_DESIGNS)
    headers = {"Authorization": f"Bearer {token}", "content-type": "application/json"}
    response = create_mapper
    form_id = response.get("formId")
    assert form_id is not None
    rv = client.get(f"/form/formid/{form_id}", headers=headers)
    assert rv.status_code == 200


def test_form_process_mapper_id_deletion(app, client, session, jwt, create_mapper):
    """Testing form process mapper delete endpoint."""
    token = get_token(jwt, role=CREATE_DESIGNS, roles=["/formsflow/formsflow-designer"])
    headers = {"Authorization": f"Bearer {token}", "content-type": "application/json"}
    response = create_mapper
    auth_payload = {
        "resourceId": "1234",
        "resourceDetails": {},
        "roles": ["/formsflow/formsflow-designer"],
    }
    token = get_token(jwt, role=CREATE_DESIGNS)
    headers = {"Authorization": f"Bearer {token}", "content-type": "application/json"}
    response = client.post(
        "/authorizations/form", headers=headers, data=json.dumps(auth_payload)
    )
    response = client.post(
        "/authorizations/designer", headers=headers, data=json.dumps(auth_payload)
    )
    assert response.status_code == 200
    token = get_token(jwt, role=VIEW_DESIGNS, roles=["/formsflow/formsflow-designer"])
    headers = {"Authorization": f"Bearer {token}", "content-type": "application/json"}
    response = client.get("/form", headers=headers)
    assert response.status_code == 200

    data = response.json
    form_id = data["forms"][0]["id"]
    token = get_token(jwt, role=CREATE_DESIGNS, roles=["/formsflow/formsflow-designer"])
    headers = {"Authorization": f"Bearer {token}", "content-type": "application/json"}
    r = client.delete(f"/form/{form_id}", headers=headers)
    assert r.json == "Deleted"
    assert r.status_code == 200


def test_form_process_mapper_test_update(app, client, session, jwt, create_mapper):
    """Testing form process mapper update endpoint."""
    token = get_token(jwt, role=CREATE_DESIGNS, roles=["/formsflow/formsflow-designer"])
    headers = {"Authorization": f"Bearer {token}", "content-type": "application/json"}
    response = create_mapper

    auth_payload = {
        "resourceId": "1234",
        "resourceDetails": {},
        "roles": ["/formsflow/formsflow-designer"],
    }
    token = get_token(jwt, role=ADMIN)
    headers = {"Authorization": f"Bearer {token}", "content-type": "application/json"}
    response = client.post(
        "/authorizations/form", headers=headers, data=json.dumps(auth_payload)
    )
    response = client.post(
        "/authorizations/designer", headers=headers, data=json.dumps(auth_payload)
    )
    assert response.status_code == 200
    token = get_token(jwt, role=VIEW_DESIGNS, roles=["/formsflow/formsflow-designer"])
    headers = {"Authorization": f"Bearer {token}", "content-type": "application/json"}
    response = client.get("/form", headers=headers)
    assert response.status_code == 200
    form_id = response.json.get("forms")[0].get("id")
    token = get_token(jwt, role=CREATE_DESIGNS, roles=["/formsflow/formsflow-designer"])
    headers = {"Authorization": f"Bearer {token}", "content-type": "application/json"}
    data = {
        "mapper": {
            **get_form_request_payload(),
            "formName": "Test Form",
            "taskVariables": [],
        }
    }
    rv = client.put(f"/form/{form_id}", headers=headers, json=data)
    assert rv.json.get("mapper")["formName"] == "Test Form"
    assert rv.status_code == 200


def test_anonymous_form_process_mapper_test_update(
    app, client, session, jwt, create_mapper
):
    """Testing anonymous form process mapper update endpoint."""
    token = get_token(jwt, role=CREATE_DESIGNS, roles=["/formsflow/formsflow-designer"])
    headers = {"Authorization": f"Bearer {token}", "content-type": "application/json"}
    response = create_mapper

    auth_payload = {
        "resourceId": "1234",
        "resourceDetails": {},
        "roles": ["/formsflow/formsflow-designer"],
    }
    token = get_token(jwt, role=ADMIN)
    headers = {"Authorization": f"Bearer {token}", "content-type": "application/json"}
    response = client.post(
        "/authorizations/form", headers=headers, data=json.dumps(auth_payload)
    )
    response = client.post(
        "/authorizations/designer", headers=headers, data=json.dumps(auth_payload)
    )
    assert response.status_code == 200
    token = get_token(jwt, role=VIEW_DESIGNS, roles=["/formsflow/formsflow-designer"])
    headers = {"Authorization": f"Bearer {token}", "content-type": "application/json"}
    response = client.get("/form", headers=headers)
    assert response.status_code == 200
    data = response.json
    form_id = data["forms"][0]["id"]
    token = get_token(jwt, role=CREATE_DESIGNS, roles=["/formsflow/formsflow-designer"])
    headers = {"Authorization": f"Bearer {token}", "content-type": "application/json"}
    rv = client.put(
        f"/form/{form_id}",
        headers=headers,
        json={
            "mapper": {
                "formId": "1234",
                "formName": "Sample form",
                "anonymous": True,
                "status": "active",
                "formType": "form",
                "parentFormId": "1234",
            }
        },
    )
    assert rv.status_code == 200


def test_get_application_count_based_on_form_process_mapper_id(
    app, client, session, jwt, create_mapper
):
    """Testing the count API for applications corresponding to mapper id."""
    token = get_token(jwt, role=CREATE_DESIGNS, roles=["/formsflow/formsflow-designer"])
    headers = {"Authorization": f"Bearer {token}", "content-type": "application/json"}
    response = create_mapper
    auth_payload = {
        "resourceId": "1234",
        "resourceDetails": {},
        "roles": ["/formsflow/formsflow-designer"],
    }
    token = get_token(jwt, role=ADMIN)
    headers = {"Authorization": f"Bearer {token}", "content-type": "application/json"}
    response = client.post(
        "/authorizations/form", headers=headers, data=json.dumps(auth_payload)
    )
    response = client.post(
        "/authorizations/designer", headers=headers, data=json.dumps(auth_payload)
    )
    assert response.status_code == 200
    token = get_token(jwt, role=VIEW_DESIGNS, roles=["/formsflow/formsflow-designer"])
    headers = {"Authorization": f"Bearer {token}", "content-type": "application/json"}
    response = client.get("/form", headers=headers)
    assert response.status_code == 200
    data = response.json
    form_id = data["forms"][0]["id"]

    rv = client.get(f"/form/{form_id}/application/count", headers=headers)
    assert rv.status_code == 200
    assert rv.json == {"message": "No Applications found", "value": 0}


def test_get_application_count_based_on_form_process_mapper_id1(
    app, client, session, jwt, create_mapper
):
    """Testing the count api."""
    token = get_token(jwt, role=CREATE_DESIGNS)
    headers = {
        "Authorization": f"Bearer {token}",
        "content-type": "application/json",
    }
    rv = create_mapper
    form_id = rv["formId"]
    token = get_token(jwt, role=CREATE_SUBMISSIONS)
    headers = {"Authorization": f"Bearer {token}", "content-type": "application/json"}
    rv = client.post(
        "/application/create",
        headers=headers,
        json=get_application_create_payload(form_id),
    )
    assert rv.status_code == 201

    rv = client.get(f"/form/{form_id}/application/count", headers=headers)
    assert rv.status_code == 200


def test_get_task_variable_based_on_form_process_mapper_id(
    app, client, session, jwt, create_mapper
):
    """Assert that API when passed with valid payload returns 200 status code."""
    token = get_token(jwt, role=CREATE_DESIGNS)
    headers = {
        "Authorization": f"Bearer {token}",
        "content-type": "application/json",
    }
    form_id = create_mapper["formId"]
    token = get_token(jwt, role=CREATE_SUBMISSIONS)
    headers = {"Authorization": f"Bearer {token}", "content-type": "application/json"}
    rv = client.post(
        "/application/create",
        headers=headers,
        json=get_application_create_payload(form_id),
    )
    assert rv.status_code == 201

    application_id = rv.json.get("id")

    rv = client.get(f"/form/applicationid/{application_id}", headers=headers)
    assert rv.status_code == 200


def test_formio_form_creation(app, client, session, jwt, mock_redis_client):
    """Testing formio form create API."""
    token = get_token(jwt, role=CREATE_DESIGNS, username="designer")
    headers = {"Authorization": f"Bearer {token}", "content-type": "application/json"}
    response = client.post(
        "/form/form-design", headers=headers, json=get_formio_form_request_payload()
    )
    assert response.status_code == 201


def get_export(client, headers, mapper_id):
    """Get export."""
    return client.get(f"/form/{mapper_id}/export", headers=headers)


def get_authorizations(form_id):
    """Get authorizations."""
    return {
        "APPLICATION": {
            "resourceId": form_id,
            "resourceDetails": {},
            "roles": [],
            "userName": None,
        },
        "DESIGNER": {
            "resourceId": form_id,
            "resourceDetails": {},
            "roles": [],
            "userName": None,
        },
        "FORM": {
            "resourceId": form_id,
            "resourceDetails": {},
            "roles": [],
            "userName": None,
        },
    }


def get_forms(form_name, scope_type):
    """Get forms."""
    return {"formTitle": form_name, "type": scope_type, "content": "json form content"}


def get_workflows(process_key, process_name, scope_type, xml):
    """Get workflows."""
    return {
        "processKey": process_key,
        "processName": process_name,
        "type": scope_type,
        "content": xml,
    }


def get_dmns(dmn_key, scope_type, xml):
    """Get DMN."""
    return {"key": dmn_key, "type": scope_type, "content": xml}


def mapper_payload(form_name, process_key, process_name):
    """Mapper payload."""
    return {
        "form_id": "1234",
        "form_name": form_name,
        "process_key": process_key,
        "process_name": process_name,
        "status": "active",
        "tenant": None,
        "form_type": "form",
        "parent_form_id": "1234",
        "created_by": "test",
    }


def test_export(app, client, session, jwt, mock_redis_client):
    """Testing export by mapper id."""
    token = get_token(jwt, role=CREATE_DESIGNS, username="designer")
    headers = {"Authorization": f"Bearer {token}", "content-type": "application/json"}

    # Test export - no DMN - no subprocess -no task based forms(form connector)
    form = FormProcessMapper(
        **mapper_payload("sample form2", "onestepapproval", "One Step Approval")
    )
    form.save()
    mapper_id = form.id
    form_id = form.form_id

    # Mock response
    client = MagicMock()
    mock_response = MagicMock()
    mock_response.status_code = 200
    mock_response.json = {
        "forms": [get_forms("sample form1", "main")],
        "workflows": [
            get_workflows("onestepapproval", "One Step Approval", "main", "xml")
        ],
        "rules": [],
        "authorizations": [get_authorizations(form_id)],
    }
    client.get.return_value = mock_response
    response = get_export(client, headers, mapper_id)
    assert response.status_code == 200
    assert response.json is not None
    assert len(response.json["forms"]) == 1
    assert len(response.json["workflows"]) == 1
    assert len(response.json["rules"]) == 0
    assert len(response.json["authorizations"]) == 1

    # Test export - with task based forms - no DMN - no subprocess
    # form = FormProcessMapper(
    #     **mapper_payload("sample form2", "formconectflow", "FormConnectFlow")
    # )
    # form.save()
    # mapper_id = form.id
    # form_id = form.form_id

    # # Mock response
    # mock_response = MagicMock()
    # mock_response.status_code = 200
    # mock_response.json = {
    #     "forms": [get_forms("sample form2", "main"), get_forms("sample form3", "sub")],
    #     "workflows": [
    #         get_workflows("formconectflow", "FormConnectFlow", "main", "xml")
    #     ],
    #     "rules": [],
    #     "authorizations": [get_authorizations(form_id)],
    # }
    # client.get.return_value = mock_response
    # response = get_export(client, headers, mapper_id)
    # assert response.status_code == 200
    # assert response.json is not None
    # assert len(response.json["forms"]) == 2
    # assert len(response.json["workflows"]) == 1
    # assert len(response.json["rules"]) == 0
    # assert len(response.json["authorizations"]) == 1

    # Test export - with DMN- no task based forms  - no subprocess
    # form = FormProcessMapper(
    #     **mapper_payload("sample form2", "rulebasedflow", "RuleBasedFlow")
    # )
    # form.save()
    # mapper_id = form.id
    # form_id = form.form_id

    # # Mock response
    # mock_response = MagicMock()
    # mock_response.status_code = 200
    # mock_response.json = {
    #     "forms": [get_forms("sample form2", "main")],
    #     "workflows": [get_workflows("rulebasedflow", "RuleBasedFlow", "main", "xml")],
    #     "rules": [get_dmns("dmn1", "main", "dmn xml")],
    #     "authorizations": [get_authorizations(form_id)],
    # }
    # client.get.return_value = mock_response
    # response = get_export(client, headers, mapper_id)
    # assert response.status_code == 200
    # assert response.json is not None
    # assert len(response.json["forms"]) == 1
    # assert len(response.json["workflows"]) == 1
    # assert len(response.json["rules"]) == 1
    # assert len(response.json["authorizations"]) == 1

    # Test export - with subprocess - no DMN- no task based forms
    # form = FormProcessMapper(
    #     **mapper_payload("sample form2", "subprocessflow", "SubprocessFlow")
    # )
    # form.save()
    # mapper_id = form.id
    # form_id = form.form_id

    # # Mock response
    # mock_response = MagicMock()
    # mock_response.status_code = 200
    # mock_response.json = {
    #     "forms": [get_forms("sample form2", "main")],
    #     "workflows": [
    #         get_workflows("subprocessflow", "SubprocessFlow", "main", "xml"),
    #         get_workflows("subflow1", "subflow1", "sub", "xml"),
    #         get_workflows("subflow2", "subflow2", "sub", "xml"),
    #     ],
    #     "rules": [],
    #     "authorizations": [get_authorizations(form_id)],
    # }
    # client.get.return_value = mock_response
    # response = get_export(client, headers, mapper_id)
    # assert response.status_code == 200
    # assert response.json is not None
    # assert len(response.json["forms"]) == 1
    # assert len(response.json["workflows"]) == 3
    # assert len(response.json["rules"]) == 0
    # assert len(response.json["authorizations"]) == 1


def test_form_name_validate_invalid(app, client, session, jwt, mock_redis_client):
    """Testing form name validation with valid parameters."""
    token = get_token(jwt, role=CREATE_DESIGNS)
    headers = {"Authorization": f"Bearer {token}", "content-type": "application/json"}

    # Mock the requests.get method
    with patch("requests.get") as mock_get:
        # Create a mock response object
        mock_response = MagicMock()
        mock_response.status_code = 400
        mock_response.text = '{"message": "Form name, path, or title is invalid."}'
        # Assign the mock response to the mocked get method
        mock_get.return_value = mock_response

        # Test with valid parameters
        response = client.get(
            "/form/validate?title=TestForm&name=TestForm&path=TestForm", headers=headers
        )

        assert response.status_code == 400
        assert response.json is not None
        assert (
            response.json["message"]
            == "Form validation failed: The Name or Path already exists. They must be unique."
        )


def test_form_name_validate_missing_params(
    app, client, session, jwt, mock_redis_client
):
    """Testing form name validation with missing parameters."""
    token = get_token(jwt, role=CREATE_DESIGNS)
    headers = {"Authorization": f"Bearer {token}", "content-type": "application/json"}

    # Mock the requests.get method
    with patch("requests.get") as mock_get:
        # Create a mock response object
        mock_response = MagicMock()
        mock_response.status_code = 400
        mock_response.text = '{"message": "At least one query parameter (title, name, path) must be provided."}'
        # Assign the mock response to the mocked get method
        mock_get.return_value = mock_response

        # Test with missing query parameters
        response = client.get("/form/validate", headers=headers)

        assert response.status_code == 400
        assert response.json is not None
        assert (
            response.json["message"]
            == "At least one query parameter (title, name, path) must be provided."
        )


def test_form_name_validate_unauthorized(app, client):
    """Testing form name validation without proper authorization."""
    # Mock the requests.get method
    with patch("requests.get") as mock_get:
        # Create a mock response object
        mock_response = MagicMock()
        mock_response.status_code = 401
        mock_response.text = '{"message": "Unauthorized"}'
        # Assign the mock response to the mocked get method
        mock_get.return_value = mock_response

        # Test without proper authorization
        response = client.get("/form/validate?title=TestForm")

        assert response.status_code == 401


def test_form_history(
    app,
    client,
    session,
    jwt,
    mock_redis_client,
):
    """Testing form history."""
    token = get_token(jwt, role=CREATE_DESIGNS, username="designer")
    headers = {"Authorization": f"Bearer {token}", "content-type": "application/json"}
    payload = get_formio_form_request_payload()
    payload["componentChanged"] = True
    payload["newVersion"] = True
    response = client.post("/form/form-design", headers=headers, json=payload)
    assert response.status_code == 201
    form_id = response.json["_id"]
    # Assert form history with major version
    response = client.get(f"/form/form-history/{form_id}", headers=headers)
    assert response.status_code == 200
    assert response.json is not None
    form_history = response.json["formHistory"]
    assert len(form_history) == 1
    assert form_history[0]["majorVersion"] == 1
    assert form_history[0]["minorVersion"] == 0
    assert form_history[0]["formId"] == form_id
    assert form_history[0]["version"] == "1.0"
    assert form_history[0]["isMajor"] is True
    assert response.json["totalCount"] == 1

    # Assert form history with minor version
    update_payload = get_formio_form_request_payload()
    update_payload["componentChanged"] = True
    update_payload["parentFormId"] = form_id
    update_payload["_id"] = form_id
    FormHistoryService.create_form_log_with_clone(data=update_payload)
    response = client.get(f"/form/form-history/{form_id}", headers=headers)
    assert response.status_code == 200
    assert response.json is not None
    form_history = response.json["formHistory"]
    assert len(form_history) == 2
    assert form_history[0]["majorVersion"] == 1
    assert form_history[0]["minorVersion"] == 1
    assert form_history[0]["formId"] == form_id
    assert form_history[0]["version"] == "1.1"
    assert form_history[0]["isMajor"] is False
    assert form_history[1]["majorVersion"] == 1
    assert form_history[1]["minorVersion"] == 0
    assert form_history[1]["formId"] == form_id
    assert form_history[1]["version"] == "1.0"
    assert form_history[1]["isMajor"] is True
    assert response.json["totalCount"] == 2


<<<<<<< HEAD
def test_publish(app, client, session, jwt, mock_redis_client):
=======
def test_publish(app, client, session, jwt, mock_redis_client, create_mapper):
>>>>>>> f0ecfd09
    """Testing publish endpoint."""
    token = get_token(jwt, role=CREATE_DESIGNS, username="designer")
    headers = {"Authorization": f"Bearer {token}", "content-type": "application/json"}
    mapper_id = create_mapper["id"]
    rv = client.get(f"/form/{mapper_id}", headers=headers)
    assert rv.status_code == 200
    assert rv.json.get("id") == mapper_id
    # Test publish endpoint with valid response.
    with patch("requests.post") as mock_post:
        mock_response = MagicMock()
        mock_response.status_code = 200
        mock_response.text = "{}"
        mock_post.return_value = mock_response
        response = client.post(f"/form/{mapper_id}/publish", headers=headers)
        assert response.status_code == 200


def test_unpublish(app, client, session, jwt, mock_redis_client, create_mapper):
    """Testing unpublish endpoint."""
    token = get_token(jwt, role=CREATE_DESIGNS, username="designer")
    headers = {"Authorization": f"Bearer {token}", "content-type": "application/json"}
    mapper_id = create_mapper["id"]
    rv = client.get(f"/form/{mapper_id}", headers=headers)
    assert rv.status_code == 200
    assert rv.json.get("id") == mapper_id
    # Test unpublish endpoint with valid response.
    with patch("requests.post") as mock_post:
        mock_response = MagicMock()
        mock_response.text = "{}"
        mock_response.status_code = 200
        mock_post.return_value = mock_response
        response = client.post(f"/form/{mapper_id}/unpublish", headers=headers)
        assert response.status_code == 200<|MERGE_RESOLUTION|>--- conflicted
+++ resolved
@@ -616,11 +616,7 @@
     assert response.json["totalCount"] == 2
 
 
-<<<<<<< HEAD
-def test_publish(app, client, session, jwt, mock_redis_client):
-=======
 def test_publish(app, client, session, jwt, mock_redis_client, create_mapper):
->>>>>>> f0ecfd09
     """Testing publish endpoint."""
     token = get_token(jwt, role=CREATE_DESIGNS, username="designer")
     headers = {"Authorization": f"Bearer {token}", "content-type": "application/json"}
