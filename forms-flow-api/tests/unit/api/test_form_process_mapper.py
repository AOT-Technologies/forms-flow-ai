--- conflicted
+++ resolved
@@ -1,5 +1,4 @@
 """Test suite for FormProcessMapper API endpoint"""
-import pytest
 from tests.utilities.base_test import (
     factory_auth_header,
     get_form_request_payload,
@@ -24,52 +23,6 @@
     assert response.json.get("id") != None
 
 
-<<<<<<< HEAD
-@pytest.mark.parametrize(("pageNo", "limit"), ((1, 5), (1, 10), (1, 20)))
-def test_form_process_mapper_paginated_list(app, client, session, pageNo, limit):
-    token = factory_auth_header()
-    headers = {"Authorization": f"Bearer {token}", "content-type": "application/json"}
-    response = client.get(f"/form?pageNo={pageNo}&limit={limit}", headers=headers)
-    assert response.status_code == 200
-
-
-@pytest.mark.parametrize(
-    ("pageNo", "limit", "sortBy", "sortOrder"),
-    ((1, 5, "id", "asc"), (1, 10, "id", "desc"), (1, 20, "id", "desc")),
-)
-def test_form_process_mapper_paginated_sorted_list(
-    app, client, session, pageNo, limit, sortBy, sortOrder
-):
-    token = factory_auth_header()
-    headers = {"Authorization": f"Bearer {token}", "content-type": "application/json"}
-    response = client.get(
-        f"/application?pageNo={pageNo}&limit={limit}&sortBy={sortBy}&sortOrder={sortOrder}",
-        headers=headers,
-    )
-    assert response.status_code == 200
-
-
-@pytest.mark.parametrize(
-    ("pageNo", "limit", "filters"),
-    (
-        (1, 5, "formName=free"),
-        (1, 10, "formName=Free"),
-        (1, 20, "formName=privacy"),
-    ),
-)
-def test_form_process_mapper_paginated_filtered_list(
-    app, client, session, pageNo, limit, filters
-):
-    token = factory_auth_header()
-    headers = {"Authorization": f"Bearer {token}", "content-type": "application/json"}
-    response = client.post("/form", headers=headers, json=get_form_request_payload())
-    assert response.status_code == 201
-    rv = client.get(f"/form?pageNo={pageNo}&limit={limit}&{filters}", headers=headers)
-    assert rv.status_code == 200
-
-
-=======
->>>>>>> 2c41b210
 def test_anonymous_form_process_mapper_creation(app, client, session):
     token = factory_auth_header()
     headers = {"Authorization": f"Bearer {token}", "content-type": "application/json"}
