"""Unit test for APIs of Keycloak Group"""
from tests.utilities.base_test import factory_auth_header, update_dashboard_payload


def test_group_list(app, client, session):
    """Passing case of Group List API"""
    token = factory_auth_header()
    headers = {"Authorization": f"Bearer {token}", "content-type": "application/json"}

    response = client.get("/groups", headers=headers)
    assert response.status_code == 200


def test_group_list_wrongmethod(app, client, session):
    """Instead of Get Request, what if POST request comes"""
    token = factory_auth_header()
    headers = {"Authorization": f"Bearer {token}", "content-type": "application/json"}

    response = client.post("/groups", headers=headers)
    assert response.status_code == 405
    assert response.json == {
        "message": "The method is not allowed for the requested URL."
    }


def test_group_list_wrong_auth_header(app, client, session):
    """Wrong Authorization header"""
    response = client.get("/groups")
    assert response.status_code == 401
    assert response.json == {
        "type": "Invalid Token Error",
        "message": "Access to formsflow.ai API Denied. Check if the bearer token is passed for Authorization or has expired.",
    }


def test_group_details(app, client, session):
    token = factory_auth_header()
    headers = {"Authorization": f"Bearer {token}", "content-type": "application/json"}

    response = client.get("/groups", headers=headers)
    assert len(response.json) > 0

    id = response.json[0]["id"]
    response = client.get(f"/groups/{id}", headers=headers)
    assert response.status_code == 200
    assert len(response.json) > 0


<<<<<<< HEAD
def test_groups_put_details(client):
=======
def test_groups_put_details(app, client, session):
>>>>>>> c7d1585c
    """good cases"""
    token = factory_auth_header()
    headers = {"Authorization": f"Bearer {token}", "content-type": "application/json"}

    response = client.get("/groups", headers=headers)
    assert len(response.json) > 0
    id = response.json[0]["id"]

    response = client.put(
        f"/groups/{id}", headers=headers, json=update_dashboard_payload()
    )
    assert response.status_code == 200


def test_groups_put_wrong_details(app, client, session):
    """wrong request object"""
    token = factory_auth_header()
    headers = {"Authorization": f"Bearer {token}", "content-type": "application/json"}

    response = client.get("/groups", headers=headers)
    assert len(response.json) > 0
    id = response.json[0]["id"]
    # missing dashboards attribute
    response = client.put(
        f"/groups/{id}", headers=headers, data={"test": [{100: "Test Dashboard"}]}
    )
    assert response.status_code == 400<|MERGE_RESOLUTION|>--- conflicted
+++ resolved
@@ -46,11 +46,7 @@
     assert len(response.json) > 0
 
 
-<<<<<<< HEAD
-def test_groups_put_details(client):
-=======
 def test_groups_put_details(app, client, session):
->>>>>>> c7d1585c
     """good cases"""
     token = factory_auth_header()
     headers = {"Authorization": f"Bearer {token}", "content-type": "application/json"}
