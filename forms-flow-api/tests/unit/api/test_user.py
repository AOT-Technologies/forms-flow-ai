"""Test suite for keycloak user API endpoint."""

# from tests import skip_in_ci
from tests.utilities.base_test import get_locale_update_valid_payload, get_token


class TestKeycloakUserServiceResource:
    """Test suite for the keycloak user service APIs."""

    # @skip_in_ci
    def test_successful_user_locale_update(self, app, client, session, jwt):
        """Assert that API /user when passed with valid payload returns 200 status code."""
        token = get_token(jwt, username="formsflow-reviewer")
        headers = {
            "Authorization": f"Bearer {token}",
            "content-type": "application/json",
        }
        rv = client.put(
            "/user/locale", headers=headers, json=get_locale_update_valid_payload()
        )
        assert rv.status_code == 200

    def test_unsuccessful_user_locale_update(self, app, client, session, jwt):
        """Assert that API/user when passed with invalid payload return 400 status code."""
        token = get_token(jwt, username="formsflow-reviewer")
        headers = {
            "Authorization": f"Bearer {token}",
            "content-type": "application/json",
        }
        rv = client.put("/user/locale", headers=headers, json={})
        assert rv.status_code == 400
        assert rv.json == {
            "type": "Invalid Request Object format",
            "message": "Required fields are not passed",
        }


def test_keycloak_users_list(app, client, session, jwt):
    """Test users list API with formsflow-reviewer group."""
    token = get_token(jwt)
    headers = {"Authorization": f"Bearer {token}", "content-type": "application/json"}
    rv = client.get("/user?memberOfGroup=formsflow/formsflow-reviewer", headers=headers)
    assert rv.status_code == 200
    users_list = rv.json
<<<<<<< HEAD
    for user in users_list:
=======
    for user in users_list.get("data"):
>>>>>>> 3ada0e82
        assert user.get("role") is None

    user_list_with_role = client.get(
        "/user?memberOfGroup=formsflow/formsflow-reviewer&role=true", headers=headers
    )
    assert user_list_with_role.status_code == 200
<<<<<<< HEAD
    users_list = user_list_with_role.json
=======
    users_list = user_list_with_role.json.get("data")
>>>>>>> 3ada0e82
    for user in users_list:
        assert user.get("role") is not None
        assert type(user.get("role")) == list
        assert len(user["role"]) != 0

    # Test without specifying group/role
<<<<<<< HEAD
    realm_users = client.get("/user?pageNo=0&limit=5&role=true", headers=headers)
    assert realm_users.status_code == 200
    for user in realm_users.json:
=======
    realm_users = client.get("/user?pageNo=1&limit=5&role=true", headers=headers)
    assert realm_users.status_code == 200
    for user in realm_users.json.get("data"):
>>>>>>> 3ada0e82
        assert user.get("role") is not None
        assert type(user.get("role")) == list
        assert len(user["role"]) != 0
    realm_users = client.get("/user?role=true", headers=headers)
    assert realm_users.status_code == 400


def test_keycloak_users_list_invalid_group(app, client, session, jwt):
    """Test users list API with invalid group."""
    token = get_token(jwt)
    headers = {"Authorization": f"Bearer {token}", "content-type": "application/json"}
    rv = client.get("/user?memberOfGroup=test123", headers=headers)
    assert rv.status_code == 400<|MERGE_RESOLUTION|>--- conflicted
+++ resolved
@@ -42,37 +42,23 @@
     rv = client.get("/user?memberOfGroup=formsflow/formsflow-reviewer", headers=headers)
     assert rv.status_code == 200
     users_list = rv.json
-<<<<<<< HEAD
-    for user in users_list:
-=======
     for user in users_list.get("data"):
->>>>>>> 3ada0e82
         assert user.get("role") is None
 
     user_list_with_role = client.get(
         "/user?memberOfGroup=formsflow/formsflow-reviewer&role=true", headers=headers
     )
     assert user_list_with_role.status_code == 200
-<<<<<<< HEAD
-    users_list = user_list_with_role.json
-=======
     users_list = user_list_with_role.json.get("data")
->>>>>>> 3ada0e82
     for user in users_list:
         assert user.get("role") is not None
         assert type(user.get("role")) == list
         assert len(user["role"]) != 0
 
     # Test without specifying group/role
-<<<<<<< HEAD
-    realm_users = client.get("/user?pageNo=0&limit=5&role=true", headers=headers)
-    assert realm_users.status_code == 200
-    for user in realm_users.json:
-=======
     realm_users = client.get("/user?pageNo=1&limit=5&role=true", headers=headers)
     assert realm_users.status_code == 200
     for user in realm_users.json.get("data"):
->>>>>>> 3ada0e82
         assert user.get("role") is not None
         assert type(user.get("role")) == list
         assert len(user["role"]) != 0
