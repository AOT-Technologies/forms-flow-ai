--- conflicted
+++ resolved
@@ -7,13 +7,8 @@
 
 def test_form_get_all_mappers(app, client, session):
     """Tests get_all_mappers handler when query params are None."""
-<<<<<<< HEAD
-    rv = form_service.get_all_mappers(page_number=None, limit=None, form_name=None)
-    assert rv == []
-=======
     rv = form_service.get_all_mappers(page_number=None, limit=None, form_name=None, sort_by=None, sort_order=None)
     assert rv == ([], 0)
->>>>>>> cdbb41b0
 
 
 def test_get_form_mapper_count(app, client, session):
