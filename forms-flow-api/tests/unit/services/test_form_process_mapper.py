--- conflicted
+++ resolved
@@ -6,14 +6,9 @@
 
 
 def test_form_get_all_mappers(app, client, session):
-<<<<<<< HEAD
+    """Tests get_all_mappers handler when query params are None."""
     rv = form_service.get_all_mappers(page_number=None, limit=None, form_name=None, sort_by=None, sort_order=None)
     assert rv == ([], 0)
-=======
-    """Tests get_all_mappers handler when query params are None."""
-    rv = form_service.get_all_mappers(page_number=None, limit=None, form_name=None)
-    assert rv == []
->>>>>>> 9875c7ba
 
 
 def test_get_form_mapper_count(app, client, session):
