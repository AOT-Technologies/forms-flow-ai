# Workflow Engine
![Camunda](https://img.shields.io/badge/Camunda-7.13.0-blue)  ![Spring Boot](https://img.shields.io/badge/Spring_Boot-2.2.7.RELEASE-blue)  ![postgres](https://img.shields.io/badge/postgres-latest-blue)  
**formsflow.ai** leverages Camunda for workflow and decision automation.

To know more about Camunda, visit https://camunda.com/.

## Table of Content
1. [Prerequisites](#prerequisites)
2. [Solution setup](#solution-setup)
   - [Step 1 : Keycloak Configuration](#keycloak-configuration)
   - [Step 2 : Installation](#installation)
   - [Step 3 : Running the Application](#running-the-application)
   - [Step 4 : Health Check](#health-check)
3. [How to Deploy Process](#how-to-deploy-process)
4. [How to Enable SSL](#how-to-enable-ssl)
<<<<<<< HEAD
=======
5. [forms-flow-bpm Listeners](#forms-flow-bpm-listeners)
>>>>>>> a81930cd

## Prerequisites

* For docker based installation [Docker](https://docker.com) need to be installed.
* Admin access to [Keycloak](../forms-flow-idm/keycloak) server.

## Solution Setup

### Keycloak Configuration

***Skip this step if you are already having a setup ready.***

1. Login to KeyCloak Realm with admin privileges
2. For client **forms-flow-bpm** creation, follow the instructions given on [link](../forms-flow-idm/keycloak/README.md) 
 
### Installation

   * Make sure you have a Docker machine up and running.
   * Make sure your current working directory is "forms-flow-ai/forms-flow-bpm".
   * Rename the file [sample.env](./sample.env) to **.env**.
   * Modify the environment variables in the newly created **.env** file if needed. Environment variables are given in the table below,
   * **NOTE : {your-ip-address} given inside the .env file should be changed to your host system IP address. Please take special care to identify the correct IP address if your system has multiple network cards**
 
> :information_source: Variables with trailing :triangular_flag_on_post: in below table should be updated in the .env file
     
#### Keycloak Integration
--------------------------

   Variable name | Meaning | Possible values | Default value |
 --- | --- | --- | ---
 `KEYCLOAK_URL`:triangular_flag_on_post:| URL to your Keycloak server || `http://{your-ip-address}:8080`
 `KEYCLOAK_URL_REALM`|	The Keycloak realm to use|eg. forms-flow-ai | `forms-flow-ai`
 `KEYCLOAK_BPM_CLIENT_ID`|Your Keycloak Client ID within the realm| eg. forms-flow-bpm | `forms-flow-bpm`
 `KEYCLOAK_BPM_CLIENT_SECRET`:triangular_flag_on_post:|The secret for your Keycloak Client Id|eg. 22ce6557-6b86-4cf4-ac3b-42338c7b1ac12|`must be set to your Keycloak client secret`go to [link](../forms-flow-idm/keycloak/README.md#get-the-keycloak-client-secret)

##### CAMUNDA_JDBC : Dedicated camunda database (Prefixed with CAMUNDA_).
-----------------------------------------------------------------------

   Variable name | Meaning | Possible values | Default value |
 --- | --- | --- | ---
 `CAMUNDA_JDBC_URL`|Postgres JDBC DB Connection URL|Used on installation to create the database. Choose your own|`jdbc:postgresql://forms-flow-bpm-db:5432/formsflow-bpm`
 `CAMUNDA_JDBC_DRIVER`|Postgres JDBC Database Driver||`org.postgresql.Driver`
 `CAMUNDA_POSTGRES_USER`|Postgres Database Username|Used on installation to create the database. Choose your own|`admin`
 `CAMUNDA_POSTGRES_PASSWORD`|Postgres Database Password|Used on installation to create the database. Choose your own|`changeme`
 `CAMUNDA_JDBC_DB_NAME`|Postgres Database Name|Used on installation to create the database. Choose your own|`formsflow-bpm`
 `CAMUNDA_HIKARI_CONN_TIMEOUT`|Hikari Connection optimization setting||`30000`
 `CAMUNDA_HIKARI_IDLE_TIMEOUT`|Hikari Connection optimization setting||`600000`
 `CAMUNDA_HIKARI_MAX_POOLSIZE`|Hikari Connection optimization setting||`10`
 `CAMUNDA_HIKARI_VALID_TIMEOUT`|Hikari Connection optimization setting||`5000`

#### Camunda System Tuning 
---------------------------
 
   Variable name | Meaning | Possible values | Default value |
 --- | --- | --- | ---
  `CAMUNDA_JOB_CORE_POOL_SIZE`|Job-Executor Configuration Properties||`10`
  `CAMUNDA_JOB_MAX_POOL_SIZE`|Job-Executor Configuration Properties||`20`
  `CAMUNDA_JOB_QUEUE_SIZE`|Job-Executor Configuration Properties||`10`
  `CAMUNDA_JOB_LOCK_TIME_MILLIS`|Job-Executor Configuration Properties||`300000`
  `CAMUNDA_JOB_MAXJOBS_PER_ACQUISITION`|Job-Executor Configuration Properties||`10`
  `CAMUNDA_JOB_WAIT_TIME_MILLIS`|Job-Executor Configuration Properties||`5000`
  `CAMUNDA_JOB_MAX_WAIT`|Job-Executor Configuration Properties||`60000`
  `CAMUNDA_METRICS_FLAG`|Job-Executor Configuration Properties||`false`
  
#### Camunda formsflow.ai Integration Settings  
----------------------------------------------
 
   Variable name | Meaning | Possible values | Default value |
 --- | --- | --- | ---
 `FORMSFLOW_API_URL`:triangular_flag_on_post:|formsflow.ai Rest API URI||`http://{your-ip-address}:5000`
 `FORMIO_DEFAULT_PROJECT_URL`:triangular_flag_on_post:|The URL of the forms-flow-forms server||`http://{your-ip-address}:3001`
 `FORMIO_ROOT_EMAIL`|forms-flow-forms admin login|eg. admin@example.com|`admin@example.com`
 `FORMIO_ROOT_PASSWORD`|forms-flow-forms admin password|eg.changeme|`changeme`
 `WEBSOCKET_SECURITY_ORIGIN` :triangular_flag_on_post:|Camunda task event streaming, for multiple origins you can separate them using a comma |eg:`host1, host2`| `http://{your-ip-address}:3000`
 `WEBSOCKET_MESSAGE_TYPE`|Camunda task event streaming. Message type ||`TASK_EVENT`
 `WEBSOCKET_ENCRYPT_KEY`|Camunda task event streaming. AES encryption of token||`giert989jkwrgb@DR55`
 
<<<<<<< HEAD
=======
 #### Mail Configuration
 * Modify the file **mail-config.properties** (under forms-flow-bpm/src/main/resources/). The default settings provided are for the Gmail server, and you need to change the credentials at the bottom of the file. Note that you want to configure your own Gmail setting to allow unsecure apps first. 
 
>>>>>>> a81930cd
#### Camunda - General Settings 
 ------------------------------
 
   Variable name | Meaning | Possible values | Default value |
 --- | --- | --- | ---
 `APP_SECURITY_ORIGIN`|CORS setup, for multiple origins you can separate them using a comma |eg:`host1, host2`| `*`
 `CAMUNDA_APP_ROOT_LOG_FLAG`|Log level setting||`error` 
   
 **Additionally, you may want to change these**  
*   The value of Datastore credentials (especially if this instance is not just for testing purposes)

### Running the application

* forms-flow-bpm service uses port 8000, make sure the port is available.
* `cd {Your Directory}/forms-flow-ai/forms-flow-bpm`

* For Linux,
   * Run `docker-compose -f docker-compose-linux.yml up -d` to start.
* For Windows,
   * Run `docker-compose -f docker-compose-windows.yml up -d` to start.

*NOTE: Use --build command with the start command to reflect any future **.env** changes eg : `docker-compose -f docker-compose-windows.yml up --build -d`*

#### To stop the application
* For Linux,
  * Run `docker-compose -f docker-compose-linux.yml stop` to stop.
* For Windows,
  * Run `docker-compose -f docker-compose-windows.yml stop` to stop.
      
      
### Health Check

   The application should be up and available for use at port defaulted to 8000 in http://localhost:8000/camunda/
   
## How to Deploy Process

   REST service **/camunda/engine-rest/deployment/create** will be used for deployment of process.
   
   CURL commands are leveraged for this action. 
   
   ##### 1. Generate token using elevated user or service-client credentials
```   
      export token=`curl -X POST "{your keycloak url}/auth/realms/{realm}/protocol/openid-connect/token" -H "Content-Type: application/x-www-form-urlencoded" -d "username=test" -d "password=test" -d "grant_type=password" -d "client_id=forms-flow-bpm" -d "client_secret=xxxxxxxxxxxxxx" | jq -r ".access_token"`
```
   ##### 2. Post the process as file with HTTP verb POST.
```
   curl -H "Authorization: Bearer ${token}" -H "Accept: application/json" -F "deployment-name=One Step Approval" -F "enable-duplicate-filtering=false" -F "deploy-changed-only=falses" -F "one_step_approval.bpmnn=@one_step_approval.bpmn"  http://{your-ip-address}:8000/camunda/engine-rest/deployment/create
```
   
* **NOTE: If POST request fails with permission issue, login to Camunda and go to Admin -> Authorizations -> Deployment. Then, verify the account existence under "deployment" service. If does not, please add it manually.**
   
## How to Enable SSL

##### 1. Generate domain specific pem format and convert into pkcs12 using below commands.      
```       
openssl pkcs12 -export -out bpm1.pkcs12 -in combined.pem
keytool -genkey -keyalg RSA -alias tomcat -keystore truststore.ks
keytool -delete -alias tomcat -keystore truststore.ks

keytool -import -v -trustcacerts -alias tomcat -file fullchain.pem -keystore truststore.ks
keytool -genkey -keyalg RSA -alias tomcat -keystore keystore.ks

keytool -v -importkeystore -srckeystore bpm1.pkcs12 -srcstoretype PKCS12 -destkeystore keystore.ks -des
```      
##### 2. Place the generated keystore.ks file under cert path ~/certs/keystore.ks. 
##### 3. Include the below **ssl configuration** in application.yaml present in path /forms-flow-bpm/src/main/resources.
``` 
server:
  port: 8443
  ssl:
    key-store: file:/certs/keystore.ks
    key-store-password: password
    key-store-type: pkcs12
    key-alias: tomcat
    key-password: password
  servlet.context-path: /camunda
``` 
* **NOTE: Alternatively, you can directly place your ssl cert under the classpath "/forms-flow-bpm/src/main/resources". Your configuration for the key-store in application.yaml would be `key-store: classpath:/keystore.ks`.**

## forms-flow-bpm Listeners
> This section elaborates on listeners created for use.

* The complete usage instructions on Listeners used with information on purpose, how-it-works and how-to-use is mentioned [here](./starter-examples/listeners/listeners-readme.md#listeners).
<|MERGE_RESOLUTION|>--- conflicted
+++ resolved
@@ -13,10 +13,7 @@
    - [Step 4 : Health Check](#health-check)
 3. [How to Deploy Process](#how-to-deploy-process)
 4. [How to Enable SSL](#how-to-enable-ssl)
-<<<<<<< HEAD
-=======
 5. [forms-flow-bpm Listeners](#forms-flow-bpm-listeners)
->>>>>>> a81930cd
 
 ## Prerequisites
 
@@ -94,12 +91,9 @@
  `WEBSOCKET_MESSAGE_TYPE`|Camunda task event streaming. Message type ||`TASK_EVENT`
  `WEBSOCKET_ENCRYPT_KEY`|Camunda task event streaming. AES encryption of token||`giert989jkwrgb@DR55`
  
-<<<<<<< HEAD
-=======
  #### Mail Configuration
  * Modify the file **mail-config.properties** (under forms-flow-bpm/src/main/resources/). The default settings provided are for the Gmail server, and you need to change the credentials at the bottom of the file. Note that you want to configure your own Gmail setting to allow unsecure apps first. 
  
->>>>>>> a81930cd
 #### Camunda - General Settings 
  ------------------------------
  
