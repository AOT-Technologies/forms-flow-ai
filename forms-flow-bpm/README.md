--- conflicted
+++ resolved
@@ -16,11 +16,7 @@
 
 ## Prerequisites
 
-<<<<<<< HEAD
-* For docker installation [Docker](https://docker.com) need to be installed.
-=======
 * For docker based installation [Docker](https://docker.com) need to be installed.
->>>>>>> 994fe369
 * Admin access to [Keycloak](../forms-flow-idm/keycloak) server.
 
 ## Solution Setup
@@ -90,11 +86,7 @@
  `FORMIO_DEFAULT_PROJECT_URL`:triangular_flag_on_post:|The URL of the forms-flow-forms server||`http://{your-ip-address}:3001`
  `FORMIO_ROOT_EMAIL`|forms-flow-forms admin login|eg. admin@example.com|`admin@example.com`
  `FORMIO_ROOT_PASSWORD`|forms-flow-forms admin password|eg.changeme|`changeme`
-<<<<<<< HEAD
- `WEBSOCKET_SECURITY_ORIGIN`|Camunda task event streaming, for multiple origins you can separate them using a comma |eg:`host1, host2`| `http://{your-ip-address}:3000`
-=======
  `WEBSOCKET_SECURITY_ORIGIN` :triangular_flag_on_post:|Camunda task event streaming, for multiple origins you can separate them using a comma |eg:`host1, host2`| `http://{your-ip-address}:3000`
->>>>>>> 994fe369
  `WEBSOCKET_MESSAGE_TYPE`|Camunda task event streaming. Message type ||`TASK_EVENT`
  `WEBSOCKET_ENCRYPT_KEY`|Camunda task event streaming. AES encryption of token||`giert989jkwrgb@DR55`
  * Modify the file **mail-config.properties** (under forms-flow-bpm/src/main/resources/). The default settings provided are for the Gmail server, and you need to change the credentials at the bottom of the file. Note that you want to configure your own Gmail setting to allow unsecure apps first. 
