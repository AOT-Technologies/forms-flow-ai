--- conflicted
+++ resolved
@@ -35,29 +35,18 @@
    * Rename the file [sample.env](./sample.env) to **.env**.
    * Modify the environment variables in the newly created **.env** file if needed. Environment variables are given in the table below,
    * **NOTE : {your-ip-address} given inside the .env file should be changed to your host system IP address. Please take special care to identify the correct IP address if your system has multiple network cards**
-<<<<<<< HEAD
-   
-=======
  
 > :information_source: Variables with trailing :triangular_flag_on_post: in below table should be updated in the redash.env file
      
->>>>>>> e050a598
 #### Keycloak Integration
 --------------------------
 
    Variable name | Meaning | Possible values | Default value |
  --- | --- | --- | ---
-<<<<<<< HEAD
- `KEYCLOAK_URL`__*__| URL to your Keycloak server || `http://{your-ip-address}:8080`
- `KEYCLOAK_URL_REALM`|	The Keycloak realm to use|eg. forms-flow-ai | `forms-flow-ai`
- `KEYCLOAK_BPM_CLIENT_ID`|Your Keycloak Client ID within the realm| eg. forms-flow-bpm | `forms-flow-bpm`
- `KEYCLOAK_BPM_CLIENT_SECRET`__*__|The secret for your Keycloak Client Id|eg. 22ce6557-6b86-4cf4-ac3b-42338c7b1ac12|`must be set to your Keycloak client secret`go to [link](../forms-flow-idm/keycloak/README.md#get-the-keycloak-client-secret)
-=======
  `KEYCLOAK_URL`:triangular_flag_on_post:| URL to your Keycloak server || `http://{your-ip-address}:8080`
  `KEYCLOAK_URL_REALM`|	The Keycloak realm to use|eg. forms-flow-ai | `forms-flow-ai`
  `KEYCLOAK_BPM_CLIENT_ID`|Your Keycloak Client ID within the realm| eg. forms-flow-bpm | `forms-flow-bpm`
  `KEYCLOAK_BPM_CLIENT_SECRET`:triangular_flag_on_post:|The secret for your Keycloak Client Id|eg. 22ce6557-6b86-4cf4-ac3b-42338c7b1ac12|`must be set to your Keycloak client secret`go to [link](../forms-flow-idm/keycloak/README.md#get-the-keycloak-client-secret)
->>>>>>> e050a598
 
 ##### CAMUNDA_JDBC : Dedicated camunda database (Prefixed with CAMUNDA_).
 -----------------------------------------------------------------------
@@ -93,13 +82,8 @@
  
    Variable name | Meaning | Possible values | Default value |
  --- | --- | --- | ---
-<<<<<<< HEAD
- `FORMSFLOW_API_URL`__*__|formsflow.ai Rest API URI||`http://{your-ip-address}:5000`
- `FORMIO_DEFAULT_PROJECT_URL`__*__|The URL of the forms-flow-forms server||`http://{your-ip-address}:3001`
-=======
  `FORMSFLOW_API_URL`:triangular_flag_on_post:|formsflow.ai Rest API URI||`http://{your-ip-address}:5000`
  `FORMIO_DEFAULT_PROJECT_URL`:triangular_flag_on_post:|The URL of the forms-flow-forms server||`http://{your-ip-address}:3001`
->>>>>>> e050a598
  `FORMIO_ROOT_EMAIL`|forms-flow-forms admin login|eg. admin@example.com|`admin@example.com`
  `FORMIO_ROOT_PASSWORD`|forms-flow-forms admin password|eg.changeme|`changeme`
  `WEBSOCKET_SECURITY_ORIGIN`|Camunda task event streaming, for multiple origins you can separate them using a comma |eg:`host1, host2`| `*`
