# Author: Yichun Zhao
version: "3.7"
services:
  forms-flow-bpm-db:
    image: postgres:11
    environment:
      POSTGRES_USER: ${CAMUNDA_JDBC_USER:-admin}
      POSTGRES_PASSWORD: ${CAMUNDA_JDBC_PASSWORD:-changeme}
      POSTGRES_DB: ${CAMUNDA_JDBC_DB_NAME:-formsflow-bpm}
      POSTGRES_HOST_AUTH_METHOD: 'trust'
    volumes:
      - ./postgres/camunda:/var/lib/postgresql/data
    ports:
      - '5432:5432'
    restart: unless-stopped
    networks:
      - forms-flow-bpm-network

  forms-flow-bpm:
    extra_hosts:
      - dockerhost:172.17.0.1
    build:
      context: ./
      dockerfile: Dockerfile
    restart: always
    links:
      - forms-flow-bpm-db
    ports:
      - '8000:8080'
    environment:
      - KEYCLOAK_URL=${KEYCLOAK_URL}
<<<<<<< HEAD
      - KEYCLOAK_URL_REALM=${KEYCLOAK_URL_REALM}
      - KEYCLOAK_CLIENTID=${KEYCLOAK_BPM_CLIENTID}
      - KEYCLOAK_CLIENTSECRET=${KEYCLOAK_BPM_CLIENTSECRET}
      - CAMUNDA_JDBC_URL=${CAMUNDA_JDBC_URL}
      - CAMUNDA_JDBC_USER=${CAMUNDA_JDBC_USER}
      - CAMUNDA_JDBC_PASSWORD=${CAMUNDA_JDBC_PASSWORD}
      - CAMUNDA_JDBC_DRIVER=${CAMUNDA_JDBC_DRIVER}
=======
      - KEYCLOAK_URL_REALM=${KEYCLOAK_URL_REALM:-forms-flow-ai}
      - KEYCLOAK_CLIENTID=${KEYCLOAK_BPM_CLIENT_ID:-forms-flow-bpm}
      - KEYCLOAK_CLIENTSECRET=${KEYCLOAK_BPM_CLIENT_SECRET}
      - CAMUNDA_JDBC_URL=${CAMUNDA_JDBC_URL:-jdbc:postgresql://forms-flow-bpm-db:5432/formsflow-bpm}
      - CAMUNDA_JDBC_USER=${CAMUNDA_JDBC_USER:-admin}
      - CAMUNDA_JDBC_PASSWORD=${CAMUNDA_JDBC_PASSWORD:-changeme}
      - CAMUNDA_JDBC_DRIVER=${CAMUNDA_JDBC_DRIVER:-org.postgresql.Driver}
>>>>>>> 76ecfdac
#      - CAMUNDA_HIKARI_CONN_TIMEOUT=${CAMUNDA_HIKARI_CONN_TIMEOUT}
#      - CAMUNDA_HIKARI_IDLE_TIMEOUT=${CAMUNDA_HIKARI_IDLE_TIMEOUT}
#      - CAMUNDA_HIKARI_MAX_POOLSIZE=${CAMUNDA_HIKARI_MAX_POOLSIZE}
#      - CAMUNDA_HIKARI_VALID_TIMEOUT=${CAMUNDA_HIKARI_VALID_TIMEOUT}
#      - CAMUNDA_BPM_HISTORY_LEVEL=${CAMUNDA_BPM_HISTORY_LEVEL}
#      - CAMUNDA_AUTHORIZATION_FLAG=${CAMUNDA_AUTHORIZATION_FLAG}
#      - CAMUNDA_AUTHORIZATION_REVOKE_CHECK_FLAG=${CAMUNDA_AUTHORIZATION_REVOKE_CHECK_FLAG}
#      - CAMUNDA_JOB_CORE_POOL_SIZE=${CAMUNDA_JOB_CORE_POOL_SIZE}
#      - CAMUNDA_JOB_LOCK_TIME_MILLIS=${CAMUNDA_JOB_LOCK_TIME_MILLIS}
#      - CAMUNDA_JOB_MAXJOBS_PER_ACQUISITION=${CAMUNDA_JOB_MAXJOBS_PER_ACQUISITION}
#      - CAMUNDA_JOB_MAX_POOL_SIZE=${CAMUNDA_JOB_MAX_POOL_SIZE}
#      - CAMUNDA_JOB_QUEUE_SIZE=${CAMUNDA_JOB_QUEUE_SIZE}
#      - CAMUNDA_JOB_WAIT_TIME_MILLIS=${CAMUNDA_JOB_WAIT_TIME_MILLIS}
#      - CAMUNDA_JOB_MAX_WAIT=${CAMUNDA_JOB_MAX_WAIT}
#      - CAMUNDA_METRICS_FLAG=${CAMUNDA_METRICS_FLAG}
<<<<<<< HEAD
      - CAMUNDA_APP_ROOT_LOG_FLAG=${CAMUNDA_APP_ROOT_LOG_FLAG}
=======
      - CAMUNDA_APP_ROOT_LOG_FLAG=${CAMUNDA_APP_ROOT_LOG_FLAG:-error}
>>>>>>> 76ecfdac
      - FORMSFLOW_API_URL=${FORMSFLOW_API_URL}
      - FORMIO_URL=${FORMIO_DEFAULT_PROJECT_URL}
      - FORMIO_ROOT_EMAIL=${FORMIO_ROOT_EMAIL:-admin@example.com}
      - FORMIO_ROOT_PASSWORD=${FORMIO_ROOT_PASSWORD:-changeme}
      - APP_SECURITY_ORIGIN=${APP_SECURITY_ORIGIN:-*}
      - WEBSOCKET_SECURITY_ORIGIN=${WEBSOCKET_SECURITY_ORIGIN:-*}
      - WEBSOCKET_MESSAGE_TYPE=${WEBSOCKET_MESSAGE_TYPE:-TASK_EVENT}
      - WEBSOCKET_ENCRYPT_KEY=${WEBSOCKET_ENCRYPT_KEY:-giert989jkwrgb@DR55}
    networks:
      - forms-flow-bpm-network
    

networks:
  forms-flow-bpm-network:
    driver: "bridge"

volumes:
  postgres:<|MERGE_RESOLUTION|>--- conflicted
+++ resolved
@@ -29,15 +29,6 @@
       - '8000:8080'
     environment:
       - KEYCLOAK_URL=${KEYCLOAK_URL}
-<<<<<<< HEAD
-      - KEYCLOAK_URL_REALM=${KEYCLOAK_URL_REALM}
-      - KEYCLOAK_CLIENTID=${KEYCLOAK_BPM_CLIENTID}
-      - KEYCLOAK_CLIENTSECRET=${KEYCLOAK_BPM_CLIENTSECRET}
-      - CAMUNDA_JDBC_URL=${CAMUNDA_JDBC_URL}
-      - CAMUNDA_JDBC_USER=${CAMUNDA_JDBC_USER}
-      - CAMUNDA_JDBC_PASSWORD=${CAMUNDA_JDBC_PASSWORD}
-      - CAMUNDA_JDBC_DRIVER=${CAMUNDA_JDBC_DRIVER}
-=======
       - KEYCLOAK_URL_REALM=${KEYCLOAK_URL_REALM:-forms-flow-ai}
       - KEYCLOAK_CLIENTID=${KEYCLOAK_BPM_CLIENT_ID:-forms-flow-bpm}
       - KEYCLOAK_CLIENTSECRET=${KEYCLOAK_BPM_CLIENT_SECRET}
@@ -45,7 +36,6 @@
       - CAMUNDA_JDBC_USER=${CAMUNDA_JDBC_USER:-admin}
       - CAMUNDA_JDBC_PASSWORD=${CAMUNDA_JDBC_PASSWORD:-changeme}
       - CAMUNDA_JDBC_DRIVER=${CAMUNDA_JDBC_DRIVER:-org.postgresql.Driver}
->>>>>>> 76ecfdac
 #      - CAMUNDA_HIKARI_CONN_TIMEOUT=${CAMUNDA_HIKARI_CONN_TIMEOUT}
 #      - CAMUNDA_HIKARI_IDLE_TIMEOUT=${CAMUNDA_HIKARI_IDLE_TIMEOUT}
 #      - CAMUNDA_HIKARI_MAX_POOLSIZE=${CAMUNDA_HIKARI_MAX_POOLSIZE}
@@ -61,11 +51,7 @@
 #      - CAMUNDA_JOB_WAIT_TIME_MILLIS=${CAMUNDA_JOB_WAIT_TIME_MILLIS}
 #      - CAMUNDA_JOB_MAX_WAIT=${CAMUNDA_JOB_MAX_WAIT}
 #      - CAMUNDA_METRICS_FLAG=${CAMUNDA_METRICS_FLAG}
-<<<<<<< HEAD
-      - CAMUNDA_APP_ROOT_LOG_FLAG=${CAMUNDA_APP_ROOT_LOG_FLAG}
-=======
       - CAMUNDA_APP_ROOT_LOG_FLAG=${CAMUNDA_APP_ROOT_LOG_FLAG:-error}
->>>>>>> 76ecfdac
       - FORMSFLOW_API_URL=${FORMSFLOW_API_URL}
       - FORMIO_URL=${FORMIO_DEFAULT_PROJECT_URL}
       - FORMIO_ROOT_EMAIL=${FORMIO_ROOT_EMAIL:-admin@example.com}
