# Author: Yichun Zhao
version: "3.7"
services:
  forms-flow-bpm-db:
<<<<<<< HEAD
    image: postgres:11
=======
    image: postgres:latest
>>>>>>> e050a598
    environment:
      POSTGRES_USER: ${CAMUNDA_JDBC_USER:-admin}
      POSTGRES_PASSWORD: ${CAMUNDA_JDBC_PASSWORD:-changeme}
      POSTGRES_DB: ${CAMUNDA_JDBC_DB_NAME:-formsflow-bpm}
      POSTGRES_HOST_AUTH_METHOD: 'trust'
    volumes:
      - ./postgres/camunda:/var/lib/postgresql/data
    ports:
      - '5432:5432'
    restart: unless-stopped
    networks:
      - forms-flow-bpm-network

  forms-flow-bpm:
    extra_hosts:
      - dockerhost:172.17.0.1
    build:
      context: ./
      dockerfile: Dockerfile
    restart: always
    links:
      - forms-flow-bpm-db
    ports:
      - '8000:8080'
    environment:
      - KEYCLOAK_URL=${KEYCLOAK_URL}
      - KEYCLOAK_URL_REALM=${KEYCLOAK_URL_REALM:-forms-flow-ai}
      - KEYCLOAK_CLIENTID=${KEYCLOAK_BPM_CLIENT_ID:-forms-flow-bpm}
      - KEYCLOAK_CLIENTSECRET=${KEYCLOAK_BPM_CLIENT_SECRET}
      - CAMUNDA_JDBC_URL=${CAMUNDA_JDBC_URL:-jdbc:postgresql://forms-flow-bpm-db:5432/formsflow-bpm}
      - CAMUNDA_JDBC_USER=${CAMUNDA_JDBC_USER:-admin}
      - CAMUNDA_JDBC_PASSWORD=${CAMUNDA_JDBC_PASSWORD:-changeme}
      - CAMUNDA_JDBC_DRIVER=${CAMUNDA_JDBC_DRIVER:-org.postgresql.Driver}
#      - CAMUNDA_HIKARI_CONN_TIMEOUT=${CAMUNDA_HIKARI_CONN_TIMEOUT}
#      - CAMUNDA_HIKARI_IDLE_TIMEOUT=${CAMUNDA_HIKARI_IDLE_TIMEOUT}
#      - CAMUNDA_HIKARI_MAX_POOLSIZE=${CAMUNDA_HIKARI_MAX_POOLSIZE}
#      - CAMUNDA_HIKARI_VALID_TIMEOUT=${CAMUNDA_HIKARI_VALID_TIMEOUT}
#      - CAMUNDA_BPM_HISTORY_LEVEL=${CAMUNDA_BPM_HISTORY_LEVEL}
#      - CAMUNDA_AUTHORIZATION_FLAG=${CAMUNDA_AUTHORIZATION_FLAG}
#      - CAMUNDA_AUTHORIZATION_REVOKE_CHECK_FLAG=${CAMUNDA_AUTHORIZATION_REVOKE_CHECK_FLAG}
#      - CAMUNDA_JOB_CORE_POOL_SIZE=${CAMUNDA_JOB_CORE_POOL_SIZE}
#      - CAMUNDA_JOB_LOCK_TIME_MILLIS=${CAMUNDA_JOB_LOCK_TIME_MILLIS}
#      - CAMUNDA_JOB_MAXJOBS_PER_ACQUISITION=${CAMUNDA_JOB_MAXJOBS_PER_ACQUISITION}
#      - CAMUNDA_JOB_MAX_POOL_SIZE=${CAMUNDA_JOB_MAX_POOL_SIZE}
#      - CAMUNDA_JOB_QUEUE_SIZE=${CAMUNDA_JOB_QUEUE_SIZE}
#      - CAMUNDA_JOB_WAIT_TIME_MILLIS=${CAMUNDA_JOB_WAIT_TIME_MILLIS}
#      - CAMUNDA_JOB_MAX_WAIT=${CAMUNDA_JOB_MAX_WAIT}
#      - CAMUNDA_METRICS_FLAG=${CAMUNDA_METRICS_FLAG}
      - CAMUNDA_APP_ROOT_LOG_FLAG=${CAMUNDA_APP_ROOT_LOG_FLAG:-error}
      - FORMSFLOW_API_URL=${FORMSFLOW_API_URL}
      - FORMIO_URL=${FORMIO_DEFAULT_PROJECT_URL}
      - FORMIO_ROOT_EMAIL=${FORMIO_ROOT_EMAIL:-admin@example.com}
      - FORMIO_ROOT_PASSWORD=${FORMIO_ROOT_PASSWORD:-changeme}
      - APP_SECURITY_ORIGIN=${APP_SECURITY_ORIGIN:-*}
      - WEBSOCKET_SECURITY_ORIGIN=${WEBSOCKET_SECURITY_ORIGIN:-*}
      - WEBSOCKET_MESSAGE_TYPE=${WEBSOCKET_MESSAGE_TYPE:-TASK_EVENT}
      - WEBSOCKET_ENCRYPT_KEY=${WEBSOCKET_ENCRYPT_KEY:-giert989jkwrgb@DR55}
    networks:
      - forms-flow-bpm-network
    

networks:
  forms-flow-bpm-network:
    driver: "bridge"

volumes:
  postgres:<|MERGE_RESOLUTION|>--- conflicted
+++ resolved
@@ -2,11 +2,7 @@
 version: "3.7"
 services:
   forms-flow-bpm-db:
-<<<<<<< HEAD
-    image: postgres:11
-=======
     image: postgres:latest
->>>>>>> e050a598
     environment:
       POSTGRES_USER: ${CAMUNDA_JDBC_USER:-admin}
       POSTGRES_PASSWORD: ${CAMUNDA_JDBC_PASSWORD:-changeme}
