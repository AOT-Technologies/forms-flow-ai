# Set variables
spring.config.import: "optional:file:.env[.properties]"

keycloak.url: ${KEYCLOAK_URL}
keycloak.url.realm: ${KEYCLOAK_URL_REALM}
keycloak.url.httpRelativePath: ${KEYCLOAK_URL_HTTP_RELATIVE_PATH:/auth}
keycloak.clientId: ${KEYCLOAK_CLIENTID}
keycloak.clientSecret: ${KEYCLOAK_CLIENTSECRET}

server:
  port: 8080
  servlet:
    context-path: /camunda
    session:
      cookie:
        secure: ${SESSION_COOKIE_SECURE:true}
        max-age: 1800
        http-only: true

formsflow.ai:
  forms:
    enableCustomSubmission: ${CUSTOM_SUBMISSION_ENABLED:false}
    custom_submission:
      url: ${CUSTOM_SUBMISSION_URL}
  api:
    url: ${FORMSFLOW_API_URL}
  analysis:
    url: ${DATA_ANALYSIS_URL}
  formio:
    url: ${FORMIO_URL}
    security:
      accessTokenUri: ${FORMIO_URL}/user/login
      username: ${FORMIO_ROOT_EMAIL}
      password: ${FORMIO_ROOT_PASSWORD}
  camunda:
    spring:
      webclient:
        maxInMemorySize: ${DATA_BUFFER_SIZE:2}
        connectionTimeout: ${BPM_CLIENT_CONN_TIMEOUT:5000}
  documentService:
    url: ${FORMSFLOW_DOC_API_URL}
  authorizations:
    - groupId: "ROLE_create_submissions"
<<<<<<< HEAD
      resourceType: "PROCESS_DEFINITION,PROCESS_INSTANCE"
      resourceId: "*"
      permissions: ["ALL"]
    - groupId: "ROLE_view_designs"
      resourceType: "PROCESS_DEFINITION,PROCESS_INSTANCE"
      resourceId: "*"
      permissions: ["ALL"]
    - groupId: "ROLE_view_tasks"
      resourceType: "PROCESS_DEFINITION,PROCESS_INSTANCE,TASK,FILTER,USER"
      resourceId: "*"
      permissions: ["ALL"]
=======
      resourceType: "PROCESS_DEFINITION,PROCESS_INSTANCE,DECISION_DEFINITION,DECISION_REQUIREMENTS_DEFINITION"
      resourceId: "*"
      permissions: ["ALL"]
    - groupId: "ROLE_view_designs"
      resourceType: "PROCESS_DEFINITION,PROCESS_INSTANCE,DECISION_DEFINITION,DECISION_REQUIREMENTS_DEFINITION"
      resourceId: "*"
      permissions: ["ALL"]
    - groupId: "ROLE_create_designs"
      resourceType: "DEPLOYMENT"
      resourceId: "*"
      permissions: ["ALL"]
    - groupId: "ROLE_view_tasks"
      resourceType: "PROCESS_DEFINITION,PROCESS_INSTANCE,TASK,FILTER,USER,DECISION_DEFINITION,DECISION_REQUIREMENTS_DEFINITION"
      resourceId: "*"
      permissions: ["ALL"]

>>>>>>> d5157dc4

camunda.bpm:
  database:
    schema-update: true
  job-execution:
    enabled: true
  history-level: ${CAMUNDA_BPM_HISTORY_LEVEL:none}
  authorization:
    enabled: ${CAMUNDA_AUTHORIZATION_FLAG:true}
    authorization-check-revokes: ${CAMUNDA_AUTHORIZATION_REVOKE_CHECK_FLAG:auto}
  filter:
    create: All tasks
  webapp:
    application-path: /
    csrf:
      enable-secure-cookie: ${SESSION_COOKIE_SECURE:true}
    header-security:
      content-security-policy-disabled: false
      content-security-policy-value:  "base-uri 'self';
                                      script-src $NONCE 'strict-dynamic' 'unsafe-eval' https: 'self' 'unsafe-inline';
                                      style-src 'unsafe-inline' 'self';
                                      connect-src ${keycloak.url} 'self';
                                      default-src 'self';
                                      img-src 'self' data:;
                                      block-all-mixed-content;form-action 'self';
                                      frame-ancestors 'none';object-src 'none';
                                      sandbox allow-forms allow-scripts allow-same-origin allow-popups allow-downloads"


  generic-properties:
    properties:
      enableExpressionsInAdhocQueries: true
      enforceHistoryTimeToLive: false

spring:
  datasource:
    jdbc-url : ${CAMUNDA_JDBC_URL}
    username: ${CAMUNDA_JDBC_USER}
    password: ${CAMUNDA_JDBC_PASSWORD}
    driverClassName: ${CAMUNDA_JDBC_DRIVER}
    type: com.zaxxer.hikari.HikariDataSource
    minimum-idle: 10
    maximumPoolSize: ${CAMUNDA_HIKARI_MAX_POOLSIZE:30}
    connectionTimeout: ${CAMUNDA_HIKARI_CONN_TIMEOUT:30000}
    idleTimeout: ${CAMUNDA_HIKARI_IDLE_TIMEOUT:600000}
    validationTimeout: ${CAMUNDA_HIKARI_VALID_TIMEOUT:5000}
  security:
    oauth2:
      client:
        registration:
          keycloak:
            provider: keycloak
            client-id: ${keycloak.clientId}
            client-secret: ${keycloak.clientSecret}
            redirect-uri: "{baseUrl}/{action}/oauth2/code/{registrationId}"
            scope:
              - openid
              - profile
              - email
            authorizationGrantType: authorization_code
          keycloak-client:
            provider: keycloak
            client-id: ${keycloak.clientId}
            client-secret: ${keycloak.clientSecret}
            authorizationGrantType: client_credentials
        provider:
          keycloak:
            authorization-uri: ${keycloak.url}${keycloak.url.httpRelativePath}/realms/${keycloak.url.realm}/protocol/openid-connect/auth
            token-uri: ${keycloak.url}${keycloak.url.httpRelativePath}/realms/${keycloak.url.realm}/protocol/openid-connect/token
            user-info-uri: ${keycloak.url}${keycloak.url.httpRelativePath}/realms/${keycloak.url.realm}/protocol/openid-connect/userinfo
            user-name-attribute: preferred_username
            jwk-set-uri: ${keycloak.url}${keycloak.url.httpRelativePath}/realms/${keycloak.url.realm}/protocol/openid-connect/certs
            issuer-uri: ${keycloak.url}${keycloak.url.httpRelativePath}/realms/${keycloak.url.realm}
      resource-server:
        jwt:
          issuer-uri: ${keycloak.url}${keycloak.url.httpRelativePath}/realms/${keycloak.url.realm}
  main:
    allow-bean-definition-overriding: true
  cloud:
    vault:
      enabled: ${VAULT_ENABLED:false}
      path: ${VAULT_PATH}
      secret: ${VAULT_SECRET} # secret name
      token: ${VAULT_TOKEN}
      uri: ${VAULT_URL}
    compatibility-verifier:
      enabled: false

# Keycloak JWT Client configuration
keycloak.jwt.realm: ${KEYCLOAK_URL_REALM}
keycloak.jwt.client.id: ${KEYCLOAK_WEB_CLIENTID}

# Camunda Cockpit JWT Plugin
plugin.cockpit.keycloak:
  keycloakUrl: ${keycloak.url}/auth
  realm: ${keycloak.jwt.realm}
  clientId: ${keycloak.jwt.client.id}

# Camunda Rest API
rest.security:
  enabled: true
  provider: keycloak
  required-audience: camunda-rest-api


plugin.identity.keycloak.rest:
  userNameClaim: preferred_username
  authorityPrefix: "ROLE_"
  authorityAttributeName: groupIds

plugin.identity.keycloak:
  keycloakIssuerUrl: ${keycloak.url}${keycloak.url.httpRelativePath}/realms/${keycloak.url.realm}
  keycloakAdminUrl: ${keycloak.url}${keycloak.url.httpRelativePath}/admin/realms/${keycloak.url.realm}
  clientId: ${keycloak.clientId}
  clientSecret: ${keycloak.clientSecret}
  useEmailAsCamundaUserId: false
  useUsernameAsCamundaUserId: true
  useGroupPathAsCamundaGroupId: true
  administratorGroupName: camunda-admin
  disableSSLCertificateValidation: true
  maxResultSize: ${IDENTITY_PROVIDER_MAX_RESULT_SIZE:250}
  webClientId: ${KEYCLOAK_WEB_CLIENTID:}
  enableClientAuth: ${KEYCLOAK_ENABLE_CLIENT_AUTH:false}
  enableMultiTenancy: ${MULTI_TENANCY_ENABLED:false}
  formsFlowAdminUrl: ${FORMSFLOW_ADMIN_URL:}

app.security.origin: ${APP_SECURITY_ORIGIN}

# Allowed possible values for WEBSOCKET_MESSAGE_EVENTS:  DEFAULT, ALL or filtered values from (create,update,assignment,timeout,complete) as comma separated
# DEFAULT maps to events: create,assignment,complete
websocket:
  security:
    origin: ${WEBSOCKET_SECURITY_ORIGIN}
    secretKey: ${WEBSOCKET_ENCRYPT_KEY}
  messageType: ${WEBSOCKET_MESSAGE_TYPE}
  messageEvents: ${WEBSOCKET_MESSAGE_EVENTS:DEFAULT}
  messageBroker:
    host: ${REDIS_HOST}
    port: ${REDIS_PORT}
    passcode: ${REDIS_PASSCODE}
  enableRedis: ${REDIS_ENABLED:false}

# disable redis
spring.data.redis.repositories.enabled: false
spring.autoconfigure.exclude:
  - org.springframework.boot.autoconfigure.data.redis.RedisAutoConfiguration

management:
  health:
    db:
      enabled: true
  endpoints:
    web:
      exposure:
        include: "health,info,loggers"
  endpoint:
    loggers:
      enabled: true

info:
  app:
    name: "Camunda"
    description: "formsflow.ai Engine"
    version: "7.17"
  java:
    version: "17"


logging:
  level:
    org.springframework.security: ${CAMUNDA_APP_ROOT_LOG_FLAG}
    org.springframework.web: ${CAMUNDA_APP_ROOT_LOG_FLAG}
    org.springframework.jdbc: ${CAMUNDA_APP_ROOT_LOG_FLAG}
    org.camunda.bpm: ${CAMUNDA_APP_ROOT_LOG_FLAG}
  pattern:
    console: '%X{tenantKey:-default} - %d{yyyy-MM-dd HH:mm:ss} - %msg%n'
    file: '%X{tenantKey:-default} - %d{yyyy-MM-dd HH:mm:ss} [%thread] %-5level %logger{36} - %msg%n'
  logback:
    rollingpolicy:
      file-name-pattern: /logs/archive/forms-flow-bpm-%d{yyyy-MM-dd}.%i.log
      clean-history-on-start: true
      max-history: 30
  file:
    name: /logs/forms-flow-bpm.log<|MERGE_RESOLUTION|>--- conflicted
+++ resolved
@@ -41,19 +41,6 @@
     url: ${FORMSFLOW_DOC_API_URL}
   authorizations:
     - groupId: "ROLE_create_submissions"
-<<<<<<< HEAD
-      resourceType: "PROCESS_DEFINITION,PROCESS_INSTANCE"
-      resourceId: "*"
-      permissions: ["ALL"]
-    - groupId: "ROLE_view_designs"
-      resourceType: "PROCESS_DEFINITION,PROCESS_INSTANCE"
-      resourceId: "*"
-      permissions: ["ALL"]
-    - groupId: "ROLE_view_tasks"
-      resourceType: "PROCESS_DEFINITION,PROCESS_INSTANCE,TASK,FILTER,USER"
-      resourceId: "*"
-      permissions: ["ALL"]
-=======
       resourceType: "PROCESS_DEFINITION,PROCESS_INSTANCE,DECISION_DEFINITION,DECISION_REQUIREMENTS_DEFINITION"
       resourceId: "*"
       permissions: ["ALL"]
@@ -70,7 +57,6 @@
       resourceId: "*"
       permissions: ["ALL"]
 
->>>>>>> d5157dc4
 
 camunda.bpm:
   database:
