<?xml version="1.0" encoding="UTF-8" standalone="no"?>
<project xmlns="http://maven.apache.org/POM/4.0.0"
	xmlns:xsi="http://www.w3.org/2001/XMLSchema-instance"
	xsi:schemaLocation="http://maven.apache.org/POM/4.0.0 http://maven.apache.org/xsd/maven-4.0.0.xsd">
	<modelVersion>4.0.0</modelVersion>

<<<<<<< HEAD
	<groupId>formsflow.ai</groupId>
	<artifactId>forms-flow-bpm</artifactId>
=======
	<groupId>org.camunda.bpm.extension</groupId>
	<artifactId>formsflow-bpm</artifactId>
>>>>>>> 3a0b4b41
	<version>5.2.0</version>
	<packaging>pom</packaging>

	<name>formsflow BPM Extension</name>
	<description>formsflow BPM Extension</description>

	<properties>
		<version.java>17</version.java>
		<maven.compiler.source>17</maven.compiler.source>
		<maven.compiler.target>17</maven.compiler.target>
		<encoding>UTF-8</encoding>
		<project.build.sourceEncoding>${encoding}</project.build.sourceEncoding>
		<project.build.resourceEncoding>${encoding}</project.build.resourceEncoding>
		<failOnMissingWebXml>false</failOnMissingWebXml>

		<!-- versions -->
		<version.camundaKeycloak>7.18.0</version.camundaKeycloak>
		<version.camunda>7.18.0</version.camunda><!-- 7.17.0 - 7.18.0 -->
		<version.camundaConnect>1.5.4</version.camundaConnect><!-- 1.5.4 -->
		<version.camundaMail>1.5.0</version.camundaMail><!-- 1.5.0 -->
		<version.springBoot>2.7.12</version.springBoot><!-- 2.6.6 - 2.7.12 -->
		<version.springSecurityOauth2>2.6.7</version.springSecurityOauth2><!--
			2.6.6 - 2.6.7 -->
		<version.jackson>2.15.0</version.jackson>
	</properties>

<<<<<<< HEAD
	<profiles>
		<profile>
			<id>camunda</id>
			<modules>
				<module>forms-flow-bpm-utils</module>
				<module>forms-flow-bpm-camunda</module>
			</modules>
			<dependencyManagement>
				<dependencies>
					<dependency>
						<groupId>org.camunda.bpm</groupId>
						<artifactId>camunda-bom</artifactId>
						<version>${version.camunda}</version>
						<scope>import</scope>
						<type>pom</type>
					</dependency>
					<dependency>
						<groupId>org.springframework.boot</groupId>
						<artifactId>spring-boot-dependencies</artifactId>
						<version>${version.springBoot}</version>
						<type>pom</type>
						<scope>import</scope>
					</dependency>
					<!-- modules -->
					<dependency>
						<groupId>org.camunda.bpm.extension</groupId>
						<artifactId>camunda-bpm-identity-keycloak</artifactId>
						<version>${version.camundaKeycloak}</version>
						<scope>provided</scope>
					</dependency>
				</dependencies>
			</dependencyManagement>
			<dependencies>
				<dependency>
					<groupId>org.springframework.boot</groupId>
					<artifactId>spring-boot-starter-webflux</artifactId>
				</dependency>

				<dependency>
					<groupId>org.camunda.bpm.springboot</groupId>
					<artifactId>camunda-bpm-spring-boot-starter-webapp</artifactId>
					<version>${version.camunda}</version>
				</dependency>

				<dependency>
					<groupId>org.camunda.bpm.springboot</groupId>
					<artifactId>camunda-bpm-spring-boot-starter-rest</artifactId>
					<version>${version.camunda}</version>
				</dependency>

				<dependency>
					<groupId>org.springframework.boot</groupId>
					<artifactId>spring-boot-starter-hateoas</artifactId>
				</dependency>

				<dependency>
					<groupId>org.springframework.boot</groupId>
					<artifactId>spring-boot-devtools</artifactId>
					<scope>provided</scope>
				</dependency>

				<dependency>
					<groupId>org.springframework.boot</groupId>
					<artifactId>spring-boot-starter-actuator</artifactId>
				</dependency>

				<!-- Spring Security -->
				<dependency>
					<groupId>org.springframework.boot</groupId>
					<artifactId>spring-boot-starter-security</artifactId>
				</dependency>
				<dependency>
					<groupId>org.springframework.security.oauth.boot</groupId>
					<artifactId>spring-security-oauth2-autoconfigure</artifactId>
					<version>${version.springSecurityOauth2}</version>
				</dependency>

				<dependency>
					<groupId>org.springframework.security</groupId>
					<artifactId>spring-security-oauth2-client</artifactId>
				</dependency>

				<dependency>
					<groupId>org.springframework.security</groupId>
					<artifactId>spring-security-oauth2-resource-server</artifactId>
				</dependency>

				<dependency>
					<groupId>org.springframework.security</groupId>
					<artifactId>spring-security-oauth2-jose</artifactId>
				</dependency>

				<!-- Keycloak Identity Prover Plugin -->
				<dependency>
					<groupId>org.camunda.bpm.extension</groupId>
					<artifactId>camunda-bpm-identity-keycloak</artifactId>
				</dependency>

				<!-- Add Email Component -->
				<dependency>
					<groupId>org.camunda.connect</groupId>
					<artifactId>camunda-connect-connectors-all</artifactId>
				</dependency>

				<dependency>
					<groupId>org.camunda.bpm.extension</groupId>
					<artifactId>camunda-bpm-mail-core</artifactId>
					<version>${version.camundaMail}</version>
				</dependency>

				<dependency>
					<groupId>org.camunda.connect</groupId>
					<artifactId>camunda-connect-core</artifactId>
					<version>${version.camundaConnect}</version>
				</dependency>

				<dependency>
					<groupId>org.camunda.bpm</groupId>
					<artifactId>camunda-engine-plugin-connect</artifactId>
				</dependency>

				<dependency>
					<groupId>com.sun.mail</groupId>
					<artifactId>javax.mail</artifactId>
					<version>1.6.2</version>
				</dependency>

				<dependency>
					<groupId>org.slf4j</groupId>
					<artifactId>slf4j-api</artifactId>
					<version>1.7.29</version>
				</dependency>

				<!-- Freemarker Template -->
				<dependency>
					<groupId>org.camunda.template-engines</groupId>
					<artifactId>camunda-template-engines-freemarker</artifactId>
					<version>1.0.0</version>
				</dependency>

				<dependency>
					<groupId>org.camunda.template-engines</groupId>
					<artifactId>camunda-template-engines-velocity</artifactId>
					<version>1.0.0</version>
				</dependency>

				<!-- Database -->
				<dependency>
					<groupId>org.springframework.boot</groupId>
					<artifactId>spring-boot-starter-jdbc</artifactId>
				</dependency>

				<dependency>
					<groupId>org.postgresql</groupId>
					<artifactId>postgresql</artifactId>
					<!--version>9.4-1205-jdbc41</version -->
					<version>42.4.3</version>
				</dependency>

				<dependency>
					<groupId>com.h2database</groupId>
					<artifactId>h2</artifactId>
				</dependency>

				<dependency>
					<groupId>com.microsoft.sqlserver</groupId>
					<artifactId>mssql-jdbc</artifactId>
					<version>7.4.1.jre11</version>
				</dependency>

				<!-- Required to use Spin dataformat support -->
				<dependency>
					<groupId>org.camunda.spin</groupId>
					<artifactId>camunda-spin-dataformat-all</artifactId>
				</dependency>
				<dependency>
					<groupId>org.camunda.bpm</groupId>
					<artifactId>camunda-engine-plugin-spin</artifactId>
				</dependency>

				<!-- Required to run with Java 11 -->
				<dependency>
					<groupId>javax.xml.bind</groupId>
					<artifactId>jaxb-api</artifactId>
				</dependency>

				<!-- Test dependencies -->
				<dependency>
					<groupId>org.springframework.boot</groupId>
					<artifactId>spring-boot-starter-test</artifactId>
					<scope>test</scope>
				</dependency>
				<dependency>
					<groupId>org.camunda.bpm.assert</groupId>
					<artifactId>camunda-bpm-assert</artifactId>
					<version>12.0.0</version>
					<scope>test</scope>
				</dependency>
				<dependency>
					<groupId>org.assertj</groupId>
					<artifactId>assertj-core</artifactId>
					<version>3.21.0</version>
					<scope>test</scope>
				</dependency>

				<!-- java util logging => slf4j -->
				<dependency>
					<groupId>org.slf4j</groupId>
					<artifactId>jul-to-slf4j</artifactId>
					<scope>test</scope>
				</dependency>

				<!-- Add your own dependencies here, if in compile scope, they are added 
					to the jar -->
				<dependency>
					<groupId>org.codehaus.groovy</groupId>
					<artifactId>groovy-all</artifactId>
					<version>2.5.8</version>
					<type>pom</type>
				</dependency>

				<dependency>
					<groupId>org.jsoup</groupId>
					<artifactId>jsoup</artifactId>
					<version>1.15.3</version>
				</dependency>

				<dependency>
					<groupId>com.fasterxml.jackson.core</groupId>
					<artifactId>jackson-databind</artifactId>
					<version>${version.jackson}</version>
				</dependency>

				<dependency>
					<groupId>com.fasterxml.jackson.core</groupId>
					<artifactId>jackson-core</artifactId>
					<version>${version.jackson}</version>
				</dependency>

				<dependency>
					<groupId>com.fasterxml.jackson.dataformat</groupId>
					<artifactId>jackson-dataformat-xml</artifactId>
					<version>${version.jackson}</version>
				</dependency>

				<dependency>
					<groupId>com.fasterxml.jackson.core</groupId>
					<artifactId>jackson-annotations</artifactId>
					<version>${version.jackson}</version>
				</dependency>

				<dependency>
					<groupId>org.apache.commons</groupId>
					<artifactId>commons-collections4</artifactId>
					<version>4.4</version>
				</dependency>

				<dependency>
					<groupId>org.projectlombok</groupId>
					<artifactId>lombok</artifactId>
				</dependency>

				<dependency>
					<groupId>org.springframework</groupId>
					<artifactId>spring-websocket</artifactId>
					<version>5.3.20</version>
				</dependency>

				<dependency>
					<groupId>org.springframework</groupId>
					<artifactId>spring-messaging</artifactId>
					<version>5.3.20</version>
				</dependency>

				<dependency>
					<groupId>org.graalvm.js</groupId>
					<artifactId>js-scriptengine</artifactId>
					<version>22.1.0.1</version>
				</dependency>

				<dependency>
					<groupId>org.graalvm.js</groupId>
					<artifactId>js</artifactId>
					<version>22.1.0.1</version>
				</dependency>

				<dependency>
					<groupId>org.springframework.boot</groupId>
					<artifactId>spring-boot-starter-jersey</artifactId>
				</dependency>

				<!-- Adding Redis Config for web sockets -->
				<dependency>
					<groupId>org.springframework.boot</groupId>
					<artifactId>spring-boot-starter-data-redis-reactive</artifactId>
				</dependency>

			</dependencies>
		</profile>
	</profiles>

	<modules>
		<module>forms-flow-bpm-utils</module>
		<module>forms-flow-bpm-camunda</module>
	</modules>

=======
	<dependencyManagement>
		<dependencies>
			<dependency>
				<groupId>org.camunda.bpm</groupId>
				<artifactId>camunda-bom</artifactId>
				<version>${version.camunda}</version>
				<scope>import</scope>
				<type>pom</type>
			</dependency>
			<dependency>
				<groupId>org.springframework.boot</groupId>
				<artifactId>spring-boot-dependencies</artifactId>
				<version>${version.springBoot}</version>
				<type>pom</type>
				<scope>import</scope>
			</dependency>
			<!-- modules -->
			<dependency>
				<groupId>org.camunda.bpm.extension</groupId>
				<artifactId>camunda-platform-7-keycloak</artifactId>
				<version>${version.camundaKeycloak}</version>
				<scope>provided</scope>
			</dependency>
		</dependencies>
	</dependencyManagement>

	<dependencies>
		<dependency>
			<groupId>org.springframework.boot</groupId>
			<artifactId>spring-boot-starter-webflux</artifactId>
		</dependency>

		<dependency>
			<groupId>org.camunda.bpm.springboot</groupId>
			<artifactId>camunda-bpm-spring-boot-starter-webapp</artifactId>
			<version>${version.camunda}</version>
		</dependency>

		<dependency>
			<groupId>org.camunda.bpm.springboot</groupId>
			<artifactId>camunda-bpm-spring-boot-starter-rest</artifactId>
			<version>${version.camunda}</version>
		</dependency>

		<dependency>
			<groupId>org.springframework.boot</groupId>
			<artifactId>spring-boot-starter-hateoas</artifactId>
		</dependency>

		<dependency>
			<groupId>org.springframework.boot</groupId>
			<artifactId>spring-boot-devtools</artifactId>
			<scope>provided</scope>
		</dependency>

		<dependency>
			<groupId>org.springframework.boot</groupId>
			<artifactId>spring-boot-starter-actuator</artifactId>
		</dependency>

		<!-- Spring Security -->
		<dependency>
			<groupId>org.springframework.boot</groupId>
			<artifactId>spring-boot-starter-security</artifactId>
		</dependency>
		<dependency>
			<groupId>org.springframework.security.oauth.boot</groupId>
			<artifactId>spring-security-oauth2-autoconfigure</artifactId>
			<version>${version.springSecurityOauth2}</version>
		</dependency>

		<dependency>
			<groupId>org.springframework.security</groupId>
			<artifactId>spring-security-oauth2-client</artifactId>
		</dependency>

		<dependency>
			<groupId>org.springframework.security</groupId>
			<artifactId>spring-security-oauth2-resource-server</artifactId>
		</dependency>

		<dependency>
			<groupId>org.springframework.security</groupId>
			<artifactId>spring-security-oauth2-jose</artifactId>
		</dependency>

		<!-- Keycloak Identity Prover Plugin -->
		<dependency>
			<groupId>org.camunda.bpm.extension</groupId>
			<artifactId>camunda-platform-7-keycloak</artifactId>
		</dependency>

		<!-- Add Email Component -->
		<dependency>
			<groupId>org.camunda.connect</groupId>
			<artifactId>camunda-connect-connectors-all</artifactId>
		</dependency>

		<dependency>
			<groupId>org.camunda.bpm.extension</groupId>
			<artifactId>camunda-bpm-mail-core</artifactId>
			<version>${version.camundaMail}</version>
		</dependency>

		<dependency>
			<groupId>org.camunda.connect</groupId>
			<artifactId>camunda-connect-core</artifactId>
			<version>${version.camundaConnect}</version>
		</dependency>

		<dependency>
			<groupId>org.camunda.bpm</groupId>
			<artifactId>camunda-engine-plugin-connect</artifactId>
		</dependency>

		<dependency>
			<groupId>com.sun.mail</groupId>
			<artifactId>javax.mail</artifactId>
			<version>1.6.2</version>
		</dependency>

		<dependency>
			<groupId>org.slf4j</groupId>
			<artifactId>slf4j-api</artifactId>
			<version>1.7.29</version>
		</dependency>

		<!-- Freemarker Template -->
		<dependency>
			<groupId>org.camunda.template-engines</groupId>
			<artifactId>camunda-template-engines-freemarker</artifactId>
			<version>2.1.0</version>
		</dependency>

		<dependency>
			<groupId>org.camunda.template-engines</groupId>
			<artifactId>camunda-template-engines-velocity</artifactId>
			<version>2.1.0</version>
		</dependency>

		<!-- Database -->
		<dependency>
			<groupId>org.springframework.boot</groupId>
			<artifactId>spring-boot-starter-jdbc</artifactId>
		</dependency>

		<dependency>
			<groupId>org.postgresql</groupId>
			<artifactId>postgresql</artifactId>
			<!--version>9.4-1205-jdbc41</version -->
			<version>42.4.3</version>
		</dependency>

		<dependency>
			<groupId>com.microsoft.sqlserver</groupId>
			<artifactId>mssql-jdbc</artifactId>
			<version>7.4.1.jre11</version>
		</dependency>

		<!-- Required to use Spin dataformat support -->
		<dependency>
			<groupId>org.camunda.spin</groupId>
			<artifactId>camunda-spin-dataformat-all</artifactId>
		</dependency>
		<dependency>
			<groupId>org.camunda.bpm</groupId>
			<artifactId>camunda-engine-plugin-spin</artifactId>
		</dependency>

		<!-- Required to run with Java 11 -->
		<dependency>
			<groupId>javax.xml.bind</groupId>
			<artifactId>jaxb-api</artifactId>
			<version>2.2.3</version>
		</dependency>

		<!-- Test dependencies -->
		<dependency>
			<groupId>org.springframework.boot</groupId>
			<artifactId>spring-boot-starter-test</artifactId>
			<scope>test</scope>
		</dependency>
		<dependency>
			<groupId>org.camunda.bpm.assert</groupId>
			<artifactId>camunda-bpm-assert</artifactId>
			<version>13.0.0</version>
			<scope>test</scope>
		</dependency>
		<dependency>
			<groupId>org.assertj</groupId>
			<artifactId>assertj-core</artifactId>
			<version>3.21.0</version>
			<scope>test</scope>
		</dependency>

		<!-- java util logging => slf4j -->
		<dependency>
			<groupId>org.slf4j</groupId>
			<artifactId>jul-to-slf4j</artifactId>
			<scope>test</scope>
		</dependency>

		<!-- Add your own dependencies here, if in compile scope, they are added 
			to the jar -->
		<dependency>
			<groupId>org.codehaus.groovy</groupId>
			<artifactId>groovy-all</artifactId>
			<version>3.0.17</version>
			<type>pom</type>
		</dependency>

		<dependency>
			<groupId>org.jsoup</groupId>
			<artifactId>jsoup</artifactId>
			<version>1.15.3</version>
		</dependency>

		<dependency>
			<groupId>com.fasterxml.jackson.core</groupId>
			<artifactId>jackson-databind</artifactId>
			<version>${version.jackson}</version>
		</dependency>

		<dependency>
			<groupId>com.fasterxml.jackson.core</groupId>
			<artifactId>jackson-core</artifactId>
			<version>${version.jackson}</version>
		</dependency>

		<dependency>
			<groupId>com.fasterxml.jackson.dataformat</groupId>
			<artifactId>jackson-dataformat-xml</artifactId>
			<version>${version.jackson}</version>
		</dependency>

		<dependency>
			<groupId>com.fasterxml.jackson.core</groupId>
			<artifactId>jackson-annotations</artifactId>
			<version>${version.jackson}</version>
		</dependency>

		<dependency>
			<groupId>org.apache.commons</groupId>
			<artifactId>commons-collections4</artifactId>
			<version>4.4</version>
		</dependency>

		<dependency>
			<groupId>org.projectlombok</groupId>
			<artifactId>lombok</artifactId>
		</dependency>

		<dependency>
			<groupId>org.springframework</groupId>
			<artifactId>spring-websocket</artifactId>
			<version>5.3.20</version>
		</dependency>

		<dependency>
			<groupId>org.springframework</groupId>
			<artifactId>spring-messaging</artifactId>
			<version>5.3.20</version>
		</dependency>

		<dependency>
			<groupId>org.graalvm.js</groupId>
			<artifactId>js-scriptengine</artifactId>
			<version>22.3.2</version>
		</dependency>

		<dependency>
			<groupId>org.graalvm.js</groupId>
			<artifactId>js</artifactId>
			<version>22.3.2</version>
		</dependency>
		
		<dependency>
			<groupId>org.springframework.boot</groupId>
			<artifactId>spring-boot-starter-jersey</artifactId>
		</dependency>

		<!-- Adding Redis Config for web sockets -->
		<dependency>
			<groupId>org.springframework.boot</groupId>
			<artifactId>spring-boot-starter-data-redis-reactive</artifactId>
		</dependency>

	</dependencies>
>>>>>>> 3a0b4b41

	<repositories>
		<repository>
			<id>camunda-bpm-nexus</id>
			<name>Camunda Maven Repository</name>
			<url>https://app.camunda.com/nexus/content/groups/public</url>
		</repository>
		<repository>
			<id>camunda-bpm-nexus-snapshot</id>
			<name>Camunda Maven Repository</name>
			<url>https://app.camunda.com/nexus/repository/camunda-bpm-community-extensions-snapshots</url>
		</repository>

	</repositories>

</project><|MERGE_RESOLUTION|>--- conflicted
+++ resolved
@@ -4,13 +4,8 @@
 	xsi:schemaLocation="http://maven.apache.org/POM/4.0.0 http://maven.apache.org/xsd/maven-4.0.0.xsd">
 	<modelVersion>4.0.0</modelVersion>
 
-<<<<<<< HEAD
 	<groupId>formsflow.ai</groupId>
 	<artifactId>forms-flow-bpm</artifactId>
-=======
-	<groupId>org.camunda.bpm.extension</groupId>
-	<artifactId>formsflow-bpm</artifactId>
->>>>>>> 3a0b4b41
 	<version>5.2.0</version>
 	<packaging>pom</packaging>
 
@@ -37,7 +32,6 @@
 		<version.jackson>2.15.0</version.jackson>
 	</properties>
 
-<<<<<<< HEAD
 	<profiles>
 		<profile>
 			<id>camunda</id>
@@ -64,7 +58,7 @@
 					<!-- modules -->
 					<dependency>
 						<groupId>org.camunda.bpm.extension</groupId>
-						<artifactId>camunda-bpm-identity-keycloak</artifactId>
+						<artifactId>camunda-platform-7-keycloak</artifactId>
 						<version>${version.camundaKeycloak}</version>
 						<scope>provided</scope>
 					</dependency>
@@ -133,7 +127,7 @@
 				<!-- Keycloak Identity Prover Plugin -->
 				<dependency>
 					<groupId>org.camunda.bpm.extension</groupId>
-					<artifactId>camunda-bpm-identity-keycloak</artifactId>
+					<artifactId>camunda-platform-7-keycloak</artifactId>
 				</dependency>
 
 				<!-- Add Email Component -->
@@ -175,13 +169,13 @@
 				<dependency>
 					<groupId>org.camunda.template-engines</groupId>
 					<artifactId>camunda-template-engines-freemarker</artifactId>
-					<version>1.0.0</version>
+					<version>2.1.0</version>
 				</dependency>
 
 				<dependency>
 					<groupId>org.camunda.template-engines</groupId>
 					<artifactId>camunda-template-engines-velocity</artifactId>
-					<version>1.0.0</version>
+					<version>2.1.0</version>
 				</dependency>
 
 				<!-- Database -->
@@ -197,10 +191,7 @@
 					<version>42.4.3</version>
 				</dependency>
 
-				<dependency>
-					<groupId>com.h2database</groupId>
-					<artifactId>h2</artifactId>
-				</dependency>
+
 
 				<dependency>
 					<groupId>com.microsoft.sqlserver</groupId>
@@ -222,7 +213,8 @@
 				<dependency>
 					<groupId>javax.xml.bind</groupId>
 					<artifactId>jaxb-api</artifactId>
-				</dependency>
+				<version>2.2.3</version>
+		</dependency>
 
 				<!-- Test dependencies -->
 				<dependency>
@@ -233,7 +225,7 @@
 				<dependency>
 					<groupId>org.camunda.bpm.assert</groupId>
 					<artifactId>camunda-bpm-assert</artifactId>
-					<version>12.0.0</version>
+					<version>13.0.0</version>
 					<scope>test</scope>
 				</dependency>
 				<dependency>
@@ -250,12 +242,12 @@
 					<scope>test</scope>
 				</dependency>
 
-				<!-- Add your own dependencies here, if in compile scope, they are added 
+				<!-- Add your own dependencies here, if in compile scope, they are added
 					to the jar -->
 				<dependency>
 					<groupId>org.codehaus.groovy</groupId>
 					<artifactId>groovy-all</artifactId>
-					<version>2.5.8</version>
+					<version>3.0.17</version>
 					<type>pom</type>
 				</dependency>
 
@@ -315,13 +307,13 @@
 				<dependency>
 					<groupId>org.graalvm.js</groupId>
 					<artifactId>js-scriptengine</artifactId>
-					<version>22.1.0.1</version>
+					<version>22.3.2</version>
 				</dependency>
 
 				<dependency>
 					<groupId>org.graalvm.js</groupId>
 					<artifactId>js</artifactId>
-					<version>22.1.0.1</version>
+					<version>22.3.2</version>
 				</dependency>
 
 				<dependency>
@@ -344,296 +336,6 @@
 		<module>forms-flow-bpm-camunda</module>
 	</modules>
 
-=======
-	<dependencyManagement>
-		<dependencies>
-			<dependency>
-				<groupId>org.camunda.bpm</groupId>
-				<artifactId>camunda-bom</artifactId>
-				<version>${version.camunda}</version>
-				<scope>import</scope>
-				<type>pom</type>
-			</dependency>
-			<dependency>
-				<groupId>org.springframework.boot</groupId>
-				<artifactId>spring-boot-dependencies</artifactId>
-				<version>${version.springBoot}</version>
-				<type>pom</type>
-				<scope>import</scope>
-			</dependency>
-			<!-- modules -->
-			<dependency>
-				<groupId>org.camunda.bpm.extension</groupId>
-				<artifactId>camunda-platform-7-keycloak</artifactId>
-				<version>${version.camundaKeycloak}</version>
-				<scope>provided</scope>
-			</dependency>
-		</dependencies>
-	</dependencyManagement>
-
-	<dependencies>
-		<dependency>
-			<groupId>org.springframework.boot</groupId>
-			<artifactId>spring-boot-starter-webflux</artifactId>
-		</dependency>
-
-		<dependency>
-			<groupId>org.camunda.bpm.springboot</groupId>
-			<artifactId>camunda-bpm-spring-boot-starter-webapp</artifactId>
-			<version>${version.camunda}</version>
-		</dependency>
-
-		<dependency>
-			<groupId>org.camunda.bpm.springboot</groupId>
-			<artifactId>camunda-bpm-spring-boot-starter-rest</artifactId>
-			<version>${version.camunda}</version>
-		</dependency>
-
-		<dependency>
-			<groupId>org.springframework.boot</groupId>
-			<artifactId>spring-boot-starter-hateoas</artifactId>
-		</dependency>
-
-		<dependency>
-			<groupId>org.springframework.boot</groupId>
-			<artifactId>spring-boot-devtools</artifactId>
-			<scope>provided</scope>
-		</dependency>
-
-		<dependency>
-			<groupId>org.springframework.boot</groupId>
-			<artifactId>spring-boot-starter-actuator</artifactId>
-		</dependency>
-
-		<!-- Spring Security -->
-		<dependency>
-			<groupId>org.springframework.boot</groupId>
-			<artifactId>spring-boot-starter-security</artifactId>
-		</dependency>
-		<dependency>
-			<groupId>org.springframework.security.oauth.boot</groupId>
-			<artifactId>spring-security-oauth2-autoconfigure</artifactId>
-			<version>${version.springSecurityOauth2}</version>
-		</dependency>
-
-		<dependency>
-			<groupId>org.springframework.security</groupId>
-			<artifactId>spring-security-oauth2-client</artifactId>
-		</dependency>
-
-		<dependency>
-			<groupId>org.springframework.security</groupId>
-			<artifactId>spring-security-oauth2-resource-server</artifactId>
-		</dependency>
-
-		<dependency>
-			<groupId>org.springframework.security</groupId>
-			<artifactId>spring-security-oauth2-jose</artifactId>
-		</dependency>
-
-		<!-- Keycloak Identity Prover Plugin -->
-		<dependency>
-			<groupId>org.camunda.bpm.extension</groupId>
-			<artifactId>camunda-platform-7-keycloak</artifactId>
-		</dependency>
-
-		<!-- Add Email Component -->
-		<dependency>
-			<groupId>org.camunda.connect</groupId>
-			<artifactId>camunda-connect-connectors-all</artifactId>
-		</dependency>
-
-		<dependency>
-			<groupId>org.camunda.bpm.extension</groupId>
-			<artifactId>camunda-bpm-mail-core</artifactId>
-			<version>${version.camundaMail}</version>
-		</dependency>
-
-		<dependency>
-			<groupId>org.camunda.connect</groupId>
-			<artifactId>camunda-connect-core</artifactId>
-			<version>${version.camundaConnect}</version>
-		</dependency>
-
-		<dependency>
-			<groupId>org.camunda.bpm</groupId>
-			<artifactId>camunda-engine-plugin-connect</artifactId>
-		</dependency>
-
-		<dependency>
-			<groupId>com.sun.mail</groupId>
-			<artifactId>javax.mail</artifactId>
-			<version>1.6.2</version>
-		</dependency>
-
-		<dependency>
-			<groupId>org.slf4j</groupId>
-			<artifactId>slf4j-api</artifactId>
-			<version>1.7.29</version>
-		</dependency>
-
-		<!-- Freemarker Template -->
-		<dependency>
-			<groupId>org.camunda.template-engines</groupId>
-			<artifactId>camunda-template-engines-freemarker</artifactId>
-			<version>2.1.0</version>
-		</dependency>
-
-		<dependency>
-			<groupId>org.camunda.template-engines</groupId>
-			<artifactId>camunda-template-engines-velocity</artifactId>
-			<version>2.1.0</version>
-		</dependency>
-
-		<!-- Database -->
-		<dependency>
-			<groupId>org.springframework.boot</groupId>
-			<artifactId>spring-boot-starter-jdbc</artifactId>
-		</dependency>
-
-		<dependency>
-			<groupId>org.postgresql</groupId>
-			<artifactId>postgresql</artifactId>
-			<!--version>9.4-1205-jdbc41</version -->
-			<version>42.4.3</version>
-		</dependency>
-
-		<dependency>
-			<groupId>com.microsoft.sqlserver</groupId>
-			<artifactId>mssql-jdbc</artifactId>
-			<version>7.4.1.jre11</version>
-		</dependency>
-
-		<!-- Required to use Spin dataformat support -->
-		<dependency>
-			<groupId>org.camunda.spin</groupId>
-			<artifactId>camunda-spin-dataformat-all</artifactId>
-		</dependency>
-		<dependency>
-			<groupId>org.camunda.bpm</groupId>
-			<artifactId>camunda-engine-plugin-spin</artifactId>
-		</dependency>
-
-		<!-- Required to run with Java 11 -->
-		<dependency>
-			<groupId>javax.xml.bind</groupId>
-			<artifactId>jaxb-api</artifactId>
-			<version>2.2.3</version>
-		</dependency>
-
-		<!-- Test dependencies -->
-		<dependency>
-			<groupId>org.springframework.boot</groupId>
-			<artifactId>spring-boot-starter-test</artifactId>
-			<scope>test</scope>
-		</dependency>
-		<dependency>
-			<groupId>org.camunda.bpm.assert</groupId>
-			<artifactId>camunda-bpm-assert</artifactId>
-			<version>13.0.0</version>
-			<scope>test</scope>
-		</dependency>
-		<dependency>
-			<groupId>org.assertj</groupId>
-			<artifactId>assertj-core</artifactId>
-			<version>3.21.0</version>
-			<scope>test</scope>
-		</dependency>
-
-		<!-- java util logging => slf4j -->
-		<dependency>
-			<groupId>org.slf4j</groupId>
-			<artifactId>jul-to-slf4j</artifactId>
-			<scope>test</scope>
-		</dependency>
-
-		<!-- Add your own dependencies here, if in compile scope, they are added 
-			to the jar -->
-		<dependency>
-			<groupId>org.codehaus.groovy</groupId>
-			<artifactId>groovy-all</artifactId>
-			<version>3.0.17</version>
-			<type>pom</type>
-		</dependency>
-
-		<dependency>
-			<groupId>org.jsoup</groupId>
-			<artifactId>jsoup</artifactId>
-			<version>1.15.3</version>
-		</dependency>
-
-		<dependency>
-			<groupId>com.fasterxml.jackson.core</groupId>
-			<artifactId>jackson-databind</artifactId>
-			<version>${version.jackson}</version>
-		</dependency>
-
-		<dependency>
-			<groupId>com.fasterxml.jackson.core</groupId>
-			<artifactId>jackson-core</artifactId>
-			<version>${version.jackson}</version>
-		</dependency>
-
-		<dependency>
-			<groupId>com.fasterxml.jackson.dataformat</groupId>
-			<artifactId>jackson-dataformat-xml</artifactId>
-			<version>${version.jackson}</version>
-		</dependency>
-
-		<dependency>
-			<groupId>com.fasterxml.jackson.core</groupId>
-			<artifactId>jackson-annotations</artifactId>
-			<version>${version.jackson}</version>
-		</dependency>
-
-		<dependency>
-			<groupId>org.apache.commons</groupId>
-			<artifactId>commons-collections4</artifactId>
-			<version>4.4</version>
-		</dependency>
-
-		<dependency>
-			<groupId>org.projectlombok</groupId>
-			<artifactId>lombok</artifactId>
-		</dependency>
-
-		<dependency>
-			<groupId>org.springframework</groupId>
-			<artifactId>spring-websocket</artifactId>
-			<version>5.3.20</version>
-		</dependency>
-
-		<dependency>
-			<groupId>org.springframework</groupId>
-			<artifactId>spring-messaging</artifactId>
-			<version>5.3.20</version>
-		</dependency>
-
-		<dependency>
-			<groupId>org.graalvm.js</groupId>
-			<artifactId>js-scriptengine</artifactId>
-			<version>22.3.2</version>
-		</dependency>
-
-		<dependency>
-			<groupId>org.graalvm.js</groupId>
-			<artifactId>js</artifactId>
-			<version>22.3.2</version>
-		</dependency>
-		
-		<dependency>
-			<groupId>org.springframework.boot</groupId>
-			<artifactId>spring-boot-starter-jersey</artifactId>
-		</dependency>
-
-		<!-- Adding Redis Config for web sockets -->
-		<dependency>
-			<groupId>org.springframework.boot</groupId>
-			<artifactId>spring-boot-starter-data-redis-reactive</artifactId>
-		</dependency>
-
-	</dependencies>
->>>>>>> 3a0b4b41
 
 	<repositories>
 		<repository>
