package org.camunda.bpm.extension.commons.connector;


import org.apache.commons.lang3.StringUtils;
import com.fasterxml.jackson.databind.ObjectMapper;
import org.camunda.bpm.extension.commons.ro.req.IRequest;
import org.camunda.bpm.extension.commons.ro.res.IResponse;
import org.springframework.beans.factory.annotation.Autowired;
import org.springframework.http.*;
import org.springframework.stereotype.Component;
import org.springframework.beans.factory.annotation.Value;

import javax.annotation.Resource;
import java.io.IOException;
import java.util.Map;
import java.util.Properties;
import java.util.logging.Logger;

/**
 *  Http Service Invoker.
 *  This class prepares the payload and invokes the respective access handler based on the service ID.
 */
@Component("httpServiceInvoker")
public class HTTPServiceInvoker {
	
	private static final String FORMIO_URL = "formio.url";
	private static final String API_URL = "api.url";
	private static final String BPM_URL = "bpm.url";
	private static final String ANALYSIS_URL = "analysis.url";
	private static final String APPLICATION_ACCESS_HANDLER = "applicationAccessHandler";
	private static final String BPM_ACCESS_HANDLER = "bpmAccessHandler";
	private static final String TEXT_ANALYZER_ACCESS_HANDLER = "textAnalyzerAccessHandler";
	private static final String FORM_ACCESS_HANDLER = "formAccessHandler";
    private static final String CUSTOM_SUBMISSION_ACCESS_HANDLER = "CustomSubmissionAccessHandler";

    private final Logger LOGGER = Logger.getLogger(HTTPServiceInvoker.class.getName());

    @Autowired
    private AccessHandlerFactory accessHandlerFactory;
    @Resource(name = "bpmObjectMapper")
    private ObjectMapper bpmObjectMapper;
    @Autowired
    private Properties integrationCredentialProperties;
    @Value("${formsflow.ai.enableCustomSubmission}")
    private boolean enableCustomSubmission;

    public ResponseEntity<String> execute(String url, HttpMethod method, Object payload) throws IOException {
        String dataJson = payload != null ? bpmObjectMapper.writeValueAsString(payload) : null;
        return execute(url, method, dataJson);
    }

    public ResponseEntity<String> execute(String url, HttpMethod method, String payload) {
            return accessHandlerFactory.getService(getServiceId(url)).exchange(url, method, payload);
    }

    public ResponseEntity<IResponse> execute(String url, HttpMethod method, IRequest payload, Class<? extends IResponse> responseClazz) {
        return accessHandlerFactory.getService(getServiceId(url)).exchange(url, method, payload, responseClazz);
    }

    public ResponseEntity<String> executeWithParamsAndPayload(String url, HttpMethod method, Map<String, Object> requestParams, IRequest payload) {
        return accessHandlerFactory.getService(getServiceId(url)).exchange(url, method, requestParams, payload);
    }

    private String getServiceId(String url) {

 		if (isUrlValid(url, fetchUrlFromProperty(API_URL))) {
			return APPLICATION_ACCESS_HANDLER;
		} else if (isUrlValid(url, fetchUrlFromProperty(BPM_URL))) {
			return BPM_ACCESS_HANDLER;
		} else if (isUrlValid(url, fetchUrlFromProperty(ANALYSIS_URL))) {
			return TEXT_ANALYZER_ACCESS_HANDLER;
<<<<<<< HEAD
		} else {
			if (enableCustomSubmission) {
			    return CUSTOM_SUBMISSION_ACCESS_HANDLER;
            } else {
                return FORM_ACCESS_HANDLER;
            }
=======
		} else if (isUrlValid(url, fetchUrlFromProperty(FORMIO_URL))) {
			return FORM_ACCESS_HANDLER;
>>>>>>> bbf3ada3
		}
 		return "";
    }
	
	private String fetchUrlFromProperty(String key) {
		return getProperties().getProperty(key);
	}

	private boolean isUrlValid(String sourceUrl, String targetUrl) {
		return StringUtils.isNotBlank(targetUrl) && StringUtils.contains(sourceUrl, targetUrl) ? true : false;
	}

    public Properties getProperties() {
        return integrationCredentialProperties;
    }

}<|MERGE_RESOLUTION|>--- conflicted
+++ resolved
@@ -41,8 +41,6 @@
     private ObjectMapper bpmObjectMapper;
     @Autowired
     private Properties integrationCredentialProperties;
-    @Value("${formsflow.ai.enableCustomSubmission}")
-    private boolean enableCustomSubmission;
 
     public ResponseEntity<String> execute(String url, HttpMethod method, Object payload) throws IOException {
         String dataJson = payload != null ? bpmObjectMapper.writeValueAsString(payload) : null;
@@ -63,24 +61,18 @@
 
     private String getServiceId(String url) {
 
+        Boolean enableCustomSubmission = Boolean.valueOf(integrationCredentialProperties.getProperty("forms.enableCustomSubmission"));
  		if (isUrlValid(url, fetchUrlFromProperty(API_URL))) {
 			return APPLICATION_ACCESS_HANDLER;
 		} else if (isUrlValid(url, fetchUrlFromProperty(BPM_URL))) {
 			return BPM_ACCESS_HANDLER;
 		} else if (isUrlValid(url, fetchUrlFromProperty(ANALYSIS_URL))) {
 			return TEXT_ANALYZER_ACCESS_HANDLER;
-<<<<<<< HEAD
-		} else {
-			if (enableCustomSubmission) {
-			    return CUSTOM_SUBMISSION_ACCESS_HANDLER;
-            } else {
-                return FORM_ACCESS_HANDLER;
-            }
-=======
+		} else if (enableCustomSubmission) {
+			return CUSTOM_SUBMISSION_ACCESS_HANDLER;
 		} else if (isUrlValid(url, fetchUrlFromProperty(FORMIO_URL))) {
 			return FORM_ACCESS_HANDLER;
->>>>>>> bbf3ada3
-		}
+        } 
  		return "";
     }
 	
