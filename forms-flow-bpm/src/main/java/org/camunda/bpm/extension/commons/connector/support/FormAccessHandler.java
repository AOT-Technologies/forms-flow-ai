--- conflicted
+++ resolved
@@ -38,11 +38,7 @@
     private NamedParameterJdbcTemplate bpmJdbcTemplate;
 
     @Autowired
-<<<<<<< HEAD
     private WebClient unauthenticatedWebClient;
-=======
-    private WebClient unAuthenticatedWebClient;
->>>>>>> ab18dc4f
 
 
     public ResponseEntity<String> exchange(String url, HttpMethod method, String payload) {
@@ -64,51 +60,33 @@
         payload = (payload == null) ? new JsonObject().toString() : payload;
 
         if(HttpMethod.PATCH.name().equals(method.name())) {
-<<<<<<< HEAD
             logger.info("payload="+payload);
             Mono<ResponseEntity<String>> entityMono = unauthenticatedWebClient.patch()
-=======
-            Mono<ResponseEntity<String>> entityMono = unAuthenticatedWebClient.patch()
->>>>>>> ab18dc4f
                     .uri(getDecoratedServerUrl(url))
                     .bodyValue(payload)
                     .header("x-jwt-token", accessToken)
                     .accept(MediaType.APPLICATION_JSON)
                     .header(HttpHeaders.CONTENT_TYPE, MediaType.APPLICATION_JSON_VALUE)
                     .retrieve()
-<<<<<<< HEAD
                     .onStatus(HttpStatus::is4xxClientError,
                             response -> Mono.error(new FormioServiceException(response.toString())))
                     .toEntity(String.class);
 
             ResponseEntity<String> response = entityMono.block();
             if(response !=null && "Token Expired".equalsIgnoreCase(response.getBody())) {
-=======
-                    .toEntity(String.class);
-
-            ResponseEntity<String> response = entityMono.block();
-            if("Token Expired".equalsIgnoreCase(response.getBody())) {
->>>>>>> ab18dc4f
                 return new ResponseEntity<>(response.getBody(), HttpStatus.valueOf(TOKEN_EXPIRY_CODE));
             }
             return response;
         } else {
-<<<<<<< HEAD
             return unauthenticatedWebClient.method(method)
-=======
-            return unAuthenticatedWebClient.method(method)
->>>>>>> ab18dc4f
                     .uri(getDecoratedServerUrl(url))
                     .accept(MediaType.APPLICATION_JSON)
                     .header(HttpHeaders.CONTENT_TYPE, MediaType.APPLICATION_JSON_VALUE)
                     .header("x-jwt-token", accessToken)
                     .body(Mono.just(payload), String.class)
                     .retrieve()
-<<<<<<< HEAD
                     .onStatus(HttpStatus::is4xxClientError,
                             response -> Mono.error(new FormioServiceException(response.toString())))
-=======
->>>>>>> ab18dc4f
                     .toEntity(String.class)
                     .block();
         }
