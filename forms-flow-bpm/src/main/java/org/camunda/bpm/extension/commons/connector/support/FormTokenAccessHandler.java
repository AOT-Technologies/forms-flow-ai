--- conflicted
+++ resolved
@@ -28,11 +28,7 @@
     private Properties integrationCredentialProperties;
 
     @Autowired
-<<<<<<< HEAD
     private WebClient unauthenticatedWebClient;
-=======
-    private WebClient unAuthenticatedWebClient;
->>>>>>> ab18dc4f
 
     public String getAccessToken(){
         Map<String,String> paramMap = new HashMap<>();
@@ -41,11 +37,7 @@
         HashMap<String, Map> dataMap = new HashMap<>();
         dataMap.put("data", paramMap);
 
-<<<<<<< HEAD
         String token = unauthenticatedWebClient.post().uri(getIntegrationCredentialProperties().getProperty("formio.security.accessTokenUri"))
-=======
-        String token = unAuthenticatedWebClient.post().uri(getIntegrationCredentialProperties().getProperty("formio.security.accessTokenUri"))
->>>>>>> ab18dc4f
                 .bodyValue(dataMap)
                 .accept(MediaType.APPLICATION_JSON)
                 .header(HttpHeaders.CONTENT_TYPE, MediaType.APPLICATION_JSON_VALUE)
@@ -53,13 +45,8 @@
                     if(data.statusCode().is2xxSuccessful()){
                         return Mono.just(data.headers().header("x-jwt-token").get(0));
                     } else{
-<<<<<<< HEAD
                         return Mono.error(new FormioServiceException("Exception occurred in getting x-jwt-token"+  ". Message Body: " +
                                 data));
-=======
-                        throw new FormioServiceException("Exception occurred in getting x-jwt-token"+  ". Message Body: " +
-                                data.bodyToMono(String.class).block());
->>>>>>> ab18dc4f
                     }
                 })
                 .log()
@@ -75,4 +62,4 @@
     }
 
 
-}+}
