--- conflicted
+++ resolved
@@ -23,26 +23,12 @@
 import org.springframework.security.oauth2.core.oidc.user.OidcUser;
 import org.springframework.security.oauth2.server.resource.authentication.JwtAuthenticationToken;
 import org.springframework.stereotype.Controller;
-<<<<<<< HEAD
-import org.camunda.bpm.engine.authorization.ProcessDefinitionPermissions;
-import org.camunda.bpm.engine.authorization.Resources;
-import org.springframework.web.bind.annotation.GetMapping;
-import org.springframework.web.bind.annotation.RequestMapping;
-import org.springframework.web.bind.annotation.RequestMethod;
-import org.springframework.web.bind.annotation.ResponseBody;
-
-import javax.servlet.ServletException;
-import java.util.ArrayList;
-import java.util.List;
-import java.util.Map;
-=======
 import org.springframework.web.bind.annotation.*;
 import org.camunda.bpm.engine.authorization.ProcessDefinitionPermissions;
 import org.camunda.bpm.engine.authorization.Resources;
 
 import javax.servlet.ServletException;
 import java.util.*;
->>>>>>> 76a1967e
 import java.util.logging.Level;
 import java.util.logging.Logger;
 
@@ -102,9 +88,6 @@
                     }
 
                 }
-<<<<<<< HEAD
-                return formList;
-=======
                 if(CollectionUtils.isNotEmpty(groups) && groups.contains(adminGroupName)) {
                     for(AuthorizedAction formObj : formList) {
                         if(!isExists(filteredList, formObj.getFormId())) {
@@ -122,7 +105,6 @@
                     }
                 }
                 return filteredList;
->>>>>>> 76a1967e
             }
         } catch (JsonProcessingException e) {
             LOGGER.log(Level.SEVERE, "Exception occurred in reading form", e);
