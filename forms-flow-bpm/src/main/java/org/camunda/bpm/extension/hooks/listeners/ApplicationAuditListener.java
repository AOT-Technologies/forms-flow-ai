package org.camunda.bpm.extension.hooks.listeners;

import lombok.Data;
import org.camunda.bpm.engine.delegate.DelegateExecution;
import org.camunda.bpm.engine.delegate.DelegateTask;
import org.camunda.bpm.engine.delegate.ExecutionListener;
import org.camunda.bpm.engine.delegate.TaskListener;
import org.camunda.bpm.extension.commons.connector.HTTPServiceInvoker;
import org.camunda.bpm.extension.hooks.exceptions.ApplicationServiceException;
import org.springframework.beans.factory.annotation.Autowired;
import org.springframework.beans.factory.config.ConfigurableBeanFactory;
import org.springframework.context.annotation.Scope;
import org.springframework.http.HttpMethod;
import org.springframework.http.HttpStatus;
import org.springframework.http.ResponseEntity;
import org.springframework.stereotype.Component;

import java.io.IOException;


/**
 * This class creates / updates an audit entry in formsflow.ai system.
 *
 * @author sumathi.thirumani@aot-technolgies.com
 */
@Component
public class ApplicationAuditListener extends BaseListener implements ExecutionListener, TaskListener {

    @Autowired
    private HTTPServiceInvoker httpServiceInvoker;

    @Autowired
    private ApplicationAudit applicationAudit;

    @Override
    public void notify(DelegateExecution execution) {
        try {
            invokeApplicationAuditService(execution);
        } catch (IOException e) {
            handleException(execution, ExceptionSource.EXECUTION, e);
        }
    }

    @Override
    public void notify(DelegateTask delegateTask) {
        try {
            invokeApplicationAuditService(delegateTask.getExecution());
        } catch (IOException e) {
            handleException(delegateTask.getExecution(), ExceptionSource.TASK, e);
        }
    }

    /**
     * This method invokes the HTTP service invoker for audit.
     *
     * @param execution
     */
<<<<<<< HEAD
    protected void invokeApplicationAuditService(DelegateExecution execution) {
        getHTTPServiceInvoker().execute(getApplicationAuditUrl(execution), HttpMethod.POST, prepareApplicationAudit(execution));
=======
    protected void invokeApplicationAuditService(DelegateExecution execution) throws IOException {
        ResponseEntity<String> response = getHTTPServiceInvoker().execute(getApplicationAuditUrl(execution), HttpMethod.POST, prepareApplicationAudit(execution));

        if(response.getStatusCodeValue() != HttpStatus.CREATED.value()) {
            throw new ApplicationServiceException("Unable to capture audit for application "+ ". Message Body: " +
                    response.getBody());
        }
>>>>>>> c63fc0e4
    }

    /**
     * Prepares and returns the ApplicationAudit object.
     *
     * @param execution
     * @return
     */
    private ApplicationAudit prepareApplicationAudit(DelegateExecution execution) {
        applicationAudit.setApplicationStatus(String.valueOf(execution.getVariable("applicationStatus")));
        applicationAudit.setFormUrl(String.valueOf(execution.getVariable("formUrl")));
        return applicationAudit;
    }

    /**
     * Returns the HTTPServiceInvoker instance.
     *
     * @return
     */
    public HTTPServiceInvoker getHTTPServiceInvoker() {
        return httpServiceInvoker;
    }

    /**
     * Returns the endpoint of application audit API.
     * @param execution
     * @return
     */
    private String getApplicationAuditUrl(DelegateExecution execution){
        return getHTTPServiceInvoker().getProperties().getProperty("api.url")+"/application/"+execution.getVariable("applicationId")+"/history";
    }

}
@Component
@Scope(value = ConfigurableBeanFactory.SCOPE_PROTOTYPE)
@Data
class ApplicationAudit{
    private String applicationStatus;
    private String formUrl;
}<|MERGE_RESOLUTION|>--- conflicted
+++ resolved
@@ -55,10 +55,6 @@
      *
      * @param execution
      */
-<<<<<<< HEAD
-    protected void invokeApplicationAuditService(DelegateExecution execution) {
-        getHTTPServiceInvoker().execute(getApplicationAuditUrl(execution), HttpMethod.POST, prepareApplicationAudit(execution));
-=======
     protected void invokeApplicationAuditService(DelegateExecution execution) throws IOException {
         ResponseEntity<String> response = getHTTPServiceInvoker().execute(getApplicationAuditUrl(execution), HttpMethod.POST, prepareApplicationAudit(execution));
 
@@ -66,7 +62,6 @@
             throw new ApplicationServiceException("Unable to capture audit for application "+ ". Message Body: " +
                     response.getBody());
         }
->>>>>>> c63fc0e4
     }
 
     /**
