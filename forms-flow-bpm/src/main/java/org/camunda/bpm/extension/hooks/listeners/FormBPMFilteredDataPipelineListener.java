--- conflicted
+++ resolved
@@ -63,19 +63,13 @@
         }
         ObjectMapper mapper = new ObjectMapper();
         mapper.configure(DeserializationFeature.FAIL_ON_UNKNOWN_PROPERTIES, false);
-        mapper.enable(DeserializationFeature.ACCEPT_SINGLE_VALUE_AS_ARRAY);
 
         Map<String, FilterInfo> filterInfoMap = new HashMap<>();
         try {
             String responseBody = response.getBody();
             if(responseBody != null) {
-<<<<<<< HEAD
                 responseBody = responseBody.replace("\"[", "[")
                         .replace("]\"", "]").replace("\\", "");
-=======
-                responseBody = responseBody.replace("\"[{", "[{")
-                        .replace("}]\"", "}]").replace("\\", "");
->>>>>>> 235b6176
             }
             FormProcessMappingData body = mapper.readValue(responseBody, FormProcessMappingData.class);
             List<FilterInfo> filterInfoList = body.getTaskVariable();
