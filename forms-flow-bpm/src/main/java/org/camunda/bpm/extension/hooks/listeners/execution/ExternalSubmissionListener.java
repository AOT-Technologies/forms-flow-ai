--- conflicted
+++ resolved
@@ -1,10 +1,7 @@
 package org.camunda.bpm.extension.hooks.listeners.execution;
 
 import com.fasterxml.jackson.core.JsonProcessingException;
-<<<<<<< HEAD
-=======
 import com.fasterxml.jackson.databind.JsonNode;
->>>>>>> f01b0980
 import com.fasterxml.jackson.databind.ObjectMapper;
 import org.apache.commons.lang.StringUtils;
 import org.camunda.bpm.engine.delegate.DelegateExecution;
@@ -14,11 +11,8 @@
 import org.camunda.bpm.extension.hooks.services.FormSubmissionService;
 import org.springframework.beans.factory.annotation.Autowired;
 import org.springframework.http.HttpMethod;
-<<<<<<< HEAD
-=======
 import org.springframework.http.HttpStatus;
 import org.springframework.http.ResponseEntity;
->>>>>>> f01b0980
 
 import javax.inject.Named;
 
@@ -51,11 +45,7 @@
             String formUrl = getFormUrl(execution);
             String submissionId = formSubmissionService.createSubmission(formUrl, formSubmissionService.createFormSubmissionData(execution.getVariables()));
             if(StringUtils.isNotBlank(submissionId)){
-<<<<<<< HEAD
-                execution.getVariables().put("formUrl", formUrl+"/"+submissionId);
-=======
                 execution.setVariable("formUrl", formUrl+"/"+submissionId);
->>>>>>> f01b0980
                 createApplication(execution);
             }
 
@@ -84,16 +74,12 @@
         data.put("submissionId",StringUtils.substringAfter(formUrl, "/submission/"));
         data.put("processInstanceId",execution.getProcessInstanceId());
         try {
-<<<<<<< HEAD
-            httpServiceInvoker.execute(httpServiceInvoker.getProperties().getProperty("api.url")+"/application", HttpMethod.POST, getObjectMapper().writeValueAsString(data));
-=======
             ResponseEntity<String> response = httpServiceInvoker.execute(httpServiceInvoker.getProperties().getProperty("api.url")+"/application/create", HttpMethod.POST, getObjectMapper().writeValueAsString(data));
             if(response.getStatusCode().value() == HttpStatus.CREATED.value()) {
                 JsonNode jsonNode = getObjectMapper().readTree(response.getBody());
                 String applicationId = jsonNode.get("id").asText();
                 execution.setVariable("applicationId", applicationId);
             }
->>>>>>> f01b0980
         } catch (JsonProcessingException e) {
             e.printStackTrace();
         }
