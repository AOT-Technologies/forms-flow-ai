package org.camunda.bpm.extension.hooks.listeners.execution;

import com.fasterxml.jackson.core.JsonProcessingException;
import com.fasterxml.jackson.databind.JsonNode;
import com.fasterxml.jackson.databind.ObjectMapper;
import org.apache.commons.lang.StringUtils;
import org.camunda.bpm.engine.delegate.DelegateExecution;
import org.camunda.bpm.engine.delegate.ExecutionListener;
import org.camunda.bpm.engine.delegate.Expression;
import org.camunda.bpm.extension.commons.connector.HTTPServiceInvoker;
import org.camunda.bpm.extension.hooks.exceptions.ApplicationServiceException;
import org.camunda.bpm.extension.hooks.listeners.BaseListener;
import org.camunda.bpm.extension.hooks.services.FormSubmissionService;
import org.slf4j.Logger;
import org.slf4j.LoggerFactory;
import org.springframework.beans.factory.annotation.Autowired;
import org.springframework.http.HttpMethod;
import org.springframework.http.HttpStatus;
import org.springframework.http.ResponseEntity;

import javax.inject.Named;


import java.io.IOException;
import java.util.HashMap;
import java.util.Map;

/**
 * This class supports creation of submission for instances created from external system
 * @author sumathi.thirumani@aot-technologies.com
 */
@Named("ExternalSubmissionListener")
public class ExternalSubmissionListener extends BaseListener implements ExecutionListener {

<<<<<<< HEAD
=======
    private static final Logger LOGGER = LoggerFactory.getLogger(ExternalSubmissionListener.class);

>>>>>>> 1d21483d
    @Autowired
    private FormSubmissionService formSubmissionService;

    @Autowired
    private HTTPServiceInvoker httpServiceInvoker;

    private Expression formName;

    @Override
    public void notify(DelegateExecution execution) {
        try {
            String formUrl = getFormUrl(execution);
            String submissionId = formSubmissionService.createSubmission(formUrl, formSubmissionService.createFormSubmissionData(execution.getVariables()));
            if(StringUtils.isNotBlank(submissionId)){
                execution.setVariable("formUrl", formUrl+"/"+submissionId);
                createApplication(execution, true);
            }
        } catch(IOException | RuntimeException ex) {
            handleException(execution, ExceptionSource.EXECUTION, ex);
        }
    }

    private String getFormId(DelegateExecution execution) throws IOException {
        String formName =  String.valueOf(this.formName.getValue(execution));
        return formSubmissionService.getFormIdByName(httpServiceInvoker.getProperties().getProperty("formio.url")+"/"+formName);
    }

    private String getFormUrl(DelegateExecution execution) throws IOException {
        return httpServiceInvoker.getProperties().getProperty("formio.url")+"/form/"+getFormId(execution)+"/submission";

    }

    /**
     *
     * @param execution - DelegateExecution data
     * @param retryOnce - If formsflow api failed to respond 201 then the application will try once again and then it fail.
     * @throws JsonProcessingException
     */
    private void createApplication(DelegateExecution execution, boolean retryOnce) throws JsonProcessingException {
        Map<String,Object> data = new HashMap<>();
        String formUrl = String.valueOf(execution.getVariable("formUrl"));
        data.put("formUrl",formUrl);
        data.put("formId",StringUtils.substringBetween(formUrl, "/form/", "/submission/"));
        data.put("submissionId",StringUtils.substringAfter(formUrl, "/submission/"));
        data.put("processInstanceId",execution.getProcessInstanceId());
        ResponseEntity<String> response = httpServiceInvoker.execute(httpServiceInvoker.getProperties().getProperty("api.url")+"/application/create", HttpMethod.POST, getObjectMapper().writeValueAsString(data));
        if(response.getStatusCode().value() == HttpStatus.CREATED.value()) {
            JsonNode jsonNode = getObjectMapper().readTree(response.getBody());
            String applicationId = jsonNode.get("id").asText();
            execution.setVariable("applicationId", applicationId);
        } else {
            if(retryOnce) {
                LOGGER.error("Retrying the application create once more due to previous failure");
                createApplication(execution, false);
            } else {
                throw new ApplicationServiceException("Unable to create application " + ". Message Body: " +
                        response.getBody());
            }
        }
    }

    private ObjectMapper getObjectMapper(){
        return new ObjectMapper();
    }

}<|MERGE_RESOLUTION|>--- conflicted
+++ resolved
@@ -32,11 +32,8 @@
 @Named("ExternalSubmissionListener")
 public class ExternalSubmissionListener extends BaseListener implements ExecutionListener {
 
-<<<<<<< HEAD
-=======
     private static final Logger LOGGER = LoggerFactory.getLogger(ExternalSubmissionListener.class);
 
->>>>>>> 1d21483d
     @Autowired
     private FormSubmissionService formSubmissionService;
 
