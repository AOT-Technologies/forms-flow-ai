--- conflicted
+++ resolved
@@ -51,15 +51,7 @@
                     toEmails.addAll(getEmailsForGroup(delegateTask.getExecution(), entry));
                 }
             }
-<<<<<<< HEAD
-        }
-        sendEmailNotification(delegateTask, toEmails, delegateTask.getId());
-=======
-            sendEmailNotification(delegateTask, toEmails ,delegateTask.getId());
-
-
-
->>>>>>> e5f5722f
+            sendEmailNotification(delegateTask, toEmails, delegateTask.getId());
     }
 
     /**
