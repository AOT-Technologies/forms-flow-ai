package org.camunda.bpm.extension.hooks.services.analytics;


import org.apache.commons.lang3.StringUtils;
import org.joda.time.DateTime;
import org.springframework.beans.factory.annotation.Autowired;
import org.springframework.dao.DataAccessException;
import org.springframework.jdbc.core.ResultSetExtractor;
import org.springframework.jdbc.core.namedparam.MapSqlParameterSource;
import org.springframework.jdbc.core.namedparam.NamedParameterJdbcTemplate;
import org.springframework.jdbc.core.namedparam.SqlParameterSource;
import org.springframework.jdbc.support.JdbcUtils;
import org.springframework.stereotype.Service;

import java.sql.ResultSet;
import java.sql.ResultSetMetaData;
import java.sql.SQLException;
import java.sql.Timestamp;
import java.util.*;
import java.util.logging.Level;
import java.util.logging.Logger;

/**
 * Service class for publishing data to downstream analytics system.
 *
 * @author  sumathi.thirumani@aot-technologies.com
 */
@Service("dbdatapipeline")
public class SimpleDBDataPipeline extends AbstractDataPipeline {

    private final Logger LOGGER = Logger.getLogger(SimpleDBDataPipeline.class.getName());

    @Autowired
    private NamedParameterJdbcTemplate  analyticsJdbcTemplate;

    /**
     * Transformation method.
     *
     * @param variables
     * @return
     */
    @Override
    public Map<String, Object> prepare(Map<String, Object> variables) {
        LOGGER.info("Inside transformation for pid :"+ getIdentityKey(variables) +" : map: "+variables);
        Map<String,Object> dataMap = new HashMap<>();
        for(Map.Entry<String,Object> entry : variables.entrySet()) {
            if(entry.getValue() != null) {
                if(StringUtils.endsWith(entry.getKey(),"_date") || StringUtils.endsWith(entry.getKey(),"_date_time")) {
                    if(entry.getValue() != null && !"null".equalsIgnoreCase(String.valueOf(entry.getValue())) && StringUtils.isNotBlank(String.valueOf(entry.getValue()))) {
                        DateTime ts = new DateTime(String.valueOf(entry.getValue()));
                        dataMap.put(entry.getKey(), new Timestamp((ts.getMillis())));
                    }
                } else {
                    dataMap.put(entry.getKey(), entry.getValue());
                }

            }
        }
        LOGGER.info("Post transformation:"+ dataMap);
        return dataMap;
    }

    /**
     * Implementation method for direct database connectivity with downstream system.
     * This method handles lob & non-lob objects separately to keep the thread span short.
     *
     * @param data
     * @return
     */
    @Override
    public DataPipelineResponse publish(Map<String,Object> data) {
        DataPipelineResponse response = new DataPipelineResponse();
        Map<String,Object> nonLobMap = new HashMap<>();
        Map<String,Map<String,Object>> lobMap = new HashMap<>();
        try {
            for(Map.Entry<String,Object> entry : data.entrySet()) {
                if(StringUtils.endsWith(entry.getKey(),"_file")) {
                    String fileNamePrefix = StringUtils.substringBefore(entry.getKey(),"_file");
                    if(!lobMap.containsKey(entry.getKey())) {
                        Map<String,Object> lobData = new HashMap<>();
                        lobData.put("name",getDateWithoutSpecialCharacters(String.valueOf(data.get(fileNamePrefix.concat("_name")))));
                        lobData.put("file_mimetype",data.get(fileNamePrefix.concat("_mimetype")));
                        lobData.put("file_stream",entry.getValue());
                        lobData.put("file_size",data.get(fileNamePrefix.concat("_size")));
                        lobData.put("stream_id",data.get(fileNamePrefix.concat("_stream_id")));
                        lobData.put("files_entity_key",data.get("files_entity_key"));
<<<<<<< HEAD
                        //nonLobMap.put(StringUtils..concat("_id"), data.get(fileNamePrefix.concat("_stream_id")));
=======
                         //nonLobMap.put(StringUtils.concat("_id"), data.get(fileNamePrefix.concat("_stream_id")));

>>>>>>> f01b0980
                        lobMap.put(entry.getKey(),lobData);
                    }
                } else {
                    nonLobMap.put(entry.getKey(), entry.getValue());
                }

                if(StringUtils.endsWith(entry.getKey(),"_uploadname")) {
                    if(entry.getValue() != null && StringUtils.isNotBlank(String.valueOf(entry.getValue())) && !"null".equals(String.valueOf(entry.getValue()))) {
                        String filename = String.valueOf(entry.getValue());
                        List<String> fieldValue = new ArrayList<>();
                        for(String fentry : filename.split(",")) {
                            String name = StringUtils.substringBefore(fentry,".");
                            String prefix = StringUtils.substringBefore(entry.getKey(),"_file_uploadname");
                            fieldValue.add(String.valueOf(data.get(name+prefix+"_stream_id")));
                        }
                        nonLobMap.put(StringUtils.substringBefore(entry.getKey(),"_file_uploadname")+"_file_id", String.join(",",fieldValue));
                    }

                }
            }



            //Non-lob objects block
            String query = getQuery(String.valueOf(nonLobMap.get("entity_key")),nonLobMap,"pid",getIdentityKey(data));
            LOGGER.info("Non-lob query:"+ query);
            analyticsJdbcTemplate.update(query,nonLobMap);
            // Lob objects
            handleFileObject(lobMap);
            response.setStatus(ResponseStatus.SUCCESS);
        } catch(Exception ex) {
            LOGGER.log(Level.SEVERE, "Exception occurred in publishing data for analytics system", ex);
            response.setStatus(ResponseStatus.FAILURE, ex);
        }
        return response;
    }

    private static String getDateWithoutSpecialCharacters(String filename) {
        String timestampVal =  StringUtils.replace(StringUtils.replace(
                StringUtils.replace(StringUtils.replace(StringUtils.substringBefore(new DateTime().toString(), "."), "-", ""), ":", "")
                ,".","")," ","");
        return StringUtils.substringBeforeLast(filename, ".")+"_"+timestampVal+"."+StringUtils.substringAfterLast(filename, ".");
    }


    /**
     * Implementation method for notification of execution status.
     *
     * @param response
     * @return
     */
    @Override
    public Map<String,Object> notificationMessage(DataPipelineResponse response) {
        Map<String,Object> rspVarMap = new HashMap<>();
        LOGGER.info("Data pipeline status:" +response.getResponseCode());
        rspVarMap.put("code",response.getResponseCode());
        rspVarMap.put("message",response.getResponseMessage());
        rspVarMap.put("exception",response.getException());
        return rspVarMap;
    }

    /**
     * Method to handle updates of large objects as independent SQL statements.
     *
     * @param lobMap
     * @throws SQLException
     */
    private void handleFileObject(Map<String,Map<String,Object>> lobMap) throws SQLException {
        for(Map.Entry<String,Map<String,Object>> entry : lobMap.entrySet()) {
            String query = getQuery(String.valueOf(entry.getValue().get("files_entity_key")),entry.getValue(),"stream_id",String.valueOf(entry.getValue().get("stream_id")));
            LOGGER.info("lob query:"+ query);
            analyticsJdbcTemplate.update(query,entry.getValue());
        }
    }

    /**
     * Returns the query bound with the table and criteria columns.
     *
     * @param tableName
     * @param pkColums
     * @return
     */
    private String getValidationQuery(String tableName,String... pkColums) {
        return IQueryFactory.getValidationQuery(tableName,pkColums);
    }

    /**
     *  Returns the query
     * @param formKey
     * @param dataMap
     * @return
     * @throws SQLException
     */
    private String getQuery(String formKey, Map<String,Object> dataMap,String pkname, String pkvalue) throws SQLException {
        Map<String,Object> cols = getColumns(formKey, pkname,pkvalue);
        List<String> filteredCols = new ArrayList<>();
        LOGGER.info("Prepare query for columns:"+cols);
        for(Map.Entry<String,Object> entry : dataMap.entrySet()) {
            if(cols.containsKey(entry.getKey().toLowerCase())) {
                filteredCols.add(entry.getKey());
            }
        }
        LOGGER.info("Value of expression"+StringUtils.isEmpty(getIdentityKey(cols)));
        return IQueryFactory.prepareQuery(formKey,filteredCols,StringUtils.isEmpty(getIdentityKey(cols))? Boolean.FALSE : Boolean.TRUE,pkname);
    }


    /**
     * This method returns the column metadata for preparing dynamic queries.
     * @param formKey
     * @param pkName
     * @param pkValue
     * @return
     * @throws SQLException
     */
    private Map<String,Object> getColumns(String formKey,String pkName, String pkValue) throws SQLException {
        SqlParameterSource namedParameters = new MapSqlParameterSource(pkName, pkValue);
        Map<String, Object> resp = analyticsJdbcTemplate.query(getValidationQuery(formKey,pkName), namedParameters,new ResultSetExtractor<Map<String,Object>>(){
            @Override
            public Map<String,Object> extractData(ResultSet rs) throws SQLException, DataAccessException {
                Map<String,Object> dataMap=new HashMap<>();
                ResultSetMetaData resultSetMetaData = rs.getMetaData();
                for (int i = 1; i <= resultSetMetaData.getColumnCount(); i++) {
                    dataMap.put(rs.getMetaData().getColumnName(i).toLowerCase(), null);
                }
                while(rs.next()) {
                    for (int j = 1; j <= resultSetMetaData.getColumnCount(); j++) {
                        if(StringUtils.endsWith(rs.getMetaData().getColumnName(j),"_file")) {
                            //Not-loading the lob objects on retrieve to keep the metadata lightweight.
                            dataMap.put(rs.getMetaData().getColumnName(j), null);
                        } else {
                            dataMap.put(rs.getMetaData().getColumnName(j), JdbcUtils.getResultSetValue(rs, j));
                        }
                    }
                }
                return dataMap;
            }
        });
        return resp;
    }


}<|MERGE_RESOLUTION|>--- conflicted
+++ resolved
@@ -84,12 +84,8 @@
                         lobData.put("file_size",data.get(fileNamePrefix.concat("_size")));
                         lobData.put("stream_id",data.get(fileNamePrefix.concat("_stream_id")));
                         lobData.put("files_entity_key",data.get("files_entity_key"));
-<<<<<<< HEAD
-                        //nonLobMap.put(StringUtils..concat("_id"), data.get(fileNamePrefix.concat("_stream_id")));
-=======
                          //nonLobMap.put(StringUtils.concat("_id"), data.get(fileNamePrefix.concat("_stream_id")));
 
->>>>>>> f01b0980
                         lobMap.put(entry.getKey(),lobData);
                     }
                 } else {
