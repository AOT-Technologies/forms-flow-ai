--- conflicted
+++ resolved
@@ -18,7 +18,6 @@
 import org.springframework.security.core.Authentication;
 import org.springframework.security.core.context.SecurityContextHolder;
 import org.springframework.security.oauth2.client.OAuth2AuthorizedClientService;
-import org.springframework.security.oauth2.core.oidc.OidcIdToken;
 import org.springframework.security.oauth2.core.oidc.user.OidcUser;
 import org.springframework.security.oauth2.server.resource.authentication.JwtAuthenticationToken;
 
@@ -61,17 +60,10 @@
 		Map<String, Object> claims;
 		if (authentication instanceof JwtAuthenticationToken) {
 			userId = ((JwtAuthenticationToken) authentication).getToken().getClaimAsString("preferred_username");
-<<<<<<< HEAD
 			claims = ((JwtAuthenticationToken) authentication).getToken().getClaims();
-		} else if (authentication.getPrincipal() instanceof OidcUser) {
-			userId = ((OidcUser) authentication.getPrincipal()).getPreferredUsername();
-			claims = ((OidcUser) authentication.getPrincipal()).getClaims();
-=======
-			claims = ((JwtAuthenticationToken)authentication).getToken().getClaims();
 		} else if (authentication.getPrincipal() instanceof OidcUser) {
 			userId = ((OidcUser)authentication.getPrincipal()).getPreferredUsername();
 			claims = ((OidcUser)authentication.getPrincipal()).getClaims();
->>>>>>> a45a25e6
 		} else {
 			throw new ServletException("Invalid authentication request token");
 		}
@@ -109,39 +101,17 @@
 	 */
 	private List<String> getUserGroups(String userId, Map<String, Object> claims, String tenantKey) {
 		List<String> groupIds = new ArrayList<>();
-<<<<<<< HEAD
 		
 		if (claims != null && claims.containsKey("groups")) {
 			groupIds.addAll(getKeys(claims, "groups", null));
 		} else if (claims != null && claims.containsKey("roles")) { // Treat roles as alternative to groups
 			groupIds.addAll(getKeys(claims, "roles", tenantKey));
-=======
-		if(claims != null && claims.containsKey("groups")) {
-			groupIds.addAll(getKeys(claims, "groups"));
-		} else if(claims != null && claims.containsKey("roles")) { // Treat roles as alternative to groups
-			groupIds.addAll(getKeys(claims, "roles"));
->>>>>>> a45a25e6
 		} else {
 			identityService.createGroupQuery().groupMember(userId).list().forEach(g -> groupIds.add(g.getId()));
 		}
-<<<<<<< HEAD
-		return groupIds;
-=======
        return groupIds;
     }
 	
-	private List<String> getKeys(Map<String, Object> claims, String nodeName) {
-		List<String> keys = new ArrayList<>();
-		if (claims.containsKey(nodeName)) {
-			for (Object key : (JSONArray) claims.get(nodeName)) {
-				String keyValue = key.toString();
-				keyValue = StringUtils.contains(keyValue, "/") ? StringUtils.substringAfter(keyValue, "/") : keyValue;
-				keys.add(keyValue);
-			}
-		}
-		return keys;
->>>>>>> a45a25e6
-	}
 
 	private List<String> getKeys(Map<String, Object> claims, String nodeName, String tenantKey) {
 		List<String> keys = new ArrayList<>();
