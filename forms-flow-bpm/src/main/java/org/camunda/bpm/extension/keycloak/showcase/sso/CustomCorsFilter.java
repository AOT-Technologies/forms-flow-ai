--- conflicted
+++ resolved
@@ -1,7 +1,9 @@
 package org.camunda.bpm.extension.keycloak.showcase.sso;
 
 import java.io.IOException;
-import java.util.*;
+import java.util.Arrays;
+import java.util.Enumeration;
+import java.util.List;
 import java.util.logging.Logger;
 
 import javax.servlet.Filter;
@@ -51,37 +53,6 @@
 
         HttpServletRequest request = (HttpServletRequest) req;
         HttpServletResponse response = (HttpServletResponse) res;
-<<<<<<< HEAD
-        String requestURL = request.getRequestURL().toString();
-        if(StringUtils.contains(requestURL,"/engine-rest/") ||
-                StringUtils.contains(requestURL,"/engine-rest-ext/") ||
-                StringUtils.contains(requestURL,"/form-builder/")) {
-            //response.setHeader("Access-Control-Allow-Origin", getOrigin(request));
-            String origin = request.getHeader("Origin");
-            response.setHeader("Access-Control-Allow-Origin", getAllowedOrigins().contains(origin)? origin : getAllowedOrigins().contains("*") ? origin : "");
-            response.setHeader("Access-Control-Allow-Methods", "POST, PUT, GET, OPTIONS");
-            //response.setHeader("Access-Control-Allow-Headers","access-control-allow-methods, access-control-allow-origin, authorization, Content-Type, Accept, X-Requested-With, Origin, Token, Auth-Token, Email, X-User-Token, X-User-Email");
-            response.setHeader("Access-Control-Allow-Headers", "*");
-            response.setHeader("Access-Control-Max-Age", "3600");
-
-            if ("OPTIONS".equalsIgnoreCase(((HttpServletRequest) req).getMethod())) {
-                response.setStatus(HttpServletResponse.SC_OK);
-            } else {
-                chain.doFilter(req, res);
-            }
-
-        }  else if(StringUtils.contains(requestURL,"/forms-flow-bpm-socket/")) {
-            CustomHttpRequestWrapper customHttpRequestWrapper =new CustomHttpRequestWrapper(request);
-
-            if( StringUtils.isNotBlank(request.getQueryString())) {
-                List<String> queryParams = Arrays.asList(request.getQueryString().split("&"));
-                for(String param : queryParams) {
-                    if("accesstoken".equals(StringUtils.substringBefore(param,"="))) {
-                        String decryptedToken = aesUtils.decryptText(StringUtils.substringAfter(param,"="),socketSecretKey);
-                        customHttpRequestWrapper.addHeader("Authorization", "Bearer " +decryptedToken);
-                    }
-                }
-=======
 
         String requestMethod =request.getMethod();
 
@@ -92,7 +63,6 @@
         response.setHeader("Access-Control-Allow-Headers", "*");
         response.setHeader("Access-Control-Max-Age", "3600");
 
->>>>>>> 994fe369
 
         if ("OPTIONS".equalsIgnoreCase(requestMethod)) {
             if(isWebSocketRequest(request)) {
@@ -121,29 +91,6 @@
         }
     }
 
-<<<<<<< HEAD
-    private List<String> getAllowedOrigins(){
-        if(StringUtils.isNotBlank(customAllowOrigin)) {
-            return new ArrayList<>(Arrays.asList(customAllowOrigin.split(",")));
-        } else {
-            return Collections.singletonList("*");
-        }
-    }
-
-    private String getOrigin(HttpServletRequest request){
-
-        if(StringUtils.isNotBlank(customAllowOrigin)) {
-            String origin = null;
-            for (Enumeration<?> e = request.getHeaderNames(); e.hasMoreElements();) {
-                String headerName = (String) e.nextElement();
-                if(StringUtils.isNotBlank(headerName) && "ORIGIN".equals(headerName.toUpperCase())) {
-                    origin =  request.getHeader(headerName);
-                    break;
-                }
-            }
-            if(Objects.equals(customAllowOrigin, "*")) {
-                return origin == null?"*":origin;
-=======
     private boolean isWebSocketRequest(HttpServletRequest request) {
         String requestURL = request.getRequestURL().toString();
         return  StringUtils.contains(requestURL,"/forms-flow-bpm-socket/") ? true : false;
@@ -165,20 +112,9 @@
             String headerName = (String) e.nextElement();
             if(StringUtils.isNotBlank(headerName) && "ORIGIN".equals(headerName.toUpperCase())) {
                 return request.getHeader(headerName);
->>>>>>> 994fe369
             }
-            else {
-                List<String> allowedOrigins = Arrays.asList(customAllowOrigin.split(","));
-                return origin != null && allowedOrigins.contains(origin) ? origin : "";
-            }
-        } else {
-            LOGGER.info("Leveraging the wildcard : *");
-            return "*";
         }
-<<<<<<< HEAD
-=======
         return StringUtils.EMPTY;
->>>>>>> 994fe369
     }
 
     @Override
