package org.camunda.bpm.extension.keycloak.sso;

import java.util.ArrayList;
import java.util.List;
import java.util.stream.Collectors;

import org.springframework.security.core.context.SecurityContextHolder;
import javax.servlet.http.HttpServletRequest;

import org.apache.commons.lang3.StringUtils;
import org.camunda.bpm.engine.ProcessEngine;
import org.camunda.bpm.engine.rest.security.auth.AuthenticationResult;
import org.camunda.bpm.engine.rest.security.auth.impl.ContainerBasedAuthenticationProvider;
import org.springframework.beans.factory.annotation.Value;
import org.springframework.security.core.Authentication;
import org.springframework.security.oauth2.client.authentication.OAuth2AuthenticationToken;
import org.springframework.security.oauth2.core.oidc.user.OidcUser;
import org.springframework.util.ObjectUtils;
import org.springframework.security.oauth2.core.oidc.OidcIdToken;
import net.minidev.json.JSONArray;

/**
 * OAuth2 Authentication Provider for usage with Keycloak and
 * KeycloakIdentityProviderPlugin.
 */
public class KeycloakAuthenticationProvider extends ContainerBasedAuthenticationProvider {
	
	@Value("${plugin.identity.keycloak.enableClientAuth}")
    private boolean enableClientAuth;

<<<<<<< HEAD
	@Override
	public AuthenticationResult extractAuthenticatedUser(HttpServletRequest request, ProcessEngine engine) {

		// Extract authentication details
		Authentication authentication = SecurityContextHolder.getContext().getAuthentication();
		if (!(authentication instanceof OAuth2AuthenticationToken)
				|| !(authentication.getPrincipal() instanceof OidcUser)) {
			return AuthenticationResult.unsuccessful();
		}

		OidcUser oidcUserPrincipal = (OidcUser) authentication.getPrincipal();

		String userId = oidcUserPrincipal.getName();

		if (ObjectUtils.isEmpty(userId)) {
			return AuthenticationResult.unsuccessful();
		}

		// Authentication successful
		AuthenticationResult authenticationResult = new AuthenticationResult(userId, true);
		authenticationResult.setGroups(getUserGroups(userId, engine, oidcUserPrincipal));

		return authenticationResult;
	}
	
	private List<String> getUserGroups(String userId, ProcessEngine engine, OidcUser principal) {
		List<String> groupIds = new ArrayList<>();
		// Find groups or roles from the idToken.
		if (!enableClientAuth && principal.getIdToken().containsClaim("groups")) {
			groupIds.addAll(getKeys(principal.getIdToken(), "groups"));
		} else if (enableClientAuth && principal.getIdToken().containsClaim("roles")) {
			groupIds.addAll(getKeys(principal.getIdToken(), "roles"));
		} else {
			// query groups using KeycloakIdentityProvider plugin
			engine.getIdentityService().createGroupQuery().groupMember(userId).list()
					.forEach(g -> groupIds.add(g.getId()));
		}
		return groupIds;
	}

	private List<String> getKeys(OidcIdToken token, String nodeName) {
		List<String> keys = new ArrayList<>();
		if (token.containsClaim(nodeName)) {
			for (Object key : (JSONArray) token.getClaim(nodeName)) {
				keys.add(StringUtils.contains(key.toString(), "/") ? StringUtils.substringAfter(key.toString(), "/") : key.toString());
			}
=======
	@Value("${plugin.identity.keycloak.enableClientAuth}")
	private boolean enableClientAuth;

	@Override
	public AuthenticationResult extractAuthenticatedUser(HttpServletRequest request, ProcessEngine engine) {

		// Extract authentication details
		Authentication authentication = SecurityContextHolder.getContext().getAuthentication();
		if (!(authentication instanceof OAuth2AuthenticationToken)
				|| !(authentication.getPrincipal() instanceof OidcUser)) {
			return AuthenticationResult.unsuccessful();
		}

		OidcUser oidcUserPrincipal = (OidcUser) authentication.getPrincipal();

		String userId = oidcUserPrincipal.getName();

		if (ObjectUtils.isEmpty(userId)) {
			return AuthenticationResult.unsuccessful();
		}

		// Authentication successful
		AuthenticationResult authenticationResult = new AuthenticationResult(userId, true);
		authenticationResult.setGroups(getUserGroups(userId, engine, oidcUserPrincipal));

		return authenticationResult;
	}

	private List<String> getUserGroups(String userId, ProcessEngine engine, OidcUser principal) {
		List<String> groupIds = new ArrayList<>();
		// Find groups or roles from the idToken.
		if (!enableClientAuth && principal.getIdToken().containsClaim("groups")) {
			groupIds.addAll(getKeys(principal.getIdToken(), "groups"));
		} else if (enableClientAuth && principal.getIdToken().containsClaim("roles")) {
			groupIds.addAll(getKeys(principal.getIdToken(), "roles"));
		} else {
			// query groups using KeycloakIdentityProvider plugin
			engine.getIdentityService().createGroupQuery().groupMember(userId).list()
					.forEach(g -> groupIds.add(g.getId()));
		}
		return groupIds;
	}

	private List<String> getKeys(OidcIdToken token, String nodeName) {
		List<String> keys = new ArrayList<>();
		if (token.containsClaim(nodeName)) {
			keys  = ((JSONArray) token.getClaim(nodeName)).stream()
					.map(key ->
							StringUtils.contains(key.toString(), "/") ?
							StringUtils.substringAfter(key.toString(), "/") :
							key.toString())
					.collect(Collectors.toList());
>>>>>>> cdbb41b0
		}
		return keys;
	}


}<|MERGE_RESOLUTION|>--- conflicted
+++ resolved
@@ -24,58 +24,7 @@
  * KeycloakIdentityProviderPlugin.
  */
 public class KeycloakAuthenticationProvider extends ContainerBasedAuthenticationProvider {
-	
-	@Value("${plugin.identity.keycloak.enableClientAuth}")
-    private boolean enableClientAuth;
 
-<<<<<<< HEAD
-	@Override
-	public AuthenticationResult extractAuthenticatedUser(HttpServletRequest request, ProcessEngine engine) {
-
-		// Extract authentication details
-		Authentication authentication = SecurityContextHolder.getContext().getAuthentication();
-		if (!(authentication instanceof OAuth2AuthenticationToken)
-				|| !(authentication.getPrincipal() instanceof OidcUser)) {
-			return AuthenticationResult.unsuccessful();
-		}
-
-		OidcUser oidcUserPrincipal = (OidcUser) authentication.getPrincipal();
-
-		String userId = oidcUserPrincipal.getName();
-
-		if (ObjectUtils.isEmpty(userId)) {
-			return AuthenticationResult.unsuccessful();
-		}
-
-		// Authentication successful
-		AuthenticationResult authenticationResult = new AuthenticationResult(userId, true);
-		authenticationResult.setGroups(getUserGroups(userId, engine, oidcUserPrincipal));
-
-		return authenticationResult;
-	}
-	
-	private List<String> getUserGroups(String userId, ProcessEngine engine, OidcUser principal) {
-		List<String> groupIds = new ArrayList<>();
-		// Find groups or roles from the idToken.
-		if (!enableClientAuth && principal.getIdToken().containsClaim("groups")) {
-			groupIds.addAll(getKeys(principal.getIdToken(), "groups"));
-		} else if (enableClientAuth && principal.getIdToken().containsClaim("roles")) {
-			groupIds.addAll(getKeys(principal.getIdToken(), "roles"));
-		} else {
-			// query groups using KeycloakIdentityProvider plugin
-			engine.getIdentityService().createGroupQuery().groupMember(userId).list()
-					.forEach(g -> groupIds.add(g.getId()));
-		}
-		return groupIds;
-	}
-
-	private List<String> getKeys(OidcIdToken token, String nodeName) {
-		List<String> keys = new ArrayList<>();
-		if (token.containsClaim(nodeName)) {
-			for (Object key : (JSONArray) token.getClaim(nodeName)) {
-				keys.add(StringUtils.contains(key.toString(), "/") ? StringUtils.substringAfter(key.toString(), "/") : key.toString());
-			}
-=======
 	@Value("${plugin.identity.keycloak.enableClientAuth}")
 	private boolean enableClientAuth;
 
@@ -128,7 +77,6 @@
 							StringUtils.substringAfter(key.toString(), "/") :
 							key.toString())
 					.collect(Collectors.toList());
->>>>>>> cdbb41b0
 		}
 		return keys;
 	}
