# Set variables
spring.config.import: "optional:file:.env[.properties]"

keycloak.url: ${KEYCLOAK_URL}
keycloak.url.realm: ${KEYCLOAK_URL_REALM}
keycloak.clientId: ${KEYCLOAK_CLIENTID}
keycloak.clientSecret: ${KEYCLOAK_CLIENTSECRET}

server:
  port: 8080
  servlet.context-path: /camunda
  session:
    cookie:
      secure: true

formsflow.ai:
  api:
    url: ${FORMSFLOW_API_URL}
  formio:
    url: ${FORMIO_URL}
    security:
      accessTokenUri: ${FORMIO_URL}/user/login
      username: ${FORMIO_ROOT_EMAIL}
      password: ${FORMIO_ROOT_PASSWORD}
  camunda:
    spring:
      webclient:
        maxInMemorySize: ${DATA_BUFFER_SIZE:2}
        connectionTimeout: ${BPM_CLIENT_CONN_TIMEOUT:5000}
<<<<<<< HEAD

=======
  analysis:
    url: ${DATA_ANALYSIS_URL}

#  session:
#    jdbc.initialize-schema: always
#    store-type: ${CAMUNDA_SESSION_STORE_TYPE:none}
#    timeout.seconds: ${CAMUNDA_SESSION_STORE_TIMEOUT:28800}

management:
  health:
    db:
      enabled: true
  endpoints:
    web:
      exposure:
        include: "health,info,loggers"
  endpoint:
    loggers:
      enabled: true

info:
  app:
    name: "Camunda"
    description: "formsflow.ai Engine"
    version: "7.15"
  java:
    version: "11"
>>>>>>> fe286b2a

camunda.bpm:
  job-execution:
    enabled: true
  history-level: ${CAMUNDA_BPM_HISTORY_LEVEL:none}
  authorization:
    enabled: ${CAMUNDA_AUTHORIZATION_FLAG:true}
    authorization-check-revokes: ${CAMUNDA_AUTHORIZATION_REVOKE_CHECK_FLAG:auto}
  filter:
    create: All tasks
  webapp:
    application-path: /
    csrf:
      enable-secure-cookie: true
    header-security:
      content-security-policy-disabled: false
      content-security-policy-value:  base-uri 'self';
        img-src 'self' data:;
        block-all-mixed-content;
        form-action 'self';
        frame-ancestors 'none';
        object-src 'none'


spring:
  datasource:
    jdbc-url : ${CAMUNDA_JDBC_URL:jdbc:h2:./camunda-db;DB_CLOSE_DELAY=-1;DB_CLOSE_ON_EXIT=FALSE}
    username: ${CAMUNDA_JDBC_USER:sa}
    password: ${CAMUNDA_JDBC_PASSWORD:sa}
    driverClassName: ${CAMUNDA_JDBC_DRIVER:org.h2.Driver}
    type: com.zaxxer.hikari.HikariDataSource
    minimum-idle: 10
    maximumPoolSize: ${CAMUNDA_HIKARI_MAX_POOLSIZE:30}
    connectionTimeout: ${CAMUNDA_HIKARI_CONN_TIMEOUT:30000}
    idleTimeout: ${CAMUNDA_HIKARI_IDLE_TIMEOUT:600000}
    validationTimeout: ${CAMUNDA_HIKARI_VALID_TIMEOUT:5000}
  jersey:
    application-path: /engine-rest
  security:
    oauth2:
      client:
        registration:
          keycloak:
            provider: keycloak
            client-id: ${keycloak.clientId}
            client-secret: ${keycloak.clientSecret}
            redirect-uri: "{baseUrl}/{action}/oauth2/code/{registrationId}"
            scope:
              - openid
              - profile
              - email
            authorizationGrantType: authorization_code
          keycloak-client:
            provider: keycloak
            client-id: ${keycloak.clientId}
            client-secret: ${keycloak.clientSecret}
            authorizationGrantType: client_credentials
        provider:
          keycloak:
            authorization-uri: ${keycloak.url}/auth/realms/${keycloak.url.realm}/protocol/openid-connect/auth
            token-uri: ${keycloak.url}/auth/realms/${keycloak.url.realm}/protocol/openid-connect/token
            user-info-uri: ${keycloak.url}/auth/realms/${keycloak.url.realm}/protocol/openid-connect/userinfo
            user-name-attribute: preferred_username
            jwk-set-uri: ${keycloak.url}/auth/realms/${keycloak.url.realm}/protocol/openid-connect/certs
            issuer-uri: ${keycloak.url}/auth/realms/${keycloak.url.realm}
      resourceserver:
        jwt:
          issuer-uri: ${keycloak.url}/auth/realms/${keycloak.url.realm}


# Camunda Rest API
rest.security:
  enabled: true
  provider: keycloak
  required-audience: camunda-rest-api


plugin.identity.keycloak.rest:
  userNameClaim: preferred_username
  authorityPrefix: "ROLE_"
  authorityAttributeName: groupIds

plugin.identity.keycloak:
  keycloakIssuerUrl: ${keycloak.url}/auth/realms/${keycloak.url.realm}
  keycloakAdminUrl: ${keycloak.url}/auth/admin/realms/${keycloak.url.realm}
  clientId: ${keycloak.clientId}
  clientSecret: ${keycloak.clientSecret}
  useEmailAsCamundaUserId: false
  useUsernameAsCamundaUserId: true
  useGroupPathAsCamundaGroupId: true
  administratorGroupName: camunda-admin
  disableSSLCertificateValidation: true
  maxResultSize: ${IDENTITY_PROVIDER_MAX_RESULT_SIZE:250}
  webClientId: ${KEYCLOAK_WEB_CLIENTID:}
  enableClientAuth: ${KEYCLOAK_ENABLE_CLIENT_AUTH:false}
  enableMultiTenancy: ${MULTI_TENANCY_ENABLED:false}
  formsFlowAdminUrl: ${FORMSFLOW_ADMIN_URL:}

app.security.origin: ${APP_SECURITY_ORIGIN}

# Allowed possible values for WEBSOCKET_MESSAGE_EVENTS:  DEFAULT, ALL or filtered values from (create,update,assignment,timeout,complete) as comma separated
# DEFAULT maps to events: create,assignment,complete
websocket:
  security:
    origin: ${WEBSOCKET_SECURITY_ORIGIN}
    secretKey: ${WEBSOCKET_ENCRYPT_KEY}
  messageType: ${WEBSOCKET_MESSAGE_TYPE}
  messageEvents: ${WEBSOCKET_MESSAGE_EVENTS:DEFAULT}


management:
  health:
    db:
      enabled: true
  endpoints:
    web:
      exposure:
        include: "health,info,loggers"
  endpoint:
    loggers:
      enabled: true

info:
  app:
    name: "Camunda"
    description: "formsflow.ai Engine"
    version: "7.15"
  java:
    version: "11"


logging:
  level:
    org.springframework.security: ${CAMUNDA_APP_ROOT_LOG_FLAG}
    org.springframework.web: ${CAMUNDA_APP_ROOT_LOG_FLAG}
    org.springframework.jdbc: ${CAMUNDA_APP_ROOT_LOG_FLAG}
    org.camunda.bpm: ${CAMUNDA_APP_ROOT_LOG_FLAG}<|MERGE_RESOLUTION|>--- conflicted
+++ resolved
@@ -16,6 +16,8 @@
 formsflow.ai:
   api:
     url: ${FORMSFLOW_API_URL}
+  analysis:
+    url: ${DATA_ANALYSIS_URL}
   formio:
     url: ${FORMIO_URL}
     security:
@@ -27,37 +29,7 @@
       webclient:
         maxInMemorySize: ${DATA_BUFFER_SIZE:2}
         connectionTimeout: ${BPM_CLIENT_CONN_TIMEOUT:5000}
-<<<<<<< HEAD
 
-=======
-  analysis:
-    url: ${DATA_ANALYSIS_URL}
-
-#  session:
-#    jdbc.initialize-schema: always
-#    store-type: ${CAMUNDA_SESSION_STORE_TYPE:none}
-#    timeout.seconds: ${CAMUNDA_SESSION_STORE_TIMEOUT:28800}
-
-management:
-  health:
-    db:
-      enabled: true
-  endpoints:
-    web:
-      exposure:
-        include: "health,info,loggers"
-  endpoint:
-    loggers:
-      enabled: true
-
-info:
-  app:
-    name: "Camunda"
-    description: "formsflow.ai Engine"
-    version: "7.15"
-  java:
-    version: "11"
->>>>>>> fe286b2a
 
 camunda.bpm:
   job-execution:
@@ -126,6 +98,8 @@
       resourceserver:
         jwt:
           issuer-uri: ${keycloak.url}/auth/realms/${keycloak.url.realm}
+  main:
+    allow-bean-definition-overriding: true
 
 
 # Camunda Rest API
