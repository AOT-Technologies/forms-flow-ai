--- conflicted
+++ resolved
@@ -17,16 +17,10 @@
         max-age: 1800
 
 formsflow.ai:
-<<<<<<< HEAD
-=======
   forms:
     enableCustomSubmission: ${CUSTOM_SUBMISSION_ENABLED:false}
     custom_submission:
       url: ${CUSTOM_SUBMISSION_URL}
-  bpm:
-    url: ${BPM_BASE_URL}
-    client: camunda
->>>>>>> 67e0ed61
   api:
     url: ${FORMSFLOW_API_URL}
   analysis:
