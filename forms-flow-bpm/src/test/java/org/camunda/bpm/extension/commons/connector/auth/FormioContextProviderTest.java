package org.camunda.bpm.extension.commons.connector.auth;

import org.junit.Assert;
import org.junit.jupiter.api.Test;
import org.junit.jupiter.api.extension.ExtendWith;
import org.mockito.InjectMocks;
import org.mockito.Mock;
import org.springframework.http.MediaType;
import org.springframework.test.context.junit.jupiter.SpringExtension;
import org.springframework.web.reactive.function.client.WebClient;
import reactor.core.publisher.Mono;

import java.util.function.Function;
import static org.mockito.ArgumentMatchers.any;
import static org.mockito.ArgumentMatchers.anyString;
import static org.mockito.Mockito.*;

/**
 * author : Shibin Thomas
 */
@ExtendWith(SpringExtension.class)
public class FormioContextProviderTest {

    @InjectMocks
    private FormioContextProvider formioContextProvider;

    @Mock
    private WebClient webClient;

    @Mock
    private FormioConfiguration formioConfiguration;

    @Test
    public void test_access_token_gen_when_null_context(){
        when(formioConfiguration.getUserName())
                .thenReturn("admin@example.com");
        when(formioConfiguration.getPassword())
                .thenReturn("changeme");
        when(formioConfiguration.getAccessTokenUri())
                .thenReturn("http://localhost:3001");
        WebClient.RequestBodyUriSpec requestBodyUriSpec = mock(WebClient.RequestBodyUriSpec.class);
        WebClient.RequestHeadersSpec requestHeadersSpec = mock(WebClient.RequestHeadersSpec.class);
        //WebClient.UriSpec uriSpec = mock(WebClient.UriSpec.class);
        Mono mono = mock(Mono.class);
        when(webClient.post())
                .thenReturn(requestBodyUriSpec);
        when(requestBodyUriSpec.uri(anyString(), any(Object[].class)))
                .thenReturn(requestBodyUriSpec);
        when(requestBodyUriSpec.bodyValue(any(Object.class)))
                .thenReturn(requestHeadersSpec);
        when(requestHeadersSpec.accept(any(MediaType.class)))
                .thenReturn(requestHeadersSpec);
        when(requestHeadersSpec.header(anyString(), anyString()))
                .thenReturn(requestHeadersSpec);
        when(requestHeadersSpec.exchangeToMono(any(Function.class)))
                .thenReturn(mono);
<<<<<<< HEAD
        when(mono.log())
                .thenReturn(mono);
=======
>>>>>>> 95c0de9c

        String expected = "eyJhbGciOiJIUzI1NiIsInR5cCI6IkpXVCJ9.eyJ1c2VyIjp7Il9pZCI6IjYyNGJlMGI2YTQzMWUxOTY0MmEzYzRiZSJ9LCJmb3JtIjp7Il9pZCI6IjYyNGJlMGIxYTQzMWUxOTY0MmEzYzQ0MiJ9LCJpYXQiOjE2NDkxMzk5NjAsImV4cCI6MTY0OTE2NTcxOTA4NX0.KtR1e4y3jaRHuOYBUmr9VBxsQweIrAJtdjEWsKXKrG0";
        when(mono.block())
                .thenReturn(expected);
        String actual = formioContextProvider.createFormioRequestAccessToken();
        Assert.assertEquals(expected, actual);
    }

    @Test
    public void test_access_token_gen_when_context_with_valid_token(){

    }

    @Test
    public void test_access_token_gen_when_context_with_outdated_token(){

    }

    @Test
    public void test_access_token_gen_when_401(){

    }
}<|MERGE_RESOLUTION|>--- conflicted
+++ resolved
@@ -54,11 +54,6 @@
                 .thenReturn(requestHeadersSpec);
         when(requestHeadersSpec.exchangeToMono(any(Function.class)))
                 .thenReturn(mono);
-<<<<<<< HEAD
-        when(mono.log())
-                .thenReturn(mono);
-=======
->>>>>>> 95c0de9c
 
         String expected = "eyJhbGciOiJIUzI1NiIsInR5cCI6IkpXVCJ9.eyJ1c2VyIjp7Il9pZCI6IjYyNGJlMGI2YTQzMWUxOTY0MmEzYzRiZSJ9LCJmb3JtIjp7Il9pZCI6IjYyNGJlMGIxYTQzMWUxOTY0MmEzYzQ0MiJ9LCJpYXQiOjE2NDkxMzk5NjAsImV4cCI6MTY0OTE2NTcxOTA4NX0.KtR1e4y3jaRHuOYBUmr9VBxsQweIrAJtdjEWsKXKrG0";
         when(mono.block())
