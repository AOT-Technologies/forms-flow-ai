#Author: Kurian Benoy
FROM python:3.9-slim-buster

# set label for image
LABEL Name="formsflow"

WORKDIR /forms-flow-documents/app

# install curl, gnupg2 and unzip
RUN  apt-get update \
  && apt-get install -y gnupg2 \
  && apt-get install -y curl \
  && apt-get install -y wget \
  && apt-get install -y unzip \
  && apt-get install -y git \
  && rm -rf /var/lib/apt/lists/*

# Install Chrome WebDriver - version 116.0.5845.96
RUN mkdir -p /opt/chromedriver && \
<<<<<<< HEAD
    curl -sS -o /tmp/chromedriver_linux64.zip https://d3nrunty6xywgz.cloudfront.net/chromedriver-linux64.zip && \
=======
    curl -sS -o /tmp/chromedriver_linux64.zip https://formsflow-documentsapi.aot-technologies.com/chromedriver-linux64.zip && \
>>>>>>> 81f780cb
    unzip -qq /tmp/chromedriver_linux64.zip -d /opt/chromedriver && \
    rm /tmp/chromedriver_linux64.zip && \
    chmod +x /opt/chromedriver/chromedriver-linux64/chromedriver && \
    ln -fs /opt/chromedriver/chromedriver-linux64/chromedriver /usr/local/bin/chromedriver

# Install Google Chrome
<<<<<<< HEAD
RUN wget --no-verbose -O /tmp/chrome.deb https://d3nrunty6xywgz.cloudfront.net/google-chrome-stable_116.0.5845.140-1_amd64.deb &&\
=======
RUN wget --no-verbose -O /tmp/chrome.deb https://formsflow-documentsapi.aot-technologies.com/google-chrome-stable_116.0.5845.140-1_amd64.deb &&\
>>>>>>> 81f780cb
    apt-get update  && \
    apt install -y /tmp/chrome.deb &&\
    rm /tmp/chrome.deb


# set display port to avoid crash
ENV DISPLAY=:99

COPY requirements.txt .
ENV PATH=/venv/bin:$PATH

RUN : \
    && python3 -m venv /venv \
    && pip install --upgrade pip \
    && pip install -r requirements.txt 

ADD . /forms-flow-documents/app
RUN pip install -e .

EXPOSE 5006
RUN chmod u+x ./entrypoint
ENTRYPOINT ["/bin/sh", "entrypoint"]<|MERGE_RESOLUTION|>--- conflicted
+++ resolved
@@ -17,22 +17,14 @@
 
 # Install Chrome WebDriver - version 116.0.5845.96
 RUN mkdir -p /opt/chromedriver && \
-<<<<<<< HEAD
-    curl -sS -o /tmp/chromedriver_linux64.zip https://d3nrunty6xywgz.cloudfront.net/chromedriver-linux64.zip && \
-=======
     curl -sS -o /tmp/chromedriver_linux64.zip https://formsflow-documentsapi.aot-technologies.com/chromedriver-linux64.zip && \
->>>>>>> 81f780cb
     unzip -qq /tmp/chromedriver_linux64.zip -d /opt/chromedriver && \
     rm /tmp/chromedriver_linux64.zip && \
     chmod +x /opt/chromedriver/chromedriver-linux64/chromedriver && \
     ln -fs /opt/chromedriver/chromedriver-linux64/chromedriver /usr/local/bin/chromedriver
 
 # Install Google Chrome
-<<<<<<< HEAD
-RUN wget --no-verbose -O /tmp/chrome.deb https://d3nrunty6xywgz.cloudfront.net/google-chrome-stable_116.0.5845.140-1_amd64.deb &&\
-=======
 RUN wget --no-verbose -O /tmp/chrome.deb https://formsflow-documentsapi.aot-technologies.com/google-chrome-stable_116.0.5845.140-1_amd64.deb &&\
->>>>>>> 81f780cb
     apt-get update  && \
     apt install -y /tmp/chrome.deb &&\
     rm /tmp/chrome.deb
