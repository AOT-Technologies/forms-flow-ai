# Used by docker-compose.yml to deploy the formio application
# (When modified, you must include `--build` )
# -----------------------------------------------------------

# Use Node image, maintained by Docker:
# hub.docker.com/r/_/node/
<<<<<<< HEAD

FROM docker.io/node:12.2.0-alpine
=======
FROM  docker.io/node:12.2.0-alpine
>>>>>>> 994fe369

# set working directory
WORKDIR /forms-flow-forms/app

# "bcrypt" requires python/make/g++, all must be installed in alpine
# (note: using pinned versions to ensure immutable build environment)
RUN apk update && \
    apk upgrade && \
    apk add make=4.2.1-r2 && \
    apk add g++=8.3.0-r0

## Using an alternative package install location
## to allow overwriting the /app folder at runtime
## stackoverflow.com/a/13021677
#ENV NPM_PACKAGES=/.npm-packages \
#    PATH=$NPM_PACKAGES/bin:$PATH \
#    NODE_PATH=$NPM_PACKAGES/lib/node_modules:$NODE_PATH
#RUN echo "prefix = $NPM_PACKAGES" >> ~/.npmrc

# add `/app/node_modules/.bin` to $PATH
ENV PATH /forms-flow-forms/app/node_modules/.bin:$PATH

## Include details of the required dependencies
#COPY ./package.json $NPM_PACKAGES/
#COPY ./package-lock.json $NPM_PACKAGES/
#
## Use "Continuous Integration" to install as-is from package-lock.json
#RUN npm ci --prefix=$NPM_PACKAGES
#
## Link in the global install because `require()` only looks for ./node_modules
## WARNING: This is overwritten by volume-mount at runtime!
##          See docker-compose.yml for instructions
#RUN ln -sf $NPM_PACKAGES/node_modules node_modules

## Include details of the required dependencies
COPY package-lock.json /forms-flow-forms/app/package-lock.json
COPY package.json /forms-flow-forms/app/package.json

RUN npm install

# Set this to inspect more from the application. Examples:
#   DEBUG=formio:db (see index.js for more)
#   DEBUG=formio:*
ENV DEBUG=""

COPY . /forms-flow-forms/app/

RUN set -x \
	&& chmod -R 777 /forms-flow-forms/app/

# This will initialize the application based on
# some questions to the user (login email, password, etc.)
ENTRYPOINT [ "node", "main" ]<|MERGE_RESOLUTION|>--- conflicted
+++ resolved
@@ -4,12 +4,7 @@
 
 # Use Node image, maintained by Docker:
 # hub.docker.com/r/_/node/
-<<<<<<< HEAD
-
-FROM docker.io/node:12.2.0-alpine
-=======
 FROM  docker.io/node:12.2.0-alpine
->>>>>>> 994fe369
 
 # set working directory
 WORKDIR /forms-flow-forms/app
