# Form Management Platform

![Formio](https://img.shields.io/badge/formio-2.0.0--rc.34-blue)

**formsflow.ai** leverages form.io to build "serverless" data management applications using a simple drag-and-drop form builder interface.

To know more about form.io, go to  https://form.io.

## Table of Content

1. [Prerequisites](#prerequisites)
2. [Solution Setup](#solution-setup)
   * [Step 1 : Keycloak Setup](#keycloak-setup)
   * [Step 2 : Installation](#installation)
   * [Step 3 : Running the Application](#running-the-application)
   * [Step 4 : Health Check](#health-check)
3. [Formsflow-forms API Requesting](#formsflow-forms-api-requesting)  
   * [Using POSTMAN API client](#using-postman-api-client)
   * [Using curl command](#using-curl-command)

## Prerequisites

* For docker installation [Docker](https://docker.com) need to be installed.

## Solution Setup

### Keycloak Setup

Not applicable.  
**Please note that the forms-flow-forms server is accessed using root user account.**

### Installation

   * Make sure you have a Docker machine up and running.
   * Make sure your current working directory is "forms-flow-ai/forms-flow-forms".
   * Rename the file [sample.env](./sample.env) to **.env**.
   * Modify the environment variables in the newly created **.env** file if needed. Environment variables are given in the table below,
   * **NOTE : `{your-ip-address}` given inside the .env file should be changed to your host system IP address. Please take special care to identify the correct IP address if your system has multiple network cards**

<<<<<<< HEAD
> :information_source: Variables with trailing :triangular_flag_on_post: in below table should be updated in the redash.env file
=======
> :information_source: Variables with trailing :triangular_flag_on_post: in below table should be updated in the .env file
>>>>>>> e050a598

|Variable name | Meaning | Possible values | Default value |
|--- | --- | --- | ---
|`FORMIO_DB_USERNAME`|Mongo Root Username. Used on installation to create the database.Choose your own||`admin`
|`FORMIO_DB_PASSWORD`|Mongo Root Password||`changeme`
|`FORMIO_DB_NAME`|Mongo Database  Name. Used on installation to create the database.Choose your own||`formio`
|`FORMIO_ROOT_EMAIL`|forms-flow-forms admin login|eg. admin@example.com|`admin@example.com`
|`FORMIO_ROOT_PASSWORD`|forms-flow-forms admin password|eg.changeme|`changeme`
<<<<<<< HEAD
|`FORMIO_DEFAULT_PROJECT_URL` :triangular_flag_on_post:|forms-flow-forms default url||`http://{your-ip-address}:3001`
=======
|`FORMIO_DEFAULT_PROJECT_URL`:triangular_flag_on_post:|forms-flow-forms default url||`http://{your-ip-address}:3001`
>>>>>>> e050a598

**Additionally, you may want to change these**
* The value of Mongo database details (especially if this instance is not just for testing purposes)
* The value of ROOT user account details (especially if this instance is not just for testing purposes)
  
### Running the application

* forms-flow-forms service uses port 3001, make sure the port is available.
* `cd {Your Directory}/forms-flow-ai/forms-flow-forms`

* For Linux,
   * Run `docker-compose -f docker-compose-linux.yml up -d` to start.
* For Windows,
   * Run `docker-compose -f docker-compose-windows.yml up -d` to start.
 
*NOTE: Use --build command with the start command to reflect any future **.env** changes eg : `docker-compose -f docker-compose-windows.yml up --build -d`*
   
#### To stop the application
* For Linux,
  * Run `docker-compose -f docker-compose-linux.yml stop` to stop.
* For Windows,
  * Run `docker-compose -f docker-compose-windows.yml stop` to stop.

### Health Check

   The application should be up and available for use at port defaulted to 3001 in  (i.e. http://localhost:3001/)
   
        Default Login Credentials
        -----------------
        User Name / Email : admin@example.com
        Password  : changeme
        
	
## Formsflow-forms user/role API

There are two ways in which you can access data from the formsflow-forms end points.

* [Using curl command](#using-curl-command)
* [Using POSTMAN API client](#using-postman-api-client)

### Using curl command

* Download and install [curl](https://curl.se/download.html).

* [Step 1](#step-1) Go to `forms-flow-forms/script` directory.
* [Step 2](#step-2)
  * **For windows**
     * Open command prompt and run `resourceId_windows.bat {user email} {password}` eg: `resourceId_windows.bat admin@example.com changeme`
<<<<<<< HEAD
  * **For Linux**
=======
  * **For Linux and Mac**
>>>>>>> e050a598
     * Open command prompt and run `./resourceId_linux.sh {user email} {password}` eg: `./resourceId_linux.sh admin@example.com changeme`
* [Step 3](#step-3) Copy the ID corresponding to Role Name from [Step 2](./README.md#step-2) and paste it against the Environment Variable name from the below table.

|Role Name | Environment Variable Name |
|--- |---
|Administrator | DESIGNER_ROLE_ID 
|Anonymous | ANONYMOUS_ID 
|formsflow Client | CLIENT_ROLE_ID 
|formsflow Reviewer | REVIEWER_ROLE_ID 
|User | USER_RESOURCE_ID 
         	
> **curl requests are successfully completed. You can skip the remaining sections in this page and continue with other installation steps.**

### Using POSTMAN API client

* Download and install [Postman API client](https://www.postman.com/)
* Import [formsflow-forms-postman-collection.json](./config/formsflow-forms-postman-collection.json) to your postman client.
   - Open Postman -> Go to File
      - Import -> Upload [formsflow-forms-postman-collection.json](./config/formsflow-forms-postman-collection.json) file
      - Import successful.
* Follow the instructions given below to fetch the role id's from [forms-flow-forms](http://localhost:3001) 
   - Open Postman ->  Go to Workspaces -> My Workspaces
<<<<<<< HEAD
      - Collections -> Open form.io collection 
      - Get the jwt token using resource **http://localhost:3001/user/login** (*Click on Send to make a server request*)
        - Copy the x-jwt-token from response Headers tab.
      - Get the user resource id using resource **http://localhost:3001/user**.
        - Replace the x-jwt-token in the Headers tab and click on send.
        - Copy the **_id** from Response body and replace value for **USER_RESOURCE_ID** in the **.env** file.
      - Get the user role id's using resource **http://localhost:3001/role**.
        - Replace the x-jwt-token in the Headers tab and click on send.
        - Copy the **_id** with title *Administrator* from Response body and replace value for **DESIGNER_ROLE_ID** in the **.env** file.
        - Copy the **_id** with title *Anonymous* from Response body and replace value for **ANONYMOUS_ID** in the **.env** file.
        - Copy the **_id** with title *formsflow Client* from Response body and replace value for **CLIENT_ROLE_ID** in the **.env** file.
        - Copy the **_id** with title *formsflow Reviewer* from Response body and replace value for **REVIEWER_ROLE_ID** in the **.env** file.
=======
      - Collections -> Open form.io collection and send the API request in the following order.
      	- Get the jwt token using resource **http://localhost:3001/user/login**. (*Click on Send to make a server request*)
      	- Get the user resource id using resource **http://localhost:3001/user**. (*Click on Send to make a server request*)
          - Copy the **_id** from Response body and replace value for **USER_RESOURCE_ID** in the **.env** file.
      	- Get the user role id's using resource **http://localhost:3001/role**. (*Click on Send to make a server request*)
          - Copy the **_id** with title *Administrator* from Response body and replace value for **DESIGNER_ROLE_ID** in the **.env** file.
          - Copy the **_id** with title *Anonymous* from Response body and replace value for **ANONYMOUS_ID** in the **.env** file.
          - Copy the **_id** with title *formsflow Client* from Response body and replace value for **CLIENT_ROLE_ID** in the **.env** file.
          - Copy the **_id** with title *formsflow Reviewer* from Response body and replace value for **REVIEWER_ROLE_ID** in the **.env** file.
>>>>>>> e050a598
        
> **Postman API calls are successfully completed. You can skip the remaining sections in this page and continue with other installation steps.**

## Custom Components

**formsflow.ai** has custom components supported which are created by extending the
base components within forms-flow-forms and then registering them within the core renderer.

Custom componets available in **formsflow.ai** are:

|Component Name | About | How to use |
|--- | --- | --- |
|**Text Area with Analytics** | To enable Text fields for sentiment analysis processing | [link](./custom-components/text-area-with-analytics/README.md)|


If you are interested in adding custom components for your use case in **formsflow.ai** we highly
recommend you to take a look at [Custom Component Docs](https://formio.github.io/formio.js/app/examples/customcomponent.html)
to understand how  Form.io renderer allows for the creation of Custom components.
You can also take a look at [formio.contrib](https://github.com/formio/contrib)
to look for examples and even contribute the custom components you create.

## LICENSE

We have build formsflow.ai form management platform leveraging [formio](https://github.com/formio/formio).
We use the OSL-v3 license similar to formio to ensure appropriate attribution is
provided to form.io. Please read the [license](./LICENSE.txt) for more information.<|MERGE_RESOLUTION|>--- conflicted
+++ resolved
@@ -37,11 +37,7 @@
    * Modify the environment variables in the newly created **.env** file if needed. Environment variables are given in the table below,
    * **NOTE : `{your-ip-address}` given inside the .env file should be changed to your host system IP address. Please take special care to identify the correct IP address if your system has multiple network cards**
 
-<<<<<<< HEAD
-> :information_source: Variables with trailing :triangular_flag_on_post: in below table should be updated in the redash.env file
-=======
 > :information_source: Variables with trailing :triangular_flag_on_post: in below table should be updated in the .env file
->>>>>>> e050a598
 
 |Variable name | Meaning | Possible values | Default value |
 |--- | --- | --- | ---
@@ -50,11 +46,7 @@
 |`FORMIO_DB_NAME`|Mongo Database  Name. Used on installation to create the database.Choose your own||`formio`
 |`FORMIO_ROOT_EMAIL`|forms-flow-forms admin login|eg. admin@example.com|`admin@example.com`
 |`FORMIO_ROOT_PASSWORD`|forms-flow-forms admin password|eg.changeme|`changeme`
-<<<<<<< HEAD
-|`FORMIO_DEFAULT_PROJECT_URL` :triangular_flag_on_post:|forms-flow-forms default url||`http://{your-ip-address}:3001`
-=======
 |`FORMIO_DEFAULT_PROJECT_URL`:triangular_flag_on_post:|forms-flow-forms default url||`http://{your-ip-address}:3001`
->>>>>>> e050a598
 
 **Additionally, you may want to change these**
 * The value of Mongo database details (especially if this instance is not just for testing purposes)
@@ -103,11 +95,7 @@
 * [Step 2](#step-2)
   * **For windows**
      * Open command prompt and run `resourceId_windows.bat {user email} {password}` eg: `resourceId_windows.bat admin@example.com changeme`
-<<<<<<< HEAD
-  * **For Linux**
-=======
   * **For Linux and Mac**
->>>>>>> e050a598
      * Open command prompt and run `./resourceId_linux.sh {user email} {password}` eg: `./resourceId_linux.sh admin@example.com changeme`
 * [Step 3](#step-3) Copy the ID corresponding to Role Name from [Step 2](./README.md#step-2) and paste it against the Environment Variable name from the below table.
 
@@ -130,20 +118,6 @@
       - Import successful.
 * Follow the instructions given below to fetch the role id's from [forms-flow-forms](http://localhost:3001) 
    - Open Postman ->  Go to Workspaces -> My Workspaces
-<<<<<<< HEAD
-      - Collections -> Open form.io collection 
-      - Get the jwt token using resource **http://localhost:3001/user/login** (*Click on Send to make a server request*)
-        - Copy the x-jwt-token from response Headers tab.
-      - Get the user resource id using resource **http://localhost:3001/user**.
-        - Replace the x-jwt-token in the Headers tab and click on send.
-        - Copy the **_id** from Response body and replace value for **USER_RESOURCE_ID** in the **.env** file.
-      - Get the user role id's using resource **http://localhost:3001/role**.
-        - Replace the x-jwt-token in the Headers tab and click on send.
-        - Copy the **_id** with title *Administrator* from Response body and replace value for **DESIGNER_ROLE_ID** in the **.env** file.
-        - Copy the **_id** with title *Anonymous* from Response body and replace value for **ANONYMOUS_ID** in the **.env** file.
-        - Copy the **_id** with title *formsflow Client* from Response body and replace value for **CLIENT_ROLE_ID** in the **.env** file.
-        - Copy the **_id** with title *formsflow Reviewer* from Response body and replace value for **REVIEWER_ROLE_ID** in the **.env** file.
-=======
       - Collections -> Open form.io collection and send the API request in the following order.
       	- Get the jwt token using resource **http://localhost:3001/user/login**. (*Click on Send to make a server request*)
       	- Get the user resource id using resource **http://localhost:3001/user**. (*Click on Send to make a server request*)
@@ -153,7 +127,6 @@
           - Copy the **_id** with title *Anonymous* from Response body and replace value for **ANONYMOUS_ID** in the **.env** file.
           - Copy the **_id** with title *formsflow Client* from Response body and replace value for **CLIENT_ROLE_ID** in the **.env** file.
           - Copy the **_id** with title *formsflow Reviewer* from Response body and replace value for **REVIEWER_ROLE_ID** in the **.env** file.
->>>>>>> e050a598
         
 > **Postman API calls are successfully completed. You can skip the remaining sections in this page and continue with other installation steps.**
 
