# Form Management Platform

![Formio](https://img.shields.io/badge/formio-2.0.0--rc.34-blue)

**formsflow.ai** leverages form.io to build "serverless" data management applications using a simple drag-and-drop form builder interface.

To know more about form.io, go to  https://form.io.

## Table of Content

1. [Prerequisites](#prerequisites)
2. [Solution Setup](#solution-setup)
   * [Step 1 : Keycloak Setup](#keycloak-setup)
   * [Step 2 : Installation](#installation)
   * [Step 3 : Running the Application](#running-the-application)
   * [Step 4 : Health Check](#health-check)
3. [Formsflow-forms API Requesting](#formsflow-forms-api-requesting)  
   * [Using POSTMAN API client](#using-postman-api-client)
   * [Using curl command](#using-curl-command)

## Prerequisites

* For docker based installation [Docker](https://docker.com) need to be installed.

## Solution Setup

### Keycloak Setup

Not applicable.  
**Please note that the forms-flow-forms server is accessed using root user account.**

### Installation

   * Make sure you have a Docker machine up and running.
   * Make sure your current working directory is "forms-flow-ai/forms-flow-forms".
   * Rename the file [sample.env](./sample.env) to **.env**.
   * Modify the environment variables in the newly created **.env** file if needed. Environment variables are given in the table below,
   * **NOTE : `{your-ip-address}` given inside the .env file should be changed to your host system IP address. Please take special care to identify the correct IP address if your system has multiple network cards**

> :information_source: Variables with trailing :triangular_flag_on_post: in below table should be updated in the .env file

|Variable name | Meaning | Possible values | Default value |
|--- | --- | --- | ---
|`FORMIO_DB_USERNAME`|Mongo Root Username. Used on installation to create the database.Choose your own||`admin`
|`FORMIO_DB_PASSWORD`|Mongo Root Password||`changeme`
|`FORMIO_DB_NAME`|Mongo Database  Name. Used on installation to create the database.Choose your own||`formio`
|`FORMIO_ROOT_EMAIL`|forms-flow-forms admin login|eg. admin@example.com|`admin@example.com`
|`FORMIO_ROOT_PASSWORD`|forms-flow-forms admin password|eg.changeme|`changeme`
|`FORMIO_DEFAULT_PROJECT_URL`:triangular_flag_on_post:|forms-flow-forms default url||`http://{your-ip-address}:3001`

**Additionally, you may want to change these**
* The value of Mongo database details (especially if this instance is not just for testing purposes)
* The value of ROOT user account details (especially if this instance is not just for testing purposes)
  
### Running the application

* forms-flow-forms service uses port 3001, make sure the port is available.
* `cd {Your Directory}/forms-flow-ai/forms-flow-forms`

* For Linux,
   * Run `docker-compose -f docker-compose-linux.yml up -d` to start.
* For Windows,
   * Run `docker-compose -f docker-compose-windows.yml up -d` to start.
 
*NOTE: Use --build command with the start command to reflect any future **.env** changes eg : `docker-compose -f docker-compose-windows.yml up --build -d`*
   
#### To stop the application
* For Linux,
  * Run `docker-compose -f docker-compose-linux.yml stop` to stop.
* For Windows,
  * Run `docker-compose -f docker-compose-windows.yml stop` to stop.

### Health Check

<<<<<<< HEAD
   The application should be up and available for use at port defaulted to 3001 in docker-compose.yml (i.e. http://localhost:3001/)
    and login using valid root credentials setup in .env
    
    FORMIO_ROOT_EMAIL: admin@example.com
    FORMIO_ROOT_PASSWORD: CHANGEME
    
### Import of Predefined Roles and Forms
    
   * Get the jwt token using resource **/user/login**
```
POST http://localhost:3001/user/login
{
    "data": {
        "email": {{email}},
        "password": {{password}}
    }
}
```   
   * Import roles and forms using resource **/import** with the content provided in file sample.json.
``` 
POST http://localhost:3001/import

Body: Contents of sample.json

Headers:
Content-Type : application/json
x-jwt-token: {x-jwt-token}
``` 

Note: x-jwt-token can be obtained in headers of running `{formioProjectUrl}/user/login`

### How to Export Roles and Forms

   * Get the jwt token using resource **/user/login**
```
POST http://localhost:3001/user/login
{
    "data": {
        "email": {{email}},
        "password": {{password}}
    }
}
```   
   * Export roles and forms using resource **/export**.
``` 
GET http://localhost:3001/export

Headers:
Content-Type : application/json
x-jwt-token: {x-jwt-token}
``` 
=======
   The application should be up and available for use at port defaulted to 3001 in  (i.e. http://localhost:3001/)
   
        Default Login Credentials
        -----------------
        User Name / Email : admin@example.com
        Password  : changeme
        
	
## Formsflow-forms user/role API

There are two ways in which you can access data from the formsflow-forms end points.

* [Using curl command](#using-curl-command)
* [Using POSTMAN API client](#using-postman-api-client)

### Using curl command

* Download and install [curl](https://curl.se/download.html).

* [Step 1](#step-1) Go to `forms-flow-forms/script` directory.
* [Step 2](#step-2)
  * **For windows**
     * Open command prompt and run `resourceId_windows.bat {user email} {password}` eg: `resourceId_windows.bat admin@example.com changeme`
  * **For Linux and Mac**
     * Open command prompt and run `./resourceId_linux.sh {user email} {password}` eg: `./resourceId_linux.sh admin@example.com changeme`
* [Step 3](#step-3) Copy the ID corresponding to Role Name from [Step 2](./README.md#step-2) and paste it against the Environment Variable name from the below table.

|Role Name | Environment Variable Name |
|--- |---
|Administrator | DESIGNER_ROLE_ID 
|Anonymous | ANONYMOUS_ID 
|formsflow Client | CLIENT_ROLE_ID 
|formsflow Reviewer | REVIEWER_ROLE_ID 
|User | USER_RESOURCE_ID 
         	
> **curl requests are successfully completed. You can skip the remaining sections in this page and continue with other installation steps.**

### Using POSTMAN API client

* Download and install [Postman API client](https://www.postman.com/)
* Import [formsflow-forms-postman-collection.json](./config/formsflow-forms-postman-collection.json) to your postman client.
   - Open Postman -> Go to File
      - Import -> Upload [formsflow-forms-postman-collection.json](./config/formsflow-forms-postman-collection.json) file
      - Import successful.
* Follow the instructions given below to fetch the role id's from [forms-flow-forms](http://localhost:3001) 
   - Open Postman ->  Go to Workspaces -> My Workspaces
      - Collections -> Open form.io collection and send the API request in the following order.
      	- Get the jwt token using resource **http://localhost:3001/user/login**. (*Click on Send to make a server request*)
      	- Get the user resource id using resource **http://localhost:3001/user**. (*Click on Send to make a server request*)
          - Copy the **_id** from Response body and replace value for **USER_RESOURCE_ID** in the **.env** file.
      	- Get the user role id's using resource **http://localhost:3001/role**. (*Click on Send to make a server request*)
          - Copy the **_id** with title *Administrator* from Response body and replace value for **DESIGNER_ROLE_ID** in the **.env** file.
          - Copy the **_id** with title *Anonymous* from Response body and replace value for **ANONYMOUS_ID** in the **.env** file.
          - Copy the **_id** with title *formsflow Client* from Response body and replace value for **CLIENT_ROLE_ID** in the **.env** file.
          - Copy the **_id** with title *formsflow Reviewer* from Response body and replace value for **REVIEWER_ROLE_ID** in the **.env** file.
        
> **Postman API calls are successfully completed. You can skip the remaining sections in this page and continue with other installation steps.**
>>>>>>> 6303d8ff

Note: x-jwt-token can be obtained in headers of running `{formioProjectUrl}/user/login`
## Custom Components

**formsflow.ai** has custom components supported which are created by extending the
base components within forms-flow-forms and then registering them within the core renderer.

Custom componets available in **formsflow.ai** are:

|Component Name | About | How to use |
|--- | --- | --- |
|**Text Area with Analytics** | To enable Text fields for sentiment analysis processing | [link](./custom-components/text-area-with-analytics/README.md)|


If you are interested in adding custom components for your use case in **formsflow.ai** we highly
recommend you to take a look at [Custom Component Docs](https://formio.github.io/formio.js/app/examples/customcomponent.html)
to understand how  Form.io renderer allows for the creation of Custom components.
You can also take a look at [formio.contrib](https://github.com/formio/contrib)
to look for examples and even contribute the custom components you create.

## LICENSE

We have build formsflow.ai form management platform leveraging [formio](https://github.com/formio/formio).
We use the OSL-v3 license similar to formio to ensure appropriate attribution is
provided to form.io. Please read the [license](./LICENSE.txt) for more information.<|MERGE_RESOLUTION|>--- conflicted
+++ resolved
@@ -72,59 +72,6 @@
 
 ### Health Check
 
-<<<<<<< HEAD
-   The application should be up and available for use at port defaulted to 3001 in docker-compose.yml (i.e. http://localhost:3001/)
-    and login using valid root credentials setup in .env
-    
-    FORMIO_ROOT_EMAIL: admin@example.com
-    FORMIO_ROOT_PASSWORD: CHANGEME
-    
-### Import of Predefined Roles and Forms
-    
-   * Get the jwt token using resource **/user/login**
-```
-POST http://localhost:3001/user/login
-{
-    "data": {
-        "email": {{email}},
-        "password": {{password}}
-    }
-}
-```   
-   * Import roles and forms using resource **/import** with the content provided in file sample.json.
-``` 
-POST http://localhost:3001/import
-
-Body: Contents of sample.json
-
-Headers:
-Content-Type : application/json
-x-jwt-token: {x-jwt-token}
-``` 
-
-Note: x-jwt-token can be obtained in headers of running `{formioProjectUrl}/user/login`
-
-### How to Export Roles and Forms
-
-   * Get the jwt token using resource **/user/login**
-```
-POST http://localhost:3001/user/login
-{
-    "data": {
-        "email": {{email}},
-        "password": {{password}}
-    }
-}
-```   
-   * Export roles and forms using resource **/export**.
-``` 
-GET http://localhost:3001/export
-
-Headers:
-Content-Type : application/json
-x-jwt-token: {x-jwt-token}
-``` 
-=======
    The application should be up and available for use at port defaulted to 3001 in  (i.e. http://localhost:3001/)
    
         Default Login Credentials
@@ -182,9 +129,7 @@
           - Copy the **_id** with title *formsflow Reviewer* from Response body and replace value for **REVIEWER_ROLE_ID** in the **.env** file.
         
 > **Postman API calls are successfully completed. You can skip the remaining sections in this page and continue with other installation steps.**
->>>>>>> 6303d8ff
 
-Note: x-jwt-token can be obtained in headers of running `{formioProjectUrl}/user/login`
 ## Custom Components
 
 **formsflow.ai** has custom components supported which are created by extending the
