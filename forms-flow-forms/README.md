--- conflicted
+++ resolved
@@ -20,11 +20,7 @@
 
 ## Prerequisites
 
-<<<<<<< HEAD
-* For docker installation [Docker](https://docker.com) need to be installed.
-=======
 * For docker based installation [Docker](https://docker.com) need to be installed.
->>>>>>> 994fe369
 
 ## Solution Setup
 
