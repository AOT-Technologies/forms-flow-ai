--- conflicted
+++ resolved
@@ -19,12 +19,7 @@
     container_name: forms-flow-forms-db
     hostname: forms-flow-forms-db
     image: mongo
-<<<<<<< HEAD
-    restart: unless-stopped
-    hostname: forms-flow-forms-db
-=======
     restart: always
->>>>>>> e050a598
     ports:
       - '27018:27017'
     environment:
@@ -45,7 +40,7 @@
       context: ./
       dockerfile: Dockerfile
     # The app will restart until Mongo is listening
-    restart: unless-stopped
+    restart: always
     links:
       - forms-flow-forms-db
     ports:
@@ -55,11 +50,7 @@
       - ./:/app:rw
     environment:
       DEBUG: formio:*
-<<<<<<< HEAD
-      NODE_CONFIG: "{\"mongo\":\"mongodb://${FORMIO_DB_USERNAME:-admin}:${FORMIO_DB_PASSWORD:-changeme}@forms-flow-forms-db:27017/${FORMIO_DB_NAME:-formio}?authMechanism=SCRAM-SHA-1&authSource=admin\"}"
-=======
       NODE_CONFIG: "{\"mongo\":\"mongodb://${FORMIO_DB_USERNAME:-admin}:${FORMIO_DB_PASSWORD:-changeme}@forms-flow-forms-db:27017/${FORMIO_DB_NAME:-formio}?authSource=admin&authMechanism=SCRAM-SHA-256\"}"
->>>>>>> e050a598
       ROOT_EMAIL: ${FORMIO_ROOT_EMAIL:-admin@example.com}
       ROOT_PASSWORD: ${FORMIO_ROOT_PASSWORD:-changeme}
       FORMIO_DOMAIN: ${FORMIO_DEFAULT_PROJECT_URL}
