{
  "template":
<<<<<<< HEAD
{
  "title": "formsflow.io",
  "version": "1.0.0",
  "description": "Formsflow default Json",
  "name": "export",
  "roles": {
    "administrator": {
      "title": "Administrator",
      "description": "A role for Administrative Users.",
      "admin": true,
      "default": false
    },
    "authenticated": {
      "title": "Authenticated",
      "description": "A role for Authenticated Users.",
      "admin": false,
      "default": false
    },
    "anonymous": {
      "title": "Anonymous",
      "description": "A role for Anonymous Users.",
      "admin": false,
      "default": true
    },
    "formsflowReviewer": {
      "title": "formsflow Reviewer",
      "description": "A person who can view all form submissions.",
      "admin": false,
      "default": false
    },
    "formsflowClient": {
      "title": "formsflow Client",
      "description": "A person who can do form submission.",
      "admin": false,
      "default": false
    }
  },
  "forms": {
    "userLogin": {
      "title": "User Login",
      "type": "form",
      "name": "userLogin",
      "path": "user/login",
      "tags": [],
      "components": [
        {
          "type": "email",
          "persistent": true,
          "unique": false,
          "protected": false,
          "defaultValue": "",
          "suffix": "",
          "prefix": "",
          "placeholder": "Enter your email address",
          "key": "email",
          "lockKey": true,
          "label": "Email",
          "inputType": "email",
          "tableView": true,
          "input": true
        },
        {
          "type": "password",
          "persistent": true,
          "protected": true,
          "suffix": "",
          "prefix": "",
          "placeholder": "Enter your password.",
          "key": "password",
          "lockKey": true,
          "label": "Password",
          "inputType": "password",
          "tableView": false,
          "input": true
        },
        {
          "type": "button",
          "theme": "primary",
          "disableOnInvalid": true,
          "action": "submit",
          "block": false,
          "rightIcon": "",
          "leftIcon": "",
          "size": "md",
          "key": "submit",
          "tableView": false,
          "label": "Submit",
          "input": true
        }
      ],
      "access": [
        {
          "roles": [
            "anonymous"
          ],
          "type": "read_all"
        }
      ],
      "submissionAccess": [
        {
          "roles": [
            "anonymous"
          ],
          "type": "create_own"
        }
      ]
    },
    "userRegister": {
      "title": "User Register",
      "type": "form",
      "name": "userRegister",
      "path": "user/register",
      "tags": [],
      "components": [
        {
          "type": "email",
          "persistent": true,
          "unique": false,
          "protected": false,
          "defaultValue": "",
          "suffix": "",
          "prefix": "",
          "placeholder": "Enter your email address",
          "key": "email",
          "lockKey": true,
          "label": "Email",
          "inputType": "email",
          "tableView": true,
          "input": true
        },
        {
          "type": "password",
          "persistent": true,
          "protected": true,
          "suffix": "",
          "prefix": "",
          "placeholder": "Enter your password.",
          "key": "password",
          "lockKey": true,
          "label": "Password",
          "inputType": "password",
          "tableView": false,
          "input": true
        },
        {
          "theme": "primary",
          "disableOnInvalid": true,
          "action": "submit",
          "block": false,
          "rightIcon": "",
          "leftIcon": "",
          "size": "md",
          "key": "submit",
          "label": "Submit",
          "input": true,
          "type": "button"
        }
      ],
      "access": [
        {
          "roles": [
            "anonymous"
          ],
          "type": "read_all"
        }
      ],
      "submissionAccess": [
        {
          "roles": [
            "anonymous"
          ],
          "type": "create_own"
        }
      ]
=======
  {
    "title": "formflow.ai",
    "version": "1.0.0",
    "description": "formsflow.ai default Json",
    "name": "formflow.ai",
    "roles": {
      "administrator": {
        "title": "Administrator",
        "description": "A role for Administrative Users.",
        "admin": true,
        "default": false
      },
      "authenticated": {
        "title": "Authenticated",
        "description": "A role for Authenticated Users.",
        "admin": false,
        "default": false
      },
      "anonymous": {
        "title": "Anonymous",
        "description": "A role for Anonymous Users.",
        "admin": false,
        "default": true
      },
      "formsflowReviewer": {
        "title": "formsflow Reviewer",
        "description": "A person who can view all form submissions.",
        "admin": false,
        "default": false
      },
      "formsflowClient": {
        "title": "formsflow Client",
        "description": "A person who can do form submission.",
        "admin": false,
        "default": false
      }
    },
    "forms": {
      "userLogin": {
        "title": "User Login",
        "type": "form",
        "name": "userLogin",
        "path": "user/login",
        "tags": [],
        "components": [
          {
            "type": "email",
            "persistent": true,
            "unique": false,
            "protected": false,
            "defaultValue": "",
            "suffix": "",
            "prefix": "",
            "placeholder": "Enter your email address",
            "key": "email",
            "lockKey": true,
            "label": "Email",
            "inputType": "email",
            "tableView": true,
            "input": true
          },
          {
            "type": "password",
            "persistent": true,
            "protected": true,
            "suffix": "",
            "prefix": "",
            "placeholder": "Enter your password.",
            "key": "password",
            "lockKey": true,
            "label": "Password",
            "inputType": "password",
            "tableView": false,
            "input": true
          },
          {
            "type": "button",
            "theme": "primary",
            "disableOnInvalid": true,
            "action": "submit",
            "block": false,
            "rightIcon": "",
            "leftIcon": "",
            "size": "md",
            "key": "submit",
            "tableView": false,
            "label": "Submit",
            "input": true
          }
        ],
        "access": [
          {
            "roles": [
              "anonymous"
            ],
            "type": "read_all"
          }
        ],
        "submissionAccess": [
          {
            "roles": [
              "anonymous"
            ],
            "type": "create_own"
          }
        ]
      },
      "userRegister": {
        "title": "User Register",
        "type": "form",
        "name": "userRegister",
        "path": "user/register",
        "tags": [],
        "components": [
          {
            "type": "email",
            "persistent": true,
            "unique": false,
            "protected": false,
            "defaultValue": "",
            "suffix": "",
            "prefix": "",
            "placeholder": "Enter your email address",
            "key": "email",
            "lockKey": true,
            "label": "Email",
            "inputType": "email",
            "tableView": true,
            "input": true
          },
          {
            "type": "password",
            "persistent": true,
            "protected": true,
            "suffix": "",
            "prefix": "",
            "placeholder": "Enter your password.",
            "key": "password",
            "lockKey": true,
            "label": "Password",
            "inputType": "password",
            "tableView": false,
            "input": true
          },
          {
            "theme": "primary",
            "disableOnInvalid": true,
            "action": "submit",
            "block": false,
            "rightIcon": "",
            "leftIcon": "",
            "size": "md",
            "key": "submit",
            "label": "Submit",
            "input": true,
            "type": "button"
          }
        ],
        "access": [
          {
            "roles": [
              "anonymous"
            ],
            "type": "read_all"
          }
        ],
        "submissionAccess": [
          {
            "roles": [
              "anonymous"
            ],
            "type": "create_own"
          }
        ]
      },
      "feedbackreviewnew": {
        "title": "Feedback Review",
        "type": "form",
        "name": "feedbackreview",
        "path": "feedbackreview",
        "display": "form",
        "tags": [
          "common"
        ],
        "components": [
          {
            "title": "Manager",
            "theme": "default",
            "tooltip": "",
            "customClass": "",
            "collapsible": false,
            "hidden": false,
            "hideLabel": false,
            "disabled": false,
            "modalEdit": false,
            "key": "manager",
            "tags": [],
            "properties": {},
            "customConditional": "",
            "conditional": {
              "json": "",
              "show": null,
              "when": null,
              "eq": ""
            },
            "logic": [],
            "attributes": {},
            "overlay": {
              "style": "",
              "page": "",
              "left": "",
              "top": "",
              "width": "",
              "height": ""
            },
            "type": "panel",
            "label": "Panel",
            "breadcrumb": "default",
            "tabindex": "",
            "input": false,
            "placeholder": "",
            "prefix": "",
            "suffix": "",
            "multiple": false,
            "defaultValue": null,
            "protected": false,
            "unique": false,
            "persistent": false,
            "clearOnHide": false,
            "refreshOn": "",
            "redrawOn": "",
            "tableView": false,
            "dataGridLabel": false,
            "labelPosition": "top",
            "description": "",
            "errorLabel": "",
            "autofocus": false,
            "dbIndex": false,
            "customDefaultValue": "",
            "calculateValue": "",
            "calculateServer": false,
            "widget": null,
            "validateOn": "change",
            "validate": {
              "required": false,
              "custom": "",
              "customPrivate": false,
              "strictDateValidation": false,
              "multiple": false,
              "unique": false
            },
            "allowCalculateOverride": false,
            "encrypted": false,
            "showCharCount": false,
            "showWordCount": false,
            "allowMultipleMasks": false,
            "tree": false,
            "components": [
              {
                "label": "Columns",
                "columns": [
                  {
                    "components": [
                      {
                        "label": "First Name",
                        "labelPosition": "top",
                        "placeholder": "",
                        "description": "",
                        "tooltip": "",
                        "prefix": "",
                        "suffix": "",
                        "widget": {
                          "type": "input"
                        },
                        "inputMask": "",
                        "allowMultipleMasks": false,
                        "customClass": "ui small header",
                        "tabindex": "",
                        "autocomplete": "",
                        "hidden": false,
                        "hideLabel": false,
                        "showWordCount": false,
                        "showCharCount": false,
                        "mask": false,
                        "autofocus": false,
                        "spellcheck": true,
                        "disabled": false,
                        "tableView": true,
                        "modalEdit": false,
                        "multiple": false,
                        "persistent": true,
                        "inputFormat": "plain",
                        "protected": false,
                        "dbIndex": false,
                        "case": "",
                        "encrypted": false,
                        "redrawOn": "",
                        "clearOnHide": true,
                        "customDefaultValue": "",
                        "calculateValue": "",
                        "calculateServer": false,
                        "allowCalculateOverride": false,
                        "validateOn": "change",
                        "validate": {
                          "required": false,
                          "pattern": "",
                          "customMessage": "",
                          "custom": "",
                          "customPrivate": false,
                          "json": "",
                          "minLength": "",
                          "maxLength": "",
                          "strictDateValidation": false,
                          "multiple": false,
                          "unique": false
                        },
                        "unique": false,
                        "errorLabel": "",
                        "key": "firstName",
                        "tags": [],
                        "properties": {},
                        "conditional": {
                          "show": null,
                          "when": null,
                          "eq": "",
                          "json": ""
                        },
                        "customConditional": "",
                        "logic": [],
                        "attributes": {},
                        "overlay": {
                          "style": "",
                          "page": "",
                          "left": "",
                          "top": "",
                          "width": "",
                          "height": ""
                        },
                        "type": "textfield",
                        "input": true,
                        "hideOnChildrenHidden": false,
                        "refreshOn": "",
                        "dataGridLabel": false,
                        "inputType": "text",
                        "id": "evbf76o",
                        "defaultValue": ""
                      }
                    ],
                    "width": 6,
                    "offset": 0,
                    "push": 0,
                    "pull": 0,
                    "size": "md"
                  },
                  {
                    "components": [
                      {
                        "label": "Last Name",
                        "labelPosition": "top",
                        "placeholder": "",
                        "description": "",
                        "tooltip": "",
                        "prefix": "",
                        "suffix": "",
                        "widget": {
                          "type": "input"
                        },
                        "inputMask": "",
                        "allowMultipleMasks": false,
                        "customClass": "ui small header",
                        "tabindex": "",
                        "autocomplete": "",
                        "hidden": false,
                        "hideLabel": false,
                        "showWordCount": false,
                        "showCharCount": false,
                        "mask": false,
                        "autofocus": false,
                        "spellcheck": true,
                        "disabled": false,
                        "tableView": true,
                        "modalEdit": false,
                        "multiple": false,
                        "persistent": true,
                        "inputFormat": "plain",
                        "protected": false,
                        "dbIndex": false,
                        "case": "",
                        "encrypted": false,
                        "redrawOn": "",
                        "clearOnHide": true,
                        "customDefaultValue": "",
                        "calculateValue": "",
                        "calculateServer": false,
                        "allowCalculateOverride": false,
                        "validateOn": "change",
                        "validate": {
                          "required": false,
                          "pattern": "",
                          "customMessage": "",
                          "custom": "",
                          "customPrivate": false,
                          "json": "",
                          "minLength": "",
                          "maxLength": "",
                          "strictDateValidation": false,
                          "multiple": false,
                          "unique": false
                        },
                        "unique": false,
                        "errorLabel": "",
                        "key": "lastName",
                        "tags": [],
                        "properties": {},
                        "conditional": {
                          "show": null,
                          "when": null,
                          "eq": "",
                          "json": ""
                        },
                        "customConditional": "",
                        "logic": [],
                        "attributes": {},
                        "overlay": {
                          "style": "",
                          "page": "",
                          "left": "",
                          "top": "",
                          "width": "",
                          "height": ""
                        },
                        "type": "textfield",
                        "input": true,
                        "refreshOn": "",
                        "dataGridLabel": false,
                        "inputType": "text",
                        "id": "ec3b5kp",
                        "defaultValue": "",
                        "hideOnChildrenHidden": false
                      }
                    ],
                    "width": 6,
                    "offset": 0,
                    "push": 0,
                    "pull": 0,
                    "size": "md"
                  }
                ],
                "autoAdjust": false,
                "hideOnChildrenHidden": false,
                "customClass": "",
                "hidden": false,
                "hideLabel": false,
                "modalEdit": false,
                "key": "columns",
                "tags": [],
                "properties": {},
                "conditional": {
                  "show": null,
                  "when": null,
                  "eq": "",
                  "json": ""
                },
                "customConditional": "",
                "logic": [],
                "attributes": {},
                "overlay": {
                  "style": "",
                  "page": "",
                  "left": "",
                  "top": "",
                  "width": "",
                  "height": ""
                },
                "type": "columns",
                "input": false,
                "placeholder": "",
                "prefix": "",
                "suffix": "",
                "multiple": false,
                "defaultValue": null,
                "protected": false,
                "unique": false,
                "persistent": false,
                "clearOnHide": false,
                "refreshOn": "",
                "redrawOn": "",
                "tableView": false,
                "dataGridLabel": false,
                "labelPosition": "top",
                "description": "",
                "errorLabel": "",
                "tooltip": "",
                "tabindex": "",
                "disabled": false,
                "autofocus": false,
                "dbIndex": false,
                "customDefaultValue": "",
                "calculateValue": "",
                "calculateServer": false,
                "widget": null,
                "validateOn": "change",
                "validate": {
                  "required": false,
                  "custom": "",
                  "customPrivate": false,
                  "strictDateValidation": false,
                  "multiple": false,
                  "unique": false
                },
                "allowCalculateOverride": false,
                "encrypted": false,
                "showCharCount": false,
                "showWordCount": false,
                "allowMultipleMasks": false,
                "tree": false,
                "id": "eyt1jl"
              },
              {
                "label": "Comments",
                "labelPosition": "top",
                "placeholder": "",
                "description": "",
                "tooltip": "",
                "prefix": "",
                "suffix": "",
                "widget": {
                  "type": "input"
                },
                "editor": "",
                "autoExpand": false,
                "customClass": "ui small header",
                "tabindex": "",
                "autocomplete": "",
                "hidden": false,
                "hideLabel": false,
                "showWordCount": false,
                "showCharCount": false,
                "autofocus": false,
                "spellcheck": true,
                "disabled": false,
                "tableView": true,
                "modalEdit": false,
                "multiple": false,
                "persistent": true,
                "inputFormat": "html",
                "protected": false,
                "dbIndex": false,
                "case": "",
                "encrypted": false,
                "redrawOn": "",
                "clearOnHide": true,
                "customDefaultValue": "",
                "calculateValue": "",
                "calculateServer": false,
                "allowCalculateOverride": false,
                "validateOn": "change",
                "validate": {
                  "required": false,
                  "pattern": "",
                  "customMessage": "",
                  "custom": "",
                  "customPrivate": false,
                  "json": "",
                  "minLength": "",
                  "maxLength": "",
                  "minWords": "",
                  "maxWords": "",
                  "strictDateValidation": false,
                  "multiple": false,
                  "unique": false
                },
                "unique": false,
                "errorLabel": "",
                "key": "comments",
                "tags": [],
                "properties": {},
                "conditional": {
                  "show": null,
                  "when": null,
                  "eq": "",
                  "json": ""
                },
                "customConditional": "",
                "logic": [],
                "attributes": {},
                "overlay": {
                  "style": "",
                  "page": "",
                  "left": "",
                  "top": "",
                  "width": "",
                  "height": ""
                },
                "type": "textarea",
                "rows": 4,
                "wysiwyg": false,
                "input": true,
                "refreshOn": "",
                "dataGridLabel": false,
                "allowMultipleMasks": false,
                "mask": false,
                "inputType": "text",
                "inputMask": "",
                "fixedSize": true,
                "id": "e3utcg",
                "defaultValue": null
              }
            ],
            "id": "ey1ekhn"
          },
          {
            "label": "Submit",
            "action": "submit",
            "showValidations": false,
            "theme": "primary",
            "size": "md",
            "block": false,
            "leftIcon": "fa fa-check",
            "rightIcon": "",
            "shortcut": "",
            "description": "",
            "tooltip": "",
            "customClass": "pull-right",
            "tabindex": "",
            "disableOnInvalid": true,
            "hidden": false,
            "autofocus": false,
            "disabled": false,
            "tableView": false,
            "modalEdit": false,
            "key": "submit",
            "tags": [],
            "properties": {},
            "conditional": {
              "show": null,
              "when": null,
              "eq": "",
              "json": ""
            },
            "customConditional": "",
            "logic": [],
            "attributes": {},
            "overlay": {
              "style": "",
              "page": "",
              "left": "",
              "top": "",
              "width": "",
              "height": ""
            },
            "type": "button",
            "input": true,
            "placeholder": "",
            "prefix": "",
            "suffix": "",
            "multiple": false,
            "defaultValue": null,
            "protected": false,
            "unique": false,
            "persistent": false,
            "clearOnHide": true,
            "refreshOn": "",
            "redrawOn": "",
            "dataGridLabel": true,
            "labelPosition": "top",
            "errorLabel": "",
            "hideLabel": false,
            "dbIndex": false,
            "customDefaultValue": "",
            "calculateValue": "",
            "calculateServer": false,
            "widget": {
              "type": "input"
            },
            "validateOn": "change",
            "validate": {
              "required": false,
              "custom": "",
              "customPrivate": false,
              "strictDateValidation": false,
              "multiple": false,
              "unique": false
            },
            "allowCalculateOverride": false,
            "encrypted": false,
            "showCharCount": false,
            "showWordCount": false,
            "allowMultipleMasks": false,
            "id": "e21lqhe"
          },
          {
            "label": "applicationId",
            "customClass": "",
            "modalEdit": false,
            "persistent": true,
            "protected": false,
            "dbIndex": false,
            "encrypted": false,
            "redrawOn": "",
            "customDefaultValue": "",
            "calculateValue": "",
            "calculateServer": false,
            "key": "applicationId",
            "tags": [],
            "properties": {},
            "logic": [],
            "attributes": {},
            "overlay": {
              "style": "",
              "page": "",
              "left": "",
              "top": "",
              "width": "",
              "height": ""
            },
            "type": "hidden",
            "input": true,
            "placeholder": "",
            "prefix": "",
            "suffix": "",
            "multiple": false,
            "unique": false,
            "hidden": false,
            "clearOnHide": true,
            "refreshOn": "",
            "tableView": false,
            "labelPosition": "top",
            "description": "",
            "errorLabel": "",
            "tooltip": "",
            "hideLabel": false,
            "tabindex": "",
            "disabled": false,
            "autofocus": false,
            "widget": {
              "type": "input"
            },
            "validateOn": "change",
            "validate": {
              "required": false,
              "custom": "",
              "customPrivate": false,
              "strictDateValidation": false,
              "multiple": false,
              "unique": false
            },
            "conditional": {
              "show": null,
              "when": null,
              "eq": ""
            },
            "allowCalculateOverride": false,
            "showCharCount": false,
            "showWordCount": false,
            "allowMultipleMasks": false,
            "inputType": "hidden",
            "id": "em1y8gd",
            "defaultValue": "",
            "dataGridLabel": false
          },
          {
            "label": "pid",
            "customClass": "",
            "modalEdit": false,
            "defaultValue": null,
            "persistent": true,
            "protected": false,
            "dbIndex": false,
            "encrypted": false,
            "redrawOn": "",
            "customDefaultValue": "",
            "calculateValue": "",
            "calculateServer": false,
            "key": "pid",
            "tags": [],
            "properties": {},
            "logic": [],
            "attributes": {},
            "overlay": {
              "style": "",
              "page": "",
              "left": "",
              "top": "",
              "width": "",
              "height": ""
            },
            "type": "hidden",
            "input": true,
            "placeholder": "",
            "prefix": "",
            "suffix": "",
            "multiple": false,
            "unique": false,
            "hidden": false,
            "clearOnHide": true,
            "refreshOn": "",
            "tableView": false,
            "dataGridLabel": false,
            "labelPosition": "top",
            "description": "",
            "errorLabel": "",
            "tooltip": "",
            "hideLabel": false,
            "tabindex": "",
            "disabled": false,
            "autofocus": false,
            "widget": {
              "type": "input"
            },
            "validateOn": "change",
            "validate": {
              "required": false,
              "custom": "",
              "customPrivate": false,
              "strictDateValidation": false,
              "multiple": false,
              "unique": false
            },
            "conditional": {
              "show": null,
              "when": null,
              "eq": ""
            },
            "allowCalculateOverride": false,
            "showCharCount": false,
            "showWordCount": false,
            "allowMultipleMasks": false,
            "inputType": "hidden",
            "id": "edkb6a"
          },
          {
            "label": "task_id",
            "customClass": "",
            "modalEdit": false,
            "defaultValue": null,
            "persistent": true,
            "protected": false,
            "dbIndex": false,
            "encrypted": false,
            "redrawOn": "",
            "customDefaultValue": "",
            "calculateValue": "",
            "calculateServer": false,
            "key": "task_id",
            "tags": [],
            "properties": {},
            "logic": [],
            "attributes": {},
            "overlay": {
              "style": "",
              "page": "",
              "left": "",
              "top": "",
              "width": "",
              "height": ""
            },
            "type": "hidden",
            "input": true,
            "tableView": false,
            "placeholder": "",
            "prefix": "",
            "suffix": "",
            "multiple": false,
            "unique": false,
            "hidden": false,
            "clearOnHide": true,
            "refreshOn": "",
            "dataGridLabel": false,
            "labelPosition": "top",
            "description": "",
            "errorLabel": "",
            "tooltip": "",
            "hideLabel": false,
            "tabindex": "",
            "disabled": false,
            "autofocus": false,
            "widget": {
              "type": "input"
            },
            "validateOn": "change",
            "validate": {
              "required": false,
              "custom": "",
              "customPrivate": false,
              "strictDateValidation": false,
              "multiple": false,
              "unique": false
            },
            "conditional": {
              "show": null,
              "when": null,
              "eq": ""
            },
            "allowCalculateOverride": false,
            "showCharCount": false,
            "showWordCount": false,
            "allowMultipleMasks": false,
            "inputType": "hidden",
            "id": "elb2wo"
          }
        ],
        "access": [
          {
            "roles": [
              "administrator",
              "authenticated",
              "anonymous",
              "formsflowReviewer",
              "formsflowClient"
            ],
            "type": "read_all"
          }
        ],
        "submissionAccess": [
          {
            "roles": [
              "administrator"
            ],
            "type": "create_all"
          },
          {
            "roles": [
              "formsflowReviewer"
            ],
            "type": "read_all"
          },
          {
            "roles": [
              "formsflowReviewer"
            ],
            "type": "update_all"
          },
          {
            "roles": [
              "administrator",
              "formsflowReviewer"
            ],
            "type": "delete_all"
          },
          {
            "roles": [
              "formsflowClient"
            ],
            "type": "create_own"
          },
          {
            "roles": [
              "formsflowClient"
            ],
            "type": "read_own"
          },
          {
            "roles": [
              "formsflowClient"
            ],
            "type": "update_own"
          },
          {
            "roles": [
              "formsflowReviewer"
            ],
            "type": "delete_own"
          }
        ]
      },
      "productsurveyformnew1": {
        "title": "Product Survey Form",
        "type": "form",
        "name": "productsurveyform",
        "path": "productsurveyform",
        "display": "form",
        "tags": [
          "common"
        ],
        "components": [
          {
            "title": "Product Survey Form",
            "theme": "primary",
            "tooltip": "",
            "customClass": "",
            "collapsible": false,
            "hidden": false,
            "hideLabel": false,
            "disabled": false,
            "modalEdit": false,
            "key": "sampleForm",
            "tags": [],
            "properties": {},
            "customConditional": "",
            "conditional": {
              "json": "",
              "show": null,
              "when": null,
              "eq": ""
            },
            "logic": [],
            "attributes": {},
            "overlay": {
              "style": "",
              "page": "",
              "left": "",
              "top": "",
              "width": "",
              "height": ""
            },
            "type": "panel",
            "label": "Product Survey Form",
            "breadcrumb": "default",
            "tabindex": "",
            "input": false,
            "tableView": false,
            "components": [
              {
                "title": "Personal Details",
                "theme": "info",
                "tooltip": "",
                "customClass": "",
                "collapsible": true,
                "hidden": false,
                "hideLabel": false,
                "disabled": false,
                "modalEdit": false,
                "key": "personalDetails",
                "tags": [],
                "properties": {},
                "customConditional": "",
                "conditional": {
                  "json": "",
                  "show": null,
                  "when": null,
                  "eq": ""
                },
                "logic": [],
                "attributes": {},
                "overlay": {
                  "style": "",
                  "page": "",
                  "left": "",
                  "top": "",
                  "width": "",
                  "height": ""
                },
                "type": "panel",
                "label": "Personal Details",
                "breadcrumb": "default",
                "tabindex": "",
                "input": false,
                "tableView": false,
                "components": [
                  {
                    "label": "Table",
                    "cellAlignment": "left",
                    "key": "table",
                    "type": "table",
                    "input": false,
                    "tableView": false,
                    "rows": [
                      [
                        {
                          "components": [
                            {
                              "label": "First Name",
                              "labelPosition": "top",
                              "placeholder": "Enter first name",
                              "description": "",
                              "tooltip": "",
                              "prefix": "",
                              "suffix": "",
                              "widget": {
                                "type": "input"
                              },
                              "inputMask": "",
                              "allowMultipleMasks": false,
                              "customClass": "",
                              "tabindex": "",
                              "autocomplete": "",
                              "hidden": false,
                              "hideLabel": false,
                              "showWordCount": false,
                              "showCharCount": false,
                              "mask": false,
                              "autofocus": false,
                              "spellcheck": true,
                              "disabled": false,
                              "tableView": false,
                              "modalEdit": false,
                              "multiple": false,
                              "persistent": true,
                              "inputFormat": "plain",
                              "protected": false,
                              "dbIndex": false,
                              "case": "",
                              "encrypted": false,
                              "redrawOn": "",
                              "clearOnHide": true,
                              "customDefaultValue": "",
                              "calculateValue": "",
                              "calculateServer": false,
                              "allowCalculateOverride": false,
                              "validateOn": "change",
                              "validate": {
                                "required": false,
                                "pattern": "",
                                "customMessage": "",
                                "custom": "",
                                "customPrivate": false,
                                "json": "",
                                "minLength": "",
                                "maxLength": "",
                                "strictDateValidation": false,
                                "multiple": false,
                                "unique": false
                              },
                              "unique": false,
                              "errorLabel": "",
                              "key": "firstName",
                              "tags": [],
                              "properties": {},
                              "conditional": {
                                "show": null,
                                "when": null,
                                "eq": "",
                                "json": ""
                              },
                              "customConditional": "",
                              "logic": [],
                              "attributes": {},
                              "overlay": {
                                "style": "",
                                "page": "",
                                "left": "",
                                "top": "",
                                "width": "",
                                "height": ""
                              },
                              "type": "textfield",
                              "input": true,
                              "refreshOn": "",
                              "dataGridLabel": false,
                              "inputType": "text",
                              "id": "eb20czq",
                              "defaultValue": ""
                            }
                          ]
                        },
                        {
                          "components": [
                            {
                              "label": "Middle Name",
                              "labelPosition": "top",
                              "placeholder": "Enter middle name",
                              "description": "",
                              "tooltip": "",
                              "prefix": "",
                              "suffix": "",
                              "widget": {
                                "type": "input"
                              },
                              "inputMask": "",
                              "allowMultipleMasks": false,
                              "customClass": "",
                              "tabindex": "",
                              "autocomplete": "",
                              "hidden": false,
                              "hideLabel": false,
                              "showWordCount": false,
                              "showCharCount": false,
                              "mask": false,
                              "autofocus": false,
                              "spellcheck": true,
                              "disabled": false,
                              "tableView": false,
                              "modalEdit": false,
                              "multiple": false,
                              "persistent": true,
                              "inputFormat": "plain",
                              "protected": false,
                              "dbIndex": false,
                              "case": "",
                              "encrypted": false,
                              "redrawOn": "",
                              "clearOnHide": true,
                              "customDefaultValue": "",
                              "calculateValue": "",
                              "calculateServer": false,
                              "allowCalculateOverride": false,
                              "validateOn": "change",
                              "validate": {
                                "required": false,
                                "pattern": "",
                                "customMessage": "",
                                "custom": "",
                                "customPrivate": false,
                                "json": "",
                                "minLength": "",
                                "maxLength": "",
                                "strictDateValidation": false,
                                "multiple": false,
                                "unique": false
                              },
                              "unique": false,
                              "errorLabel": "",
                              "key": "middleName",
                              "tags": [],
                              "properties": {},
                              "conditional": {
                                "show": null,
                                "when": null,
                                "eq": "",
                                "json": ""
                              },
                              "customConditional": "",
                              "logic": [],
                              "attributes": {},
                              "overlay": {
                                "style": "",
                                "page": "",
                                "left": "",
                                "top": "",
                                "width": "",
                                "height": ""
                              },
                              "type": "textfield",
                              "input": true,
                              "refreshOn": "",
                              "dataGridLabel": false,
                              "inputType": "text",
                              "id": "eugw65",
                              "defaultValue": ""
                            }
                          ]
                        },
                        {
                          "components": [
                            {
                              "label": "Last Name",
                              "labelPosition": "top",
                              "placeholder": "Enter last name",
                              "description": "",
                              "tooltip": "",
                              "prefix": "",
                              "suffix": "",
                              "widget": {
                                "type": "input"
                              },
                              "inputMask": "",
                              "allowMultipleMasks": false,
                              "customClass": "",
                              "tabindex": "",
                              "autocomplete": "",
                              "hidden": false,
                              "hideLabel": false,
                              "showWordCount": false,
                              "showCharCount": false,
                              "mask": false,
                              "autofocus": false,
                              "spellcheck": true,
                              "disabled": false,
                              "tableView": false,
                              "modalEdit": false,
                              "multiple": false,
                              "persistent": true,
                              "inputFormat": "plain",
                              "protected": false,
                              "dbIndex": false,
                              "case": "",
                              "encrypted": false,
                              "redrawOn": "",
                              "clearOnHide": true,
                              "customDefaultValue": "",
                              "calculateValue": "",
                              "calculateServer": false,
                              "allowCalculateOverride": false,
                              "validateOn": "change",
                              "validate": {
                                "required": false,
                                "pattern": "",
                                "customMessage": "",
                                "custom": "",
                                "customPrivate": false,
                                "json": "",
                                "minLength": "",
                                "maxLength": "",
                                "strictDateValidation": false,
                                "multiple": false,
                                "unique": false
                              },
                              "unique": false,
                              "errorLabel": "",
                              "key": "lastName",
                              "tags": [],
                              "properties": {},
                              "conditional": {
                                "show": null,
                                "when": null,
                                "eq": "",
                                "json": ""
                              },
                              "customConditional": "",
                              "logic": [],
                              "attributes": {},
                              "overlay": {
                                "style": "",
                                "page": "",
                                "left": "",
                                "top": "",
                                "width": "",
                                "height": ""
                              },
                              "type": "textfield",
                              "input": true,
                              "refreshOn": "",
                              "dataGridLabel": false,
                              "inputType": "text",
                              "id": "e9mm62b",
                              "defaultValue": ""
                            }
                          ]
                        }
                      ]
                    ],
                    "numRows": 1,
                    "placeholder": "",
                    "prefix": "",
                    "customClass": "",
                    "suffix": "",
                    "multiple": false,
                    "defaultValue": null,
                    "protected": false,
                    "unique": false,
                    "persistent": false,
                    "hidden": false,
                    "clearOnHide": true,
                    "refreshOn": "",
                    "redrawOn": "",
                    "modalEdit": false,
                    "dataGridLabel": false,
                    "labelPosition": "top",
                    "description": "",
                    "errorLabel": "",
                    "tooltip": "",
                    "hideLabel": false,
                    "tabindex": "",
                    "disabled": false,
                    "autofocus": false,
                    "dbIndex": false,
                    "customDefaultValue": "",
                    "calculateValue": "",
                    "calculateServer": false,
                    "widget": null,
                    "attributes": {},
                    "validateOn": "change",
                    "validate": {
                      "required": false,
                      "custom": "",
                      "customPrivate": false,
                      "strictDateValidation": false,
                      "multiple": false,
                      "unique": false
                    },
                    "conditional": {
                      "show": null,
                      "when": null,
                      "eq": ""
                    },
                    "overlay": {
                      "style": "",
                      "left": "",
                      "top": "",
                      "width": "",
                      "height": ""
                    },
                    "allowCalculateOverride": false,
                    "encrypted": false,
                    "showCharCount": false,
                    "showWordCount": false,
                    "properties": {},
                    "allowMultipleMasks": false,
                    "tree": false,
                    "numCols": 3,
                    "header": [],
                    "caption": "",
                    "cloneRows": false,
                    "striped": false,
                    "bordered": false,
                    "hover": false,
                    "condensed": false,
                    "id": "e1on49g"
                  },
                  {
                    "label": "Table",
                    "cloneRows": false,
                    "cellAlignment": "left",
                    "customClass": "",
                    "striped": false,
                    "bordered": false,
                    "hover": false,
                    "condensed": false,
                    "hidden": false,
                    "hideLabel": false,
                    "modalEdit": false,
                    "key": "table1",
                    "tags": [],
                    "properties": {},
                    "conditional": {
                      "show": null,
                      "when": null,
                      "eq": "",
                      "json": ""
                    },
                    "customConditional": "",
                    "logic": [],
                    "attributes": {},
                    "overlay": {
                      "style": "",
                      "page": "",
                      "left": "",
                      "top": "",
                      "width": "",
                      "height": ""
                    },
                    "type": "table",
                    "numRows": 1,
                    "input": false,
                    "placeholder": "",
                    "prefix": "",
                    "suffix": "",
                    "multiple": false,
                    "defaultValue": null,
                    "protected": false,
                    "unique": false,
                    "persistent": false,
                    "clearOnHide": true,
                    "refreshOn": "",
                    "redrawOn": "",
                    "tableView": false,
                    "dataGridLabel": false,
                    "labelPosition": "top",
                    "description": "",
                    "errorLabel": "",
                    "tooltip": "",
                    "tabindex": "",
                    "disabled": false,
                    "autofocus": false,
                    "dbIndex": false,
                    "customDefaultValue": "",
                    "calculateValue": "",
                    "calculateServer": false,
                    "widget": null,
                    "validateOn": "change",
                    "validate": {
                      "required": false,
                      "custom": "",
                      "customPrivate": false,
                      "strictDateValidation": false,
                      "multiple": false,
                      "unique": false
                    },
                    "allowCalculateOverride": false,
                    "encrypted": false,
                    "showCharCount": false,
                    "showWordCount": false,
                    "allowMultipleMasks": false,
                    "tree": false,
                    "rows": [
                      [
                        {
                          "components": [
                            {
                              "label": "Email",
                              "labelPosition": "top",
                              "placeholder": "Enter email address",
                              "description": "",
                              "tooltip": "",
                              "prefix": "",
                              "suffix": "",
                              "widget": {
                                "type": "input"
                              },
                              "customClass": "",
                              "tabindex": "",
                              "autocomplete": "",
                              "hidden": false,
                              "hideLabel": false,
                              "mask": false,
                              "autofocus": false,
                              "spellcheck": true,
                              "disabled": false,
                              "tableView": true,
                              "modalEdit": false,
                              "multiple": false,
                              "persistent": true,
                              "inputFormat": "plain",
                              "protected": false,
                              "dbIndex": false,
                              "case": "",
                              "encrypted": false,
                              "redrawOn": "",
                              "clearOnHide": true,
                              "customDefaultValue": "",
                              "calculateValue": "",
                              "calculateServer": false,
                              "allowCalculateOverride": false,
                              "validateOn": "change",
                              "validate": {
                                "required": true,
                                "pattern": "",
                                "customMessage": "",
                                "custom": "",
                                "customPrivate": false,
                                "json": "",
                                "minLength": "",
                                "maxLength": "",
                                "strictDateValidation": false,
                                "multiple": false,
                                "unique": false
                              },
                              "unique": false,
                              "kickbox": {
                                "enabled": false
                              },
                              "errorLabel": "Enter your email",
                              "key": "email",
                              "tags": [],
                              "properties": {},
                              "conditional": {
                                "show": null,
                                "when": null,
                                "eq": "",
                                "json": ""
                              },
                              "customConditional": "",
                              "logic": [],
                              "attributes": {},
                              "overlay": {
                                "style": "",
                                "page": "",
                                "left": "",
                                "top": "",
                                "width": "",
                                "height": ""
                              },
                              "type": "email",
                              "input": true,
                              "refreshOn": "",
                              "dataGridLabel": false,
                              "showCharCount": false,
                              "showWordCount": false,
                              "allowMultipleMasks": false,
                              "inputType": "email",
                              "inputMask": "",
                              "id": "esieu2l",
                              "defaultValue": ""
                            }
                          ]
                        },
                        {
                          "components": [
                            {
                              "label": "Phone Number",
                              "labelPosition": "top",
                              "placeholder": "Enter phone number",
                              "description": "",
                              "tooltip": "",
                              "prefix": "",
                              "suffix": "",
                              "widget": {
                                "type": "input"
                              },
                              "inputMask": "(999) 999-9999",
                              "allowMultipleMasks": false,
                              "customClass": "",
                              "tabindex": "",
                              "autocomplete": "",
                              "hidden": false,
                              "hideLabel": false,
                              "mask": false,
                              "autofocus": false,
                              "spellcheck": true,
                              "disabled": false,
                              "tableView": false,
                              "modalEdit": false,
                              "multiple": false,
                              "persistent": true,
                              "inputFormat": "plain",
                              "protected": false,
                              "dbIndex": false,
                              "case": "",
                              "encrypted": false,
                              "redrawOn": "",
                              "clearOnHide": true,
                              "customDefaultValue": "",
                              "calculateValue": "",
                              "calculateServer": false,
                              "allowCalculateOverride": false,
                              "validateOn": "change",
                              "validate": {
                                "required": false,
                                "customMessage": "",
                                "custom": "",
                                "customPrivate": false,
                                "json": "",
                                "strictDateValidation": false,
                                "multiple": false,
                                "unique": false,
                                "minLength": "",
                                "maxLength": "",
                                "pattern": ""
                              },
                              "unique": false,
                              "errorLabel": "",
                              "key": "phoneNumber",
                              "tags": [],
                              "properties": {},
                              "conditional": {
                                "show": null,
                                "when": null,
                                "eq": "",
                                "json": ""
                              },
                              "customConditional": "",
                              "logic": [],
                              "attributes": {},
                              "overlay": {
                                "style": "",
                                "page": "",
                                "left": "",
                                "top": "",
                                "width": "",
                                "height": ""
                              },
                              "type": "phoneNumber",
                              "input": true,
                              "refreshOn": "",
                              "dataGridLabel": false,
                              "showCharCount": false,
                              "showWordCount": false,
                              "inputType": "tel",
                              "id": "evh0ysq",
                              "inputMaskPlaceholderChar": "",
                              "defaultValue": ""
                            }
                          ]
                        }
                      ]
                    ],
                    "header": [],
                    "caption": "",
                    "id": "eb1n41r",
                    "numCols": 2
                  },
                  {
                    "label": "Gender",
                    "labelPosition": "left-left",
                    "optionsLabelPosition": "right",
                    "description": "",
                    "tooltip": "",
                    "customClass": "",
                    "tabindex": "",
                    "inline": true,
                    "hidden": false,
                    "hideLabel": false,
                    "autofocus": false,
                    "disabled": false,
                    "tableView": false,
                    "modalEdit": false,
                    "values": [
                      {
                        "label": "Male",
                        "value": "male",
                        "shortcut": ""
                      },
                      {
                        "label": "Female",
                        "value": "female",
                        "shortcut": ""
                      },
                      {
                        "label": "Others",
                        "value": "others",
                        "shortcut": ""
                      }
                    ],
                    "dataType": "",
                    "persistent": true,
                    "protected": false,
                    "dbIndex": false,
                    "encrypted": false,
                    "redrawOn": "",
                    "clearOnHide": true,
                    "customDefaultValue": "",
                    "calculateValue": "",
                    "calculateServer": false,
                    "allowCalculateOverride": false,
                    "validate": {
                      "required": false,
                      "onlyAvailableItems": false,
                      "customMessage": "",
                      "custom": "",
                      "customPrivate": false,
                      "json": "",
                      "strictDateValidation": false,
                      "multiple": false,
                      "unique": false
                    },
                    "errorLabel": "Enter gender",
                    "key": "gender",
                    "tags": [],
                    "properties": {},
                    "conditional": {
                      "show": null,
                      "when": null,
                      "eq": "",
                      "json": ""
                    },
                    "customConditional": "",
                    "logic": [],
                    "attributes": {},
                    "overlay": {
                      "style": "",
                      "page": "",
                      "left": "",
                      "top": "",
                      "width": "",
                      "height": ""
                    },
                    "type": "radio",
                    "labelWidth": 5,
                    "labelMargin": 5,
                    "input": true,
                    "placeholder": "",
                    "prefix": "",
                    "suffix": "",
                    "multiple": false,
                    "unique": false,
                    "refreshOn": "",
                    "dataGridLabel": false,
                    "widget": null,
                    "validateOn": "change",
                    "showCharCount": false,
                    "showWordCount": false,
                    "allowMultipleMasks": false,
                    "inputType": "radio",
                    "fieldSet": false,
                    "id": "e8ojtv",
                    "defaultValue": ""
                  },
                  {
                    "label": "DOB",
                    "hideInputLabels": false,
                    "inputsLabelPosition": "top",
                    "description": "",
                    "useLocaleSettings": false,
                    "tooltip": "",
                    "customClass": "",
                    "tabindex": "",
                    "hidden": false,
                    "hideLabel": false,
                    "autofocus": false,
                    "disabled": false,
                    "tableView": false,
                    "modalEdit": false,
                    "fields": {
                      "day": {
                        "type": "number",
                        "placeholder": "",
                        "hide": false,
                        "required": false
                      },
                      "month": {
                        "type": "select",
                        "placeholder": "",
                        "hide": false,
                        "required": false
                      },
                      "year": {
                        "type": "number",
                        "placeholder": "",
                        "hide": false,
                        "required": false
                      }
                    },
                    "dayFirst": false,
                    "defaultValue": "00/00/0000",
                    "persistent": true,
                    "protected": false,
                    "dbIndex": false,
                    "encrypted": false,
                    "redrawOn": "",
                    "clearOnHide": true,
                    "customDefaultValue": "",
                    "calculateValue": "",
                    "calculateServer": false,
                    "allowCalculateOverride": false,
                    "validateOn": "change",
                    "maxDate": "",
                    "minDate": "",
                    "unique": false,
                    "errorLabel": "Enter date of birth",
                    "validate": {
                      "customMessage": "Enter date of birth",
                      "custom": "",
                      "customPrivate": false,
                      "json": "",
                      "required": false,
                      "strictDateValidation": false,
                      "multiple": false,
                      "unique": false
                    },
                    "key": "dob",
                    "tags": [],
                    "properties": {},
                    "conditional": {
                      "show": null,
                      "when": null,
                      "eq": "",
                      "json": ""
                    },
                    "customConditional": "",
                    "logic": [],
                    "attributes": {},
                    "overlay": {
                      "style": "",
                      "page": "",
                      "left": "",
                      "top": "",
                      "width": "",
                      "height": ""
                    },
                    "type": "day",
                    "input": true,
                    "placeholder": "",
                    "prefix": "",
                    "suffix": "",
                    "multiple": false,
                    "refreshOn": "",
                    "dataGridLabel": false,
                    "labelPosition": "top",
                    "widget": null,
                    "showCharCount": false,
                    "showWordCount": false,
                    "allowMultipleMasks": false,
                    "id": "eeg8cuh"
                  },
                  {
                    "label": "Address",
                    "labelPosition": "top",
                    "placeholder": "Enter address",
                    "description": "",
                    "tooltip": "",
                    "prefix": "",
                    "suffix": "",
                    "widget": {
                      "type": "input"
                    },
                    "inputMask": "",
                    "allowMultipleMasks": false,
                    "customClass": "",
                    "tabindex": "",
                    "autocomplete": "",
                    "hidden": false,
                    "hideLabel": false,
                    "showWordCount": false,
                    "showCharCount": false,
                    "mask": false,
                    "autofocus": false,
                    "spellcheck": true,
                    "disabled": false,
                    "tableView": false,
                    "modalEdit": false,
                    "multiple": false,
                    "persistent": true,
                    "inputFormat": "plain",
                    "protected": false,
                    "dbIndex": false,
                    "case": "",
                    "encrypted": false,
                    "redrawOn": "",
                    "clearOnHide": true,
                    "customDefaultValue": "",
                    "calculateValue": "",
                    "calculateServer": false,
                    "allowCalculateOverride": false,
                    "validateOn": "change",
                    "validate": {
                      "required": false,
                      "pattern": "",
                      "customMessage": "Enter your address",
                      "custom": "",
                      "customPrivate": false,
                      "json": "",
                      "minLength": "",
                      "maxLength": "",
                      "strictDateValidation": false,
                      "multiple": false,
                      "unique": false
                    },
                    "unique": false,
                    "errorLabel": "Enter your address",
                    "key": "address",
                    "tags": [],
                    "properties": {},
                    "conditional": {
                      "show": null,
                      "when": null,
                      "eq": "",
                      "json": ""
                    },
                    "customConditional": "",
                    "logic": [],
                    "attributes": {},
                    "overlay": {
                      "style": "",
                      "page": "",
                      "left": "",
                      "top": "",
                      "width": "",
                      "height": ""
                    },
                    "type": "textfield",
                    "input": true,
                    "refreshOn": "",
                    "dataGridLabel": false,
                    "inputType": "text",
                    "id": "eqf9b0q",
                    "defaultValue": ""
                  },
                  {
                    "label": "Table",
                    "cellAlignment": "left",
                    "key": "table2",
                    "type": "table",
                    "numRows": 2,
                    "numCols": 2,
                    "input": false,
                    "tableView": false,
                    "rows": [
                      [
                        {
                          "components": [
                            {
                              "label": "City",
                              "labelPosition": "top",
                              "placeholder": "Enter your city",
                              "description": "",
                              "tooltip": "",
                              "prefix": "",
                              "suffix": "",
                              "widget": {
                                "type": "input"
                              },
                              "inputMask": "",
                              "allowMultipleMasks": false,
                              "customClass": "",
                              "tabindex": "",
                              "autocomplete": "",
                              "hidden": false,
                              "hideLabel": false,
                              "showWordCount": false,
                              "showCharCount": false,
                              "mask": false,
                              "autofocus": false,
                              "spellcheck": true,
                              "disabled": false,
                              "tableView": false,
                              "modalEdit": false,
                              "multiple": false,
                              "persistent": true,
                              "inputFormat": "plain",
                              "protected": false,
                              "dbIndex": false,
                              "case": "",
                              "encrypted": false,
                              "redrawOn": "",
                              "clearOnHide": true,
                              "customDefaultValue": "",
                              "calculateValue": "",
                              "calculateServer": false,
                              "allowCalculateOverride": false,
                              "validateOn": "change",
                              "validate": {
                                "required": false,
                                "pattern": "",
                                "customMessage": "",
                                "custom": "",
                                "customPrivate": false,
                                "json": "",
                                "minLength": "",
                                "maxLength": "",
                                "strictDateValidation": false,
                                "multiple": false,
                                "unique": false
                              },
                              "unique": false,
                              "errorLabel": "",
                              "key": "city",
                              "tags": [],
                              "properties": {},
                              "conditional": {
                                "show": null,
                                "when": null,
                                "eq": "",
                                "json": ""
                              },
                              "customConditional": "",
                              "logic": [],
                              "attributes": {},
                              "overlay": {
                                "style": "",
                                "page": "",
                                "left": "",
                                "top": "",
                                "width": "",
                                "height": ""
                              },
                              "type": "textfield",
                              "input": true,
                              "refreshOn": "",
                              "dataGridLabel": false,
                              "inputType": "text",
                              "id": "eq3f0y",
                              "defaultValue": ""
                            }
                          ]
                        },
                        {
                          "components": [
                            {
                              "label": "State/Province",
                              "labelPosition": "top",
                              "placeholder": "Enter your state or province",
                              "description": "",
                              "tooltip": "",
                              "prefix": "",
                              "suffix": "",
                              "widget": {
                                "type": "input"
                              },
                              "inputMask": "",
                              "allowMultipleMasks": false,
                              "customClass": "",
                              "tabindex": "",
                              "autocomplete": "",
                              "hidden": false,
                              "hideLabel": false,
                              "showWordCount": false,
                              "showCharCount": false,
                              "mask": false,
                              "autofocus": false,
                              "spellcheck": true,
                              "disabled": false,
                              "tableView": false,
                              "modalEdit": false,
                              "multiple": false,
                              "persistent": true,
                              "inputFormat": "plain",
                              "protected": false,
                              "dbIndex": false,
                              "case": "",
                              "encrypted": false,
                              "redrawOn": "",
                              "clearOnHide": true,
                              "customDefaultValue": "",
                              "calculateValue": "",
                              "calculateServer": false,
                              "allowCalculateOverride": false,
                              "validateOn": "change",
                              "validate": {
                                "required": false,
                                "pattern": "",
                                "customMessage": "",
                                "custom": "",
                                "customPrivate": false,
                                "json": "",
                                "minLength": "",
                                "maxLength": "",
                                "strictDateValidation": false,
                                "multiple": false,
                                "unique": false
                              },
                              "unique": false,
                              "errorLabel": "",
                              "key": "stateProvince",
                              "tags": [],
                              "properties": {},
                              "conditional": {
                                "show": null,
                                "when": null,
                                "eq": "",
                                "json": ""
                              },
                              "customConditional": "",
                              "logic": [],
                              "attributes": {},
                              "overlay": {
                                "style": "",
                                "page": "",
                                "left": "",
                                "top": "",
                                "width": "",
                                "height": ""
                              },
                              "type": "textfield",
                              "input": true,
                              "refreshOn": "",
                              "dataGridLabel": false,
                              "inputType": "text",
                              "id": "e7octaf",
                              "defaultValue": ""
                            }
                          ]
                        }
                      ],
                      [
                        {
                          "components": [
                            {
                              "label": "Postal / Zip Code",
                              "labelPosition": "top",
                              "placeholder": "Enter your Postal / Zip Code",
                              "description": "",
                              "tooltip": "",
                              "prefix": "",
                              "suffix": "",
                              "widget": {
                                "type": "input"
                              },
                              "inputMask": "",
                              "allowMultipleMasks": false,
                              "customClass": "",
                              "tabindex": "",
                              "autocomplete": "",
                              "hidden": false,
                              "hideLabel": false,
                              "showWordCount": false,
                              "showCharCount": false,
                              "mask": false,
                              "autofocus": false,
                              "spellcheck": true,
                              "disabled": false,
                              "tableView": false,
                              "modalEdit": false,
                              "multiple": false,
                              "persistent": true,
                              "inputFormat": "plain",
                              "protected": false,
                              "dbIndex": false,
                              "case": "",
                              "encrypted": false,
                              "redrawOn": "",
                              "clearOnHide": true,
                              "customDefaultValue": "",
                              "calculateValue": "",
                              "calculateServer": false,
                              "allowCalculateOverride": false,
                              "validateOn": "change",
                              "validate": {
                                "required": false,
                                "pattern": "",
                                "customMessage": "",
                                "custom": "",
                                "customPrivate": false,
                                "json": "",
                                "minLength": "",
                                "maxLength": "",
                                "strictDateValidation": false,
                                "multiple": false,
                                "unique": false
                              },
                              "unique": false,
                              "errorLabel": "",
                              "key": "postalZipCode",
                              "tags": [],
                              "properties": {},
                              "conditional": {
                                "show": null,
                                "when": null,
                                "eq": "",
                                "json": ""
                              },
                              "customConditional": "",
                              "logic": [],
                              "attributes": {},
                              "overlay": {
                                "style": "",
                                "page": "",
                                "left": "",
                                "top": "",
                                "width": "",
                                "height": ""
                              },
                              "type": "textfield",
                              "input": true,
                              "refreshOn": "",
                              "dataGridLabel": false,
                              "inputType": "text",
                              "id": "e6o0e2",
                              "defaultValue": ""
                            }
                          ]
                        },
                        {
                          "components": [
                            {
                              "label": "Country",
                              "labelPosition": "top",
                              "widget": "choicesjs",
                              "placeholder": "Choose your country",
                              "description": "",
                              "tooltip": "",
                              "customClass": "",
                              "tabindex": "",
                              "hidden": false,
                              "hideLabel": false,
                              "uniqueOptions": false,
                              "autofocus": false,
                              "disabled": false,
                              "tableView": false,
                              "modalEdit": false,
                              "multiple": false,
                              "dataSrc": "values",
                              "data": {
                                "values": [
                                  {
                                    "label": "India",
                                    "value": "india"
                                  },
                                  {
                                    "label": "Canada",
                                    "value": "canada"
                                  },
                                  {
                                    "label": "America",
                                    "value": "america"
                                  },
                                  {
                                    "label": "Australia",
                                    "value": "australia"
                                  }
                                ],
                                "resource": "",
                                "json": "",
                                "url": "",
                                "custom": ""
                              },
                              "dataType": "",
                              "idPath": "id",
                              "valueProperty": "",
                              "template": "<span>{{ item.label }}</span>",
                              "refreshOn": "",
                              "refreshOnBlur": "",
                              "clearOnRefresh": false,
                              "searchEnabled": true,
                              "selectThreshold": 0.3,
                              "readOnlyValue": false,
                              "customOptions": {},
                              "useExactSearch": false,
                              "persistent": true,
                              "protected": false,
                              "dbIndex": false,
                              "encrypted": false,
                              "clearOnHide": true,
                              "customDefaultValue": "",
                              "calculateValue": "",
                              "calculateServer": false,
                              "allowCalculateOverride": false,
                              "validateOn": "change",
                              "validate": {
                                "required": false,
                                "onlyAvailableItems": false,
                                "customMessage": "",
                                "custom": "",
                                "customPrivate": false,
                                "json": "",
                                "strictDateValidation": false,
                                "multiple": false,
                                "unique": false
                              },
                              "unique": false,
                              "errorLabel": "",
                              "key": "country",
                              "tags": [],
                              "properties": {},
                              "conditional": {
                                "show": null,
                                "when": null,
                                "eq": "",
                                "json": ""
                              },
                              "customConditional": "",
                              "logic": [],
                              "attributes": {},
                              "overlay": {
                                "style": "",
                                "page": "",
                                "left": "",
                                "top": "",
                                "width": "",
                                "height": ""
                              },
                              "type": "select",
                              "indexeddb": {
                                "filter": {}
                              },
                              "selectFields": "",
                              "searchField": "",
                              "minSearch": 0,
                              "filter": "",
                              "limit": 100,
                              "redrawOn": "",
                              "input": true,
                              "prefix": "",
                              "suffix": "",
                              "dataGridLabel": false,
                              "showCharCount": false,
                              "showWordCount": false,
                              "allowMultipleMasks": false,
                              "lazyLoad": true,
                              "authenticate": false,
                              "ignoreCache": false,
                              "searchThreshold": 0.3,
                              "fuseOptions": {
                                "include": "score",
                                "threshold": 0.3
                              },
                              "id": "exlyq3d",
                              "defaultValue": ""
                            }
                          ]
                        }
                      ]
                    ],
                    "placeholder": "",
                    "prefix": "",
                    "customClass": "",
                    "suffix": "",
                    "multiple": false,
                    "defaultValue": null,
                    "protected": false,
                    "unique": false,
                    "persistent": false,
                    "hidden": false,
                    "clearOnHide": true,
                    "refreshOn": "",
                    "redrawOn": "",
                    "modalEdit": false,
                    "dataGridLabel": false,
                    "labelPosition": "top",
                    "description": "",
                    "errorLabel": "",
                    "tooltip": "",
                    "hideLabel": false,
                    "tabindex": "",
                    "disabled": false,
                    "autofocus": false,
                    "dbIndex": false,
                    "customDefaultValue": "",
                    "calculateValue": "",
                    "calculateServer": false,
                    "widget": null,
                    "attributes": {},
                    "validateOn": "change",
                    "validate": {
                      "required": false,
                      "custom": "",
                      "customPrivate": false,
                      "strictDateValidation": false,
                      "multiple": false,
                      "unique": false
                    },
                    "conditional": {
                      "show": null,
                      "when": null,
                      "eq": ""
                    },
                    "overlay": {
                      "style": "",
                      "left": "",
                      "top": "",
                      "width": "",
                      "height": ""
                    },
                    "allowCalculateOverride": false,
                    "encrypted": false,
                    "showCharCount": false,
                    "showWordCount": false,
                    "properties": {},
                    "allowMultipleMasks": false,
                    "tree": false,
                    "header": [],
                    "caption": "",
                    "cloneRows": false,
                    "striped": false,
                    "bordered": false,
                    "hover": false,
                    "condensed": false,
                    "id": "elk8lrp"
                  },
                  {
                    "label": "Enter your company's website link",
                    "labelPosition": "top",
                    "placeholder": "Enter your company's website link",
                    "description": "",
                    "tooltip": "",
                    "prefix": "",
                    "suffix": "",
                    "widget": {
                      "type": "input"
                    },
                    "customClass": "",
                    "tabindex": "",
                    "autocomplete": "",
                    "hidden": false,
                    "hideLabel": false,
                    "mask": false,
                    "autofocus": false,
                    "spellcheck": true,
                    "disabled": false,
                    "tableView": false,
                    "modalEdit": false,
                    "multiple": false,
                    "persistent": true,
                    "inputFormat": "plain",
                    "protected": false,
                    "dbIndex": false,
                    "encrypted": false,
                    "redrawOn": "",
                    "clearOnHide": true,
                    "customDefaultValue": "",
                    "calculateValue": "",
                    "calculateServer": false,
                    "allowCalculateOverride": false,
                    "validateOn": "change",
                    "validate": {
                      "required": false,
                      "pattern": "",
                      "customMessage": "",
                      "custom": "",
                      "customPrivate": false,
                      "json": "",
                      "minLength": "",
                      "maxLength": "",
                      "strictDateValidation": false,
                      "multiple": false,
                      "unique": false
                    },
                    "unique": false,
                    "errorLabel": "",
                    "key": "enterYourCompanysWebsiteLink",
                    "tags": [],
                    "properties": {},
                    "conditional": {
                      "show": null,
                      "when": null,
                      "eq": "",
                      "json": ""
                    },
                    "customConditional": "",
                    "logic": [],
                    "attributes": {},
                    "overlay": {
                      "style": "",
                      "page": "",
                      "left": "",
                      "top": "",
                      "width": "",
                      "height": ""
                    },
                    "type": "url",
                    "input": true,
                    "refreshOn": "",
                    "dataGridLabel": false,
                    "showCharCount": false,
                    "showWordCount": false,
                    "allowMultipleMasks": false,
                    "inputType": "url",
                    "inputMask": "",
                    "id": "e3mv7ur",
                    "defaultValue": ""
                  }
                ],
                "placeholder": "",
                "prefix": "",
                "suffix": "",
                "multiple": false,
                "defaultValue": null,
                "protected": false,
                "unique": false,
                "persistent": false,
                "clearOnHide": false,
                "refreshOn": "",
                "redrawOn": "",
                "dataGridLabel": false,
                "labelPosition": "top",
                "description": "",
                "errorLabel": "",
                "autofocus": false,
                "dbIndex": false,
                "customDefaultValue": "",
                "calculateValue": "",
                "calculateServer": false,
                "widget": null,
                "validateOn": "change",
                "validate": {
                  "required": false,
                  "custom": "",
                  "customPrivate": false,
                  "strictDateValidation": false,
                  "multiple": false,
                  "unique": false
                },
                "allowCalculateOverride": false,
                "encrypted": false,
                "showCharCount": false,
                "showWordCount": false,
                "allowMultipleMasks": false,
                "tree": false,
                "id": "e18hp3n",
                "collapsed": false
              },
              {
                "title": "Product Survey",
                "theme": "default",
                "tooltip": "",
                "customClass": "",
                "collapsible": true,
                "hidden": false,
                "hideLabel": false,
                "disabled": false,
                "modalEdit": false,
                "key": "productDetails",
                "tags": [],
                "properties": {},
                "customConditional": "",
                "conditional": {
                  "json": "",
                  "show": null,
                  "when": null,
                  "eq": ""
                },
                "logic": [],
                "attributes": {},
                "overlay": {
                  "style": "",
                  "page": "",
                  "left": "",
                  "top": "",
                  "width": "",
                  "height": ""
                },
                "type": "panel",
                "label": "Product Survey",
                "breadcrumb": "default",
                "tabindex": "",
                "input": false,
                "tableView": false,
                "components": [
                  {
                    "label": "Annual Household Income",
                    "labelPosition": "top",
                    "placeholder": "Enter your annual income",
                    "description": "",
                    "tooltip": "",
                    "prefix": "",
                    "suffix": "",
                    "widget": {
                      "type": "input"
                    },
                    "customClass": "",
                    "tabindex": "",
                    "autocomplete": "",
                    "hidden": false,
                    "hideLabel": false,
                    "mask": false,
                    "autofocus": false,
                    "spellcheck": true,
                    "disabled": false,
                    "tableView": false,
                    "modalEdit": false,
                    "multiple": false,
                    "persistent": true,
                    "currency": "USD",
                    "inputFormat": "plain",
                    "protected": false,
                    "dbIndex": false,
                    "case": "",
                    "encrypted": false,
                    "redrawOn": "",
                    "clearOnHide": true,
                    "customDefaultValue": "",
                    "calculateValue": "",
                    "calculateServer": false,
                    "allowCalculateOverride": false,
                    "validateOn": "change",
                    "validate": {
                      "required": false,
                      "customMessage": "",
                      "custom": "",
                      "customPrivate": false,
                      "json": "",
                      "strictDateValidation": false,
                      "multiple": false,
                      "unique": false,
                      "min": "",
                      "max": "",
                      "step": "any",
                      "integer": ""
                    },
                    "unique": false,
                    "errorLabel": "",
                    "key": "annualHouseholdIncome",
                    "tags": [],
                    "properties": {},
                    "conditional": {
                      "show": null,
                      "when": null,
                      "eq": "",
                      "json": ""
                    },
                    "customConditional": "",
                    "logic": [],
                    "attributes": {},
                    "overlay": {
                      "style": "",
                      "page": "",
                      "left": "",
                      "top": "",
                      "width": "",
                      "height": ""
                    },
                    "type": "currency",
                    "input": true,
                    "delimiter": true,
                    "refreshOn": "",
                    "dataGridLabel": false,
                    "showCharCount": false,
                    "showWordCount": false,
                    "allowMultipleMasks": false,
                    "id": "eolta4d",
                    "defaultValue": null
                  },
                  {
                    "label": "Choose the day on which you use our product",
                    "placeholder": "Please fill this option",
                    "tableView": false,
                    "enableMinDateInput": false,
                    "datePicker": {
                      "disableWeekends": false,
                      "disableWeekdays": false,
                      "showWeeks": true,
                      "startingDay": 0,
                      "initDate": "",
                      "minMode": "day",
                      "maxMode": "year",
                      "yearRows": 4,
                      "yearColumns": 5,
                      "minDate": null,
                      "maxDate": null
                    },
                    "enableMaxDateInput": false,
                    "key": "chooseTheDayOnWhichYouUseOurProduct",
                    "type": "datetime",
                    "input": true,
                    "widget": {
                      "type": "calendar",
                      "displayInTimezone": "viewer",
                      "locale": "en",
                      "useLocaleSettings": false,
                      "allowInput": true,
                      "mode": "single",
                      "enableTime": true,
                      "noCalendar": false,
                      "format": "yyyy-MM-dd hh:mm a",
                      "hourIncrement": 1,
                      "minuteIncrement": 1,
                      "time_24hr": false,
                      "minDate": null,
                      "disableWeekends": false,
                      "disableWeekdays": false,
                      "maxDate": null
                    },
                    "prefix": "",
                    "customClass": "",
                    "suffix": "",
                    "multiple": false,
                    "defaultValue": "",
                    "protected": false,
                    "unique": false,
                    "persistent": true,
                    "hidden": false,
                    "clearOnHide": true,
                    "refreshOn": "",
                    "redrawOn": "",
                    "modalEdit": false,
                    "dataGridLabel": false,
                    "labelPosition": "top",
                    "description": "",
                    "errorLabel": "",
                    "tooltip": "",
                    "hideLabel": false,
                    "tabindex": "",
                    "disabled": false,
                    "autofocus": false,
                    "dbIndex": false,
                    "customDefaultValue": "",
                    "calculateValue": "",
                    "calculateServer": false,
                    "attributes": {},
                    "validateOn": "change",
                    "validate": {
                      "required": false,
                      "custom": "",
                      "customPrivate": false,
                      "strictDateValidation": false,
                      "multiple": false,
                      "unique": false
                    },
                    "conditional": {
                      "show": null,
                      "when": null,
                      "eq": ""
                    },
                    "overlay": {
                      "style": "",
                      "left": "",
                      "top": "",
                      "width": "",
                      "height": ""
                    },
                    "allowCalculateOverride": false,
                    "encrypted": false,
                    "showCharCount": false,
                    "showWordCount": false,
                    "properties": {},
                    "allowMultipleMasks": false,
                    "format": "yyyy-MM-dd hh:mm a",
                    "useLocaleSettings": false,
                    "allowInput": true,
                    "enableDate": true,
                    "enableTime": true,
                    "defaultDate": "",
                    "displayInTimezone": "viewer",
                    "timezone": "",
                    "datepickerMode": "day",
                    "timePicker": {
                      "hourStep": 1,
                      "minuteStep": 1,
                      "showMeridian": true,
                      "readonlyInput": false,
                      "mousewheel": true,
                      "arrowkeys": true
                    },
                    "customOptions": {},
                    "id": "e8j3cqg",
                    "shortcutButtons": []
                  },
                  {
                    "label": "Product survey",
                    "tableView": false,
                    "questions": [
                      {
                        "label": "Iam planning to buying this product again",
                        "value": "iamPlanningToBuyingThisProductAgain"
                      },
                      {
                        "label": "I'd recommend this product to someone else",
                        "value": "idRecommendThisProductToSomeoneElse"
                      },
                      {
                        "label": "Iam happy with the service I received",
                        "value": "iamHappyWithTheServiceIReceived"
                      }
                    ],
                    "values": [
                      {
                        "label": "Strongly Disagree",
                        "value": "stronglyDisagree"
                      },
                      {
                        "label": "Disagree",
                        "value": "disagree"
                      },
                      {
                        "label": "Neutral",
                        "value": "neutral"
                      },
                      {
                        "label": "Agree",
                        "value": "agree"
                      },
                      {
                        "label": "Strongly Agree",
                        "value": "stronglyAgree"
                      }
                    ],
                    "key": "survey",
                    "type": "survey",
                    "input": true,
                    "placeholder": "",
                    "prefix": "",
                    "customClass": "",
                    "suffix": "",
                    "multiple": false,
                    "defaultValue": null,
                    "protected": false,
                    "unique": false,
                    "persistent": true,
                    "hidden": false,
                    "clearOnHide": true,
                    "refreshOn": "",
                    "redrawOn": "",
                    "modalEdit": false,
                    "dataGridLabel": false,
                    "labelPosition": "top",
                    "description": "",
                    "errorLabel": "",
                    "tooltip": "",
                    "hideLabel": false,
                    "tabindex": "",
                    "disabled": false,
                    "autofocus": false,
                    "dbIndex": false,
                    "customDefaultValue": "",
                    "calculateValue": "",
                    "calculateServer": false,
                    "widget": null,
                    "attributes": {},
                    "validateOn": "change",
                    "validate": {
                      "required": false,
                      "custom": "",
                      "customPrivate": false,
                      "strictDateValidation": false,
                      "multiple": false,
                      "unique": false
                    },
                    "conditional": {
                      "show": null,
                      "when": null,
                      "eq": ""
                    },
                    "overlay": {
                      "style": "",
                      "left": "",
                      "top": "",
                      "width": "",
                      "height": ""
                    },
                    "allowCalculateOverride": false,
                    "encrypted": false,
                    "showCharCount": false,
                    "showWordCount": false,
                    "properties": {},
                    "allowMultipleMasks": false,
                    "id": "evfozej"
                  }
                ],
                "collapsed": true,
                "placeholder": "",
                "prefix": "",
                "suffix": "",
                "multiple": false,
                "defaultValue": null,
                "protected": false,
                "unique": false,
                "persistent": false,
                "clearOnHide": false,
                "refreshOn": "",
                "redrawOn": "",
                "dataGridLabel": false,
                "labelPosition": "top",
                "description": "",
                "errorLabel": "",
                "autofocus": false,
                "dbIndex": false,
                "customDefaultValue": "",
                "calculateValue": "",
                "calculateServer": false,
                "widget": null,
                "validateOn": "change",
                "validate": {
                  "required": false,
                  "custom": "",
                  "customPrivate": false,
                  "strictDateValidation": false,
                  "multiple": false,
                  "unique": false
                },
                "allowCalculateOverride": false,
                "encrypted": false,
                "showCharCount": false,
                "showWordCount": false,
                "allowMultipleMasks": false,
                "tree": false,
                "id": "exg77li"
              },
              {
                "label": "I acknowledge that given information are correct and valid",
                "tableView": false,
                "key": "iAcknowledgeThatGivenInformationAreCorrectAndValid",
                "type": "checkbox",
                "input": true,
                "defaultValue": false,
                "placeholder": "",
                "prefix": "",
                "customClass": "",
                "suffix": "",
                "multiple": false,
                "protected": false,
                "unique": false,
                "persistent": true,
                "hidden": false,
                "clearOnHide": true,
                "refreshOn": "",
                "redrawOn": "",
                "modalEdit": false,
                "dataGridLabel": true,
                "labelPosition": "right",
                "description": "",
                "errorLabel": "",
                "tooltip": "",
                "hideLabel": false,
                "tabindex": "",
                "disabled": false,
                "autofocus": false,
                "dbIndex": false,
                "customDefaultValue": "",
                "calculateValue": "",
                "calculateServer": false,
                "widget": null,
                "attributes": {},
                "validateOn": "change",
                "validate": {
                  "required": false,
                  "custom": "",
                  "customPrivate": false,
                  "strictDateValidation": false,
                  "multiple": false,
                  "unique": false
                },
                "conditional": {
                  "show": null,
                  "when": null,
                  "eq": ""
                },
                "overlay": {
                  "style": "",
                  "left": "",
                  "top": "",
                  "width": "",
                  "height": ""
                },
                "allowCalculateOverride": false,
                "encrypted": false,
                "showCharCount": false,
                "showWordCount": false,
                "properties": {},
                "allowMultipleMasks": false,
                "inputType": "checkbox",
                "value": "",
                "name": "",
                "id": "e1afgt"
              },
              {
                "label": "Signature",
                "footer": "Sign above",
                "labelPosition": "top",
                "width": "100%",
                "height": "150px",
                "backgroundColor": "rgb(245,245,235)",
                "penColor": "black",
                "description": "",
                "tooltip": "",
                "customClass": "",
                "tabindex": "",
                "hidden": false,
                "hideLabel": false,
                "disabled": false,
                "tableView": false,
                "modalEdit": false,
                "persistent": true,
                "protected": false,
                "encrypted": false,
                "redrawOn": "",
                "clearOnHide": true,
                "customDefaultValue": "",
                "calculateValue": "",
                "calculateServer": false,
                "allowCalculateOverride": false,
                "validate": {
                  "required": false,
                  "customMessage": "",
                  "custom": "",
                  "customPrivate": false,
                  "json": "",
                  "strictDateValidation": false,
                  "multiple": false,
                  "unique": false
                },
                "errorLabel": "",
                "key": "signature",
                "tags": [],
                "properties": {},
                "conditional": {
                  "show": null,
                  "when": null,
                  "eq": "",
                  "json": ""
                },
                "customConditional": "",
                "logic": [],
                "attributes": {},
                "overlay": {
                  "style": "",
                  "page": "",
                  "left": "",
                  "top": "",
                  "width": "",
                  "height": ""
                },
                "type": "signature",
                "input": true,
                "placeholder": "",
                "prefix": "",
                "suffix": "",
                "multiple": false,
                "defaultValue": null,
                "unique": false,
                "refreshOn": "",
                "dataGridLabel": false,
                "autofocus": false,
                "dbIndex": false,
                "widget": {
                  "type": "input"
                },
                "validateOn": "change",
                "showCharCount": false,
                "showWordCount": false,
                "allowMultipleMasks": false,
                "minWidth": "0.5",
                "maxWidth": "2.5",
                "id": "epcq8rk"
              }
            ],
            "placeholder": "",
            "prefix": "",
            "suffix": "",
            "multiple": false,
            "defaultValue": null,
            "protected": false,
            "unique": false,
            "persistent": false,
            "clearOnHide": false,
            "refreshOn": "",
            "redrawOn": "",
            "dataGridLabel": false,
            "labelPosition": "top",
            "description": "",
            "errorLabel": "",
            "autofocus": false,
            "dbIndex": false,
            "customDefaultValue": "",
            "calculateValue": "",
            "calculateServer": false,
            "widget": null,
            "validateOn": "change",
            "validate": {
              "required": false,
              "custom": "",
              "customPrivate": false,
              "strictDateValidation": false,
              "multiple": false,
              "unique": false
            },
            "allowCalculateOverride": false,
            "encrypted": false,
            "showCharCount": false,
            "showWordCount": false,
            "allowMultipleMasks": false,
            "tree": false,
            "id": "enrn26q"
          },
          {
            "type": "button",
            "label": "Submit",
            "key": "submit",
            "size": "md",
            "block": false,
            "action": "submit",
            "disableOnInvalid": true,
            "theme": "primary",
            "input": true,
            "placeholder": "",
            "prefix": "",
            "customClass": "",
            "suffix": "",
            "multiple": false,
            "defaultValue": null,
            "protected": false,
            "unique": false,
            "persistent": false,
            "hidden": false,
            "clearOnHide": true,
            "refreshOn": "",
            "redrawOn": "",
            "tableView": false,
            "modalEdit": false,
            "dataGridLabel": true,
            "labelPosition": "top",
            "description": "",
            "errorLabel": "",
            "tooltip": "",
            "hideLabel": false,
            "tabindex": "",
            "disabled": false,
            "autofocus": false,
            "dbIndex": false,
            "customDefaultValue": "",
            "calculateValue": "",
            "calculateServer": false,
            "widget": {
              "type": "input"
            },
            "attributes": {},
            "validateOn": "change",
            "validate": {
              "required": false,
              "custom": "",
              "customPrivate": false,
              "strictDateValidation": false,
              "multiple": false,
              "unique": false
            },
            "conditional": {
              "show": null,
              "when": null,
              "eq": ""
            },
            "overlay": {
              "style": "",
              "left": "",
              "top": "",
              "width": "",
              "height": ""
            },
            "allowCalculateOverride": false,
            "encrypted": false,
            "showCharCount": false,
            "showWordCount": false,
            "properties": {},
            "allowMultipleMasks": false,
            "leftIcon": "",
            "rightIcon": "",
            "id": "eooywrd"
          },
          {
            "label": "applicationId",
            "customClass": "",
            "modalEdit": false,
            "persistent": true,
            "protected": false,
            "dbIndex": false,
            "encrypted": false,
            "redrawOn": "",
            "customDefaultValue": "",
            "calculateValue": "",
            "calculateServer": false,
            "key": "applicationId",
            "tags": [],
            "properties": {},
            "logic": [],
            "attributes": {},
            "overlay": {
              "style": "",
              "page": "",
              "left": "",
              "top": "",
              "width": "",
              "height": ""
            },
            "type": "hidden",
            "input": true,
            "placeholder": "",
            "prefix": "",
            "suffix": "",
            "multiple": false,
            "unique": false,
            "hidden": false,
            "clearOnHide": true,
            "refreshOn": "",
            "tableView": false,
            "labelPosition": "top",
            "description": "",
            "errorLabel": "",
            "tooltip": "",
            "hideLabel": false,
            "tabindex": "",
            "disabled": false,
            "autofocus": false,
            "widget": {
              "type": "input"
            },
            "validateOn": "change",
            "validate": {
              "required": false,
              "custom": "",
              "customPrivate": false,
              "strictDateValidation": false,
              "multiple": false,
              "unique": false
            },
            "conditional": {
              "show": null,
              "when": null,
              "eq": ""
            },
            "allowCalculateOverride": false,
            "showCharCount": false,
            "showWordCount": false,
            "allowMultipleMasks": false,
            "inputType": "hidden",
            "id": "em1y8gd",
            "defaultValue": "",
            "dataGridLabel": false
          }
        ],
        "access": [
          {
            "roles": [
              "administrator",
              "authenticated",
              "anonymous",
              "formsflowReviewer",
              "formsflowClient"
            ],
            "type": "read_all"
          }
        ],
        "submissionAccess": [
          {
            "roles": [
              "administrator"
            ],
            "type": "create_all"
          },
          {
            "roles": [
              "formsflowReviewer"
            ],
            "type": "read_all"
          },
          {
            "roles": [
              "formsflowReviewer"
            ],
            "type": "update_all"
          },
          {
            "roles": [
              "administrator",
              "formsflowReviewer"
            ],
            "type": "delete_all"
          },
          {
            "roles": [
              "formsflowClient"
            ],
            "type": "create_own"
          },
          {
            "roles": [
              "formsflowClient"
            ],
            "type": "read_own"
          },
          {
            "roles": [
              "formsflowClient"
            ],
            "type": "update_own"
          },
          {
            "roles": [
              "formsflowReviewer"
            ],
            "type": "delete_own"
          }
        ]
      },
      "feedbacknew": {
        "title": "Feedback",
        "type": "form",
        "name": "feedback",
        "path": "feedback",
        "display": "form",
        "tags": [
          "common"
        ],
        "components": [
          {
            "label": "Columns",
            "columns": [
              {
                "components": [
                  {
                    "label": "First Name",
                    "labelPosition": "top",
                    "placeholder": "",
                    "description": "",
                    "tooltip": "",
                    "prefix": "",
                    "suffix": "",
                    "widget": {
                      "type": "input"
                    },
                    "inputMask": "",
                    "allowMultipleMasks": false,
                    "customClass": "ui small header",
                    "tabindex": "",
                    "autocomplete": "",
                    "hidden": false,
                    "hideLabel": false,
                    "showWordCount": false,
                    "showCharCount": false,
                    "mask": false,
                    "autofocus": false,
                    "spellcheck": true,
                    "disabled": false,
                    "tableView": true,
                    "modalEdit": false,
                    "multiple": false,
                    "persistent": true,
                    "inputFormat": "plain",
                    "protected": false,
                    "dbIndex": false,
                    "case": "",
                    "encrypted": false,
                    "redrawOn": "",
                    "clearOnHide": true,
                    "customDefaultValue": "",
                    "calculateValue": "",
                    "calculateServer": false,
                    "allowCalculateOverride": false,
                    "validateOn": "change",
                    "validate": {
                      "required": false,
                      "pattern": "",
                      "customMessage": "",
                      "custom": "",
                      "customPrivate": false,
                      "json": "",
                      "minLength": "",
                      "maxLength": "",
                      "strictDateValidation": false,
                      "multiple": false,
                      "unique": false
                    },
                    "unique": false,
                    "errorLabel": "",
                    "key": "firstName",
                    "tags": [],
                    "properties": {},
                    "conditional": {
                      "show": null,
                      "when": null,
                      "eq": "",
                      "json": ""
                    },
                    "customConditional": "",
                    "logic": [],
                    "attributes": {},
                    "overlay": {
                      "style": "",
                      "page": "",
                      "left": "",
                      "top": "",
                      "width": "",
                      "height": ""
                    },
                    "type": "textfield",
                    "input": true,
                    "refreshOn": "",
                    "dataGridLabel": false,
                    "inputType": "text",
                    "id": "elqta6d",
                    "defaultValue": "",
                    "hideOnChildrenHidden": false
                  }
                ],
                "width": 6,
                "offset": 0,
                "push": 0,
                "pull": 0,
                "size": "md"
              },
              {
                "components": [
                  {
                    "label": "Last Name",
                    "labelPosition": "top",
                    "placeholder": "",
                    "description": "",
                    "tooltip": "",
                    "prefix": "",
                    "suffix": "",
                    "widget": {
                      "type": "input"
                    },
                    "inputMask": "",
                    "allowMultipleMasks": false,
                    "customClass": "ui small header",
                    "tabindex": "",
                    "autocomplete": "",
                    "hidden": false,
                    "hideLabel": false,
                    "showWordCount": false,
                    "showCharCount": false,
                    "mask": false,
                    "autofocus": false,
                    "spellcheck": true,
                    "disabled": false,
                    "tableView": true,
                    "modalEdit": false,
                    "multiple": false,
                    "persistent": true,
                    "inputFormat": "plain",
                    "protected": false,
                    "dbIndex": false,
                    "case": "",
                    "encrypted": false,
                    "redrawOn": "",
                    "clearOnHide": true,
                    "customDefaultValue": "",
                    "calculateValue": "",
                    "calculateServer": false,
                    "allowCalculateOverride": false,
                    "validateOn": "change",
                    "validate": {
                      "required": false,
                      "pattern": "",
                      "customMessage": "",
                      "custom": "",
                      "customPrivate": false,
                      "json": "",
                      "minLength": "",
                      "maxLength": "",
                      "strictDateValidation": false,
                      "multiple": false,
                      "unique": false
                    },
                    "unique": false,
                    "errorLabel": "",
                    "key": "lastName",
                    "tags": [],
                    "properties": {},
                    "conditional": {
                      "show": null,
                      "when": null,
                      "eq": "",
                      "json": ""
                    },
                    "customConditional": "",
                    "logic": [],
                    "attributes": {},
                    "overlay": {
                      "style": "",
                      "page": "",
                      "left": "",
                      "top": "",
                      "width": "",
                      "height": ""
                    },
                    "type": "textfield",
                    "input": true,
                    "refreshOn": "",
                    "dataGridLabel": false,
                    "inputType": "text",
                    "id": "es2lekd",
                    "defaultValue": "",
                    "hideOnChildrenHidden": false
                  }
                ],
                "width": 6,
                "offset": 0,
                "push": 0,
                "pull": 0,
                "size": "md"
              }
            ],
            "autoAdjust": false,
            "hideOnChildrenHidden": false,
            "customClass": "",
            "hidden": false,
            "hideLabel": false,
            "modalEdit": false,
            "key": "columns",
            "tags": [],
            "properties": {},
            "conditional": {
              "show": null,
              "when": null,
              "eq": "",
              "json": ""
            },
            "customConditional": "",
            "logic": [],
            "attributes": {},
            "overlay": {
              "style": "",
              "page": "",
              "left": "",
              "top": "",
              "width": "",
              "height": ""
            },
            "type": "columns",
            "input": false,
            "placeholder": "",
            "prefix": "",
            "suffix": "",
            "multiple": false,
            "defaultValue": null,
            "protected": false,
            "unique": false,
            "persistent": false,
            "clearOnHide": false,
            "refreshOn": "",
            "redrawOn": "",
            "tableView": false,
            "dataGridLabel": false,
            "labelPosition": "top",
            "description": "",
            "errorLabel": "",
            "tooltip": "",
            "tabindex": "",
            "disabled": false,
            "autofocus": false,
            "dbIndex": false,
            "customDefaultValue": "",
            "calculateValue": "",
            "calculateServer": false,
            "widget": null,
            "validateOn": "change",
            "validate": {
              "required": false,
              "custom": "",
              "customPrivate": false,
              "strictDateValidation": false,
              "multiple": false,
              "unique": false
            },
            "allowCalculateOverride": false,
            "encrypted": false,
            "showCharCount": false,
            "showWordCount": false,
            "allowMultipleMasks": false,
            "tree": false,
            "id": "e0ffzt"
          },
          {
            "label": "Feedback",
            "labelPosition": "top",
            "placeholder": "",
            "description": "",
            "tooltip": "",
            "prefix": "",
            "suffix": "",
            "widget": {
              "type": "input"
            },
            "editor": "",
            "autoExpand": false,
            "customClass": "ui small header",
            "tabindex": "",
            "autocomplete": "",
            "hidden": false,
            "hideLabel": false,
            "showWordCount": false,
            "showCharCount": false,
            "autofocus": false,
            "spellcheck": true,
            "disabled": false,
            "tableView": true,
            "modalEdit": false,
            "multiple": false,
            "persistent": true,
            "inputFormat": "html",
            "protected": false,
            "dbIndex": false,
            "case": "",
            "encrypted": false,
            "redrawOn": "",
            "clearOnHide": true,
            "customDefaultValue": "",
            "calculateValue": "",
            "calculateServer": false,
            "allowCalculateOverride": false,
            "validateOn": "change",
            "validate": {
              "required": false,
              "pattern": "",
              "customMessage": "",
              "custom": "",
              "customPrivate": false,
              "json": "",
              "minLength": "",
              "maxLength": "",
              "minWords": "",
              "maxWords": "",
              "strictDateValidation": false,
              "multiple": false,
              "unique": false
            },
            "unique": false,
            "errorLabel": "",
            "key": "feedback",
            "tags": [],
            "properties": {},
            "conditional": {
              "show": null,
              "when": null,
              "eq": "",
              "json": ""
            },
            "customConditional": "",
            "logic": [],
            "attributes": {},
            "overlay": {
              "style": "",
              "page": "",
              "left": "",
              "top": "",
              "width": "",
              "height": ""
            },
            "type": "textarea",
            "rows": 4,
            "wysiwyg": false,
            "input": true,
            "refreshOn": "",
            "dataGridLabel": false,
            "allowMultipleMasks": false,
            "mask": false,
            "inputType": "text",
            "inputMask": "",
            "fixedSize": true,
            "id": "e1expa",
            "defaultValue": null
          },
          {
            "label": "applicationId",
            "customClass": "",
            "modalEdit": false,
            "persistent": true,
            "protected": false,
            "dbIndex": false,
            "encrypted": false,
            "redrawOn": "",
            "customDefaultValue": "",
            "calculateValue": "",
            "calculateServer": false,
            "key": "applicationId",
            "tags": [],
            "properties": {},
            "logic": [],
            "attributes": {},
            "overlay": {
              "style": "",
              "page": "",
              "left": "",
              "top": "",
              "width": "",
              "height": ""
            },
            "type": "hidden",
            "input": true,
            "placeholder": "",
            "prefix": "",
            "suffix": "",
            "multiple": false,
            "unique": false,
            "hidden": false,
            "clearOnHide": true,
            "refreshOn": "",
            "tableView": false,
            "labelPosition": "top",
            "description": "",
            "errorLabel": "",
            "tooltip": "",
            "hideLabel": false,
            "tabindex": "",
            "disabled": false,
            "autofocus": false,
            "widget": {
              "type": "input"
            },
            "validateOn": "change",
            "validate": {
              "required": false,
              "custom": "",
              "customPrivate": false,
              "strictDateValidation": false,
              "multiple": false,
              "unique": false
            },
            "conditional": {
              "show": null,
              "when": null,
              "eq": ""
            },
            "allowCalculateOverride": false,
            "showCharCount": false,
            "showWordCount": false,
            "allowMultipleMasks": false,
            "inputType": "hidden",
            "id": "em1y8gd",
            "defaultValue": "",
            "dataGridLabel": false
          },
          {
            "label": "pid",
            "customClass": "",
            "modalEdit": false,
            "defaultValue": null,
            "persistent": true,
            "protected": false,
            "dbIndex": false,
            "encrypted": false,
            "redrawOn": "",
            "customDefaultValue": "",
            "calculateValue": "",
            "calculateServer": false,
            "key": "pid",
            "tags": [],
            "properties": {},
            "logic": [],
            "attributes": {},
            "overlay": {
              "style": "",
              "page": "",
              "left": "",
              "top": "",
              "width": "",
              "height": ""
            },
            "type": "hidden",
            "input": true,
            "placeholder": "",
            "prefix": "",
            "suffix": "",
            "multiple": false,
            "unique": false,
            "hidden": false,
            "clearOnHide": true,
            "refreshOn": "",
            "tableView": false,
            "dataGridLabel": false,
            "labelPosition": "top",
            "description": "",
            "errorLabel": "",
            "tooltip": "",
            "hideLabel": false,
            "tabindex": "",
            "disabled": false,
            "autofocus": false,
            "widget": {
              "type": "input"
            },
            "validateOn": "change",
            "validate": {
              "required": false,
              "custom": "",
              "customPrivate": false,
              "strictDateValidation": false,
              "multiple": false,
              "unique": false
            },
            "conditional": {
              "show": null,
              "when": null,
              "eq": ""
            },
            "allowCalculateOverride": false,
            "showCharCount": false,
            "showWordCount": false,
            "allowMultipleMasks": false,
            "inputType": "hidden",
            "id": "ewobciq"
          },
          {
            "label": "Submit",
            "action": "submit",
            "showValidations": false,
            "theme": "primary",
            "size": "md",
            "block": false,
            "leftIcon": "fa fa-check",
            "rightIcon": "",
            "shortcut": "",
            "description": "",
            "tooltip": "",
            "customClass": "pull-right",
            "tabindex": "",
            "disableOnInvalid": true,
            "hidden": false,
            "autofocus": false,
            "disabled": false,
            "tableView": false,
            "modalEdit": false,
            "key": "submit",
            "tags": [],
            "properties": {},
            "conditional": {
              "show": null,
              "when": null,
              "eq": "",
              "json": ""
            },
            "customConditional": "",
            "logic": [],
            "attributes": {},
            "overlay": {
              "style": "",
              "page": "",
              "left": "",
              "top": "",
              "width": "",
              "height": ""
            },
            "type": "button",
            "input": true,
            "placeholder": "",
            "prefix": "",
            "suffix": "",
            "multiple": false,
            "defaultValue": null,
            "protected": false,
            "unique": false,
            "persistent": false,
            "clearOnHide": true,
            "refreshOn": "",
            "redrawOn": "",
            "dataGridLabel": true,
            "labelPosition": "top",
            "errorLabel": "",
            "hideLabel": false,
            "dbIndex": false,
            "customDefaultValue": "",
            "calculateValue": "",
            "calculateServer": false,
            "widget": {
              "type": "input"
            },
            "validateOn": "change",
            "validate": {
              "required": false,
              "custom": "",
              "customPrivate": false,
              "strictDateValidation": false,
              "multiple": false,
              "unique": false
            },
            "allowCalculateOverride": false,
            "encrypted": false,
            "showCharCount": false,
            "showWordCount": false,
            "allowMultipleMasks": false,
            "id": "edef057"
          }
        ],
        "access": [
          {
            "roles": [
              "administrator",
              "authenticated",
              "anonymous",
              "formsflowReviewer",
              "formsflowClient"
            ],
            "type": "read_all"
          }
        ],
        "submissionAccess": [
          {
            "roles": [
              "administrator"
            ],
            "type": "create_all"
          },
          {
            "roles": [
              "formsflowReviewer"
            ],
            "type": "read_all"
          },
          {
            "roles": [
              "formsflowReviewer"
            ],
            "type": "update_all"
          },
          {
            "roles": [
              "administrator",
              "formsflowReviewer"
            ],
            "type": "delete_all"
          },
          {
            "roles": [
              "formsflowClient"
            ],
            "type": "create_own"
          },
          {
            "roles": [
              "formsflowClient"
            ],
            "type": "read_own"
          },
          {
            "roles": [
              "formsflowClient"
            ],
            "type": "update_own"
          },
          {
            "roles": [
              "formsflowReviewer"
            ],
            "type": "delete_own"
          }
        ]
      }
    },
    "actions": {
      "userSave": {
        "title": "Save Submission",
        "name": "save",
        "form": "user",
        "settings": {},
        "priority": 11,
        "method": [
          "create",
          "update"
        ],
        "handler": [
          "before"
        ]
      },
      "adminSave": {
        "title": "Save Submission",
        "name": "save",
        "form": "admin",
        "settings": {},
        "priority": 11,
        "method": [
          "create",
          "update"
        ],
        "handler": [
          "before"
        ]
      },
      "authenticatedRole": {
        "title": "Role Assignment",
        "name": "role",
        "form": "user",
        "settings": {
          "role": "authenticated",
          "type": "add",
          "association": "new"
        },
        "priority": 1,
        "method": [
          "create"
        ],
        "handler": [
          "after"
        ]
      },
      "adminRole": {
        "title": "Role Assignment",
        "name": "role",
        "form": "admin",
        "settings": {
          "role": "administrator",
          "type": "add",
          "association": "new"
        },
        "priority": 1,
        "method": [
          "create"
        ],
        "handler": [
          "after"
        ]
      },
      "user:role": {
        "title": "Assign Employee Role",
        "name": "role",
        "form": "user",
        "settings": {
          "association": "new",
          "role": "formsflowReviewer",
          "type": "add"
        },
        "priority": 1,
        "method": [
          "create"
        ],
        "handler": [
          "after"
        ]
      },
      "formsflowReviewer:save": {
        "title": "Save Submission",
        "name": "save",
        "form": "formsflowReviewer",
        "priority": 10,
        "method": [
          "create",
          "update"
        ],
        "handler": [
          "before"
        ]
      },
      "formsflowReviewer:role": {
        "title": "Role Assignment",
        "name": "role",
        "form": "formsflowReviewer",
        "settings": {
          "association": "new",
          "type": "add",
          "role": "formsflowReviewer"
        },
        "priority": 1,
        "method": [
          "create"
        ],
        "handler": [
          "after"
        ]
      },
      "formsflowClient:save": {
        "title": "Save Submission",
        "name": "save",
        "form": "formsflowClient",
        "priority": 10,
        "method": [
          "create",
          "update"
        ],
        "handler": [
          "before"
        ]
      },
      "formsflowClient:role": {
        "title": "Role Assignment",
        "name": "role",
        "form": "formsflowClient",
        "settings": {
          "association": "new",
          "type": "add",
          "role": "formsflowClient"
        },
        "priority": 1,
        "method": [
          "create"
        ],
        "handler": [
          "after"
        ]
      },
      "feedbackreviewnew:save": {
        "title": "Save Submission",
        "name": "save",
        "form": "feedbackreviewnew",
        "priority": 10,
        "method": [
          "create",
          "update"
        ],
        "handler": [
          "before"
        ]
      },
      "userLogin": {
        "title": "Login",
        "name": "login",
        "form": "userLogin",
        "settings": {
          "resources": [
            "user",
            "admin"
          ],
          "username": "email",
          "password": "password"
        },
        "priority": 2,
        "method": [
          "create"
        ],
        "handler": [
          "before"
        ]
      },
      "userRegisterSave": {
        "title": "Save Submission",
        "name": "save",
        "form": "userRegister",
        "settings": {
          "resource": "user",
          "fields": {
            "email": "email",
            "password": "password"
          }
        },
        "priority": 10,
        "method": [
          "create"
        ],
        "handler": [
          "before"
        ]
      },
      "userRegisterLogin": {
        "title": "Login",
        "name": "login",
        "form": "userRegister",
        "settings": {
          "resources": [
            "user"
          ],
          "username": "email",
          "password": "password"
        },
        "priority": 2,
        "method": [
          "create"
        ],
        "handler": [
          "before"
        ]
      },
      "userRegister:role": {
        "title": "Role Assignment",
        "name": "role",
        "form": "userRegister",
        "settings": {
          "association": "existing",
          "type": "add",
          "role": "formsflowReviewer"
        },
        "priority": 1,
        "method": [
          "create"
        ],
        "handler": [
          "after"
        ]
      },
      "productsurveyformnew1:save": {
        "title": "Save Submission",
        "name": "save",
        "form": "productsurveyformnew1",
        "priority": 10,
        "method": [
          "create",
          "update"
        ],
        "handler": [
          "before"
        ]
      },
      "feedbacknew:save": {
        "title": "Save Submission",
        "name": "save",
        "form": "feedbacknew",
        "priority": 10,
        "method": [
          "create",
          "update"
        ],
        "handler": [
          "before"
        ]
      }
>>>>>>> e050a598
    },
    "productSurveyForm":{
      "type": "form",
      "tags": [
          "common"
      ],
      "components": [
          {
              "title": "Product Survey Form",
              "theme": "primary",
              "tooltip": "",
              "customClass": "",
              "collapsible": false,
              "hidden": false,
              "hideLabel": false,
              "disabled": false,
              "modalEdit": false,
              "key": "sampleForm",
              "tags": [],
              "properties": {},
              "customConditional": "",
              "conditional": {
                  "json": "",
                  "show": null,
                  "when": null,
                  "eq": ""
              },
              "logic": [],
              "attributes": {},
              "overlay": {
                  "style": "",
                  "page": "",
                  "left": "",
                  "top": "",
                  "width": "",
                  "height": ""
              },
              "type": "panel",
              "label": "Product Survey Form",
              "breadcrumb": "default",
              "tabindex": "",
              "input": false,
              "tableView": false,
              "components": [
                  {
                      "title": "Personal Details",
                      "theme": "info",
                      "tooltip": "",
                      "customClass": "",
                      "collapsible": true,
                      "hidden": false,
                      "hideLabel": false,
                      "disabled": false,
                      "modalEdit": false,
                      "key": "personalDetails",
                      "tags": [],
                      "properties": {},
                      "customConditional": "",
                      "conditional": {
                          "json": "",
                          "show": null,
                          "when": null,
                          "eq": ""
                      },
                      "logic": [],
                      "attributes": {},
                      "overlay": {
                          "style": "",
                          "page": "",
                          "left": "",
                          "top": "",
                          "width": "",
                          "height": ""
                      },
                      "type": "panel",
                      "label": "Personal Details",
                      "breadcrumb": "default",
                      "tabindex": "",
                      "input": false,
                      "tableView": false,
                      "components": [
                          {
                              "label": "Table",
                              "cellAlignment": "left",
                              "key": "table",
                              "type": "table",
                              "input": false,
                              "tableView": false,
                              "rows": [
                                  [
                                      {
                                          "components": [
                                              {
                                                  "label": "First Name",
                                                  "labelPosition": "top",
                                                  "placeholder": "Enter first name",
                                                  "description": "",
                                                  "tooltip": "",
                                                  "prefix": "",
                                                  "suffix": "",
                                                  "widget": {
                                                      "type": "input"
                                                  },
                                                  "inputMask": "",
                                                  "allowMultipleMasks": false,
                                                  "customClass": "",
                                                  "tabindex": "",
                                                  "autocomplete": "",
                                                  "hidden": false,
                                                  "hideLabel": false,
                                                  "showWordCount": false,
                                                  "showCharCount": false,
                                                  "mask": false,
                                                  "autofocus": false,
                                                  "spellcheck": true,
                                                  "disabled": false,
                                                  "tableView": false,
                                                  "modalEdit": false,
                                                  "multiple": false,
                                                  "persistent": true,
                                                  "inputFormat": "plain",
                                                  "protected": false,
                                                  "dbIndex": false,
                                                  "case": "",
                                                  "encrypted": false,
                                                  "redrawOn": "",
                                                  "clearOnHide": true,
                                                  "customDefaultValue": "",
                                                  "calculateValue": "",
                                                  "calculateServer": false,
                                                  "allowCalculateOverride": false,
                                                  "validateOn": "change",
                                                  "validate": {
                                                      "required": false,
                                                      "pattern": "",
                                                      "customMessage": "",
                                                      "custom": "",
                                                      "customPrivate": false,
                                                      "json": "",
                                                      "minLength": "",
                                                      "maxLength": "",
                                                      "strictDateValidation": false,
                                                      "multiple": false,
                                                      "unique": false
                                                  },
                                                  "unique": false,
                                                  "errorLabel": "",
                                                  "key": "firstName",
                                                  "tags": [],
                                                  "properties": {},
                                                  "conditional": {
                                                      "show": null,
                                                      "when": null,
                                                      "eq": "",
                                                      "json": ""
                                                  },
                                                  "customConditional": "",
                                                  "logic": [],
                                                  "attributes": {},
                                                  "overlay": {
                                                      "style": "",
                                                      "page": "",
                                                      "left": "",
                                                      "top": "",
                                                      "width": "",
                                                      "height": ""
                                                  },
                                                  "type": "textfield",
                                                  "input": true,
                                                  "refreshOn": "",
                                                  "dataGridLabel": false,
                                                  "inputType": "text",
                                                  "id": "eb20czq",
                                                  "defaultValue": ""
                                              }
                                          ]
                                      },
                                      {
                                          "components": [
                                              {
                                                  "label": "Middle Name",
                                                  "labelPosition": "top",
                                                  "placeholder": "Enter middle name",
                                                  "description": "",
                                                  "tooltip": "",
                                                  "prefix": "",
                                                  "suffix": "",
                                                  "widget": {
                                                      "type": "input"
                                                  },
                                                  "inputMask": "",
                                                  "allowMultipleMasks": false,
                                                  "customClass": "",
                                                  "tabindex": "",
                                                  "autocomplete": "",
                                                  "hidden": false,
                                                  "hideLabel": false,
                                                  "showWordCount": false,
                                                  "showCharCount": false,
                                                  "mask": false,
                                                  "autofocus": false,
                                                  "spellcheck": true,
                                                  "disabled": false,
                                                  "tableView": false,
                                                  "modalEdit": false,
                                                  "multiple": false,
                                                  "persistent": true,
                                                  "inputFormat": "plain",
                                                  "protected": false,
                                                  "dbIndex": false,
                                                  "case": "",
                                                  "encrypted": false,
                                                  "redrawOn": "",
                                                  "clearOnHide": true,
                                                  "customDefaultValue": "",
                                                  "calculateValue": "",
                                                  "calculateServer": false,
                                                  "allowCalculateOverride": false,
                                                  "validateOn": "change",
                                                  "validate": {
                                                      "required": false,
                                                      "pattern": "",
                                                      "customMessage": "",
                                                      "custom": "",
                                                      "customPrivate": false,
                                                      "json": "",
                                                      "minLength": "",
                                                      "maxLength": "",
                                                      "strictDateValidation": false,
                                                      "multiple": false,
                                                      "unique": false
                                                  },
                                                  "unique": false,
                                                  "errorLabel": "",
                                                  "key": "middleName",
                                                  "tags": [],
                                                  "properties": {},
                                                  "conditional": {
                                                      "show": null,
                                                      "when": null,
                                                      "eq": "",
                                                      "json": ""
                                                  },
                                                  "customConditional": "",
                                                  "logic": [],
                                                  "attributes": {},
                                                  "overlay": {
                                                      "style": "",
                                                      "page": "",
                                                      "left": "",
                                                      "top": "",
                                                      "width": "",
                                                      "height": ""
                                                  },
                                                  "type": "textfield",
                                                  "input": true,
                                                  "refreshOn": "",
                                                  "dataGridLabel": false,
                                                  "inputType": "text",
                                                  "id": "eugw65",
                                                  "defaultValue": ""
                                              }
                                          ]
                                      },
                                      {
                                          "components": [
                                              {
                                                  "label": "Last Name",
                                                  "labelPosition": "top",
                                                  "placeholder": "Enter last name",
                                                  "description": "",
                                                  "tooltip": "",
                                                  "prefix": "",
                                                  "suffix": "",
                                                  "widget": {
                                                      "type": "input"
                                                  },
                                                  "inputMask": "",
                                                  "allowMultipleMasks": false,
                                                  "customClass": "",
                                                  "tabindex": "",
                                                  "autocomplete": "",
                                                  "hidden": false,
                                                  "hideLabel": false,
                                                  "showWordCount": false,
                                                  "showCharCount": false,
                                                  "mask": false,
                                                  "autofocus": false,
                                                  "spellcheck": true,
                                                  "disabled": false,
                                                  "tableView": false,
                                                  "modalEdit": false,
                                                  "multiple": false,
                                                  "persistent": true,
                                                  "inputFormat": "plain",
                                                  "protected": false,
                                                  "dbIndex": false,
                                                  "case": "",
                                                  "encrypted": false,
                                                  "redrawOn": "",
                                                  "clearOnHide": true,
                                                  "customDefaultValue": "",
                                                  "calculateValue": "",
                                                  "calculateServer": false,
                                                  "allowCalculateOverride": false,
                                                  "validateOn": "change",
                                                  "validate": {
                                                      "required": false,
                                                      "pattern": "",
                                                      "customMessage": "",
                                                      "custom": "",
                                                      "customPrivate": false,
                                                      "json": "",
                                                      "minLength": "",
                                                      "maxLength": "",
                                                      "strictDateValidation": false,
                                                      "multiple": false,
                                                      "unique": false
                                                  },
                                                  "unique": false,
                                                  "errorLabel": "",
                                                  "key": "lastName",
                                                  "tags": [],
                                                  "properties": {},
                                                  "conditional": {
                                                      "show": null,
                                                      "when": null,
                                                      "eq": "",
                                                      "json": ""
                                                  },
                                                  "customConditional": "",
                                                  "logic": [],
                                                  "attributes": {},
                                                  "overlay": {
                                                      "style": "",
                                                      "page": "",
                                                      "left": "",
                                                      "top": "",
                                                      "width": "",
                                                      "height": ""
                                                  },
                                                  "type": "textfield",
                                                  "input": true,
                                                  "refreshOn": "",
                                                  "dataGridLabel": false,
                                                  "inputType": "text",
                                                  "id": "e9mm62b",
                                                  "defaultValue": ""
                                              }
                                          ]
                                      }
                                  ]
                              ],
                              "numRows": 1,
                              "placeholder": "",
                              "prefix": "",
                              "customClass": "",
                              "suffix": "",
                              "multiple": false,
                              "defaultValue": null,
                              "protected": false,
                              "unique": false,
                              "persistent": false,
                              "hidden": false,
                              "clearOnHide": true,
                              "refreshOn": "",
                              "redrawOn": "",
                              "modalEdit": false,
                              "dataGridLabel": false,
                              "labelPosition": "top",
                              "description": "",
                              "errorLabel": "",
                              "tooltip": "",
                              "hideLabel": false,
                              "tabindex": "",
                              "disabled": false,
                              "autofocus": false,
                              "dbIndex": false,
                              "customDefaultValue": "",
                              "calculateValue": "",
                              "calculateServer": false,
                              "widget": null,
                              "attributes": {},
                              "validateOn": "change",
                              "validate": {
                                  "required": false,
                                  "custom": "",
                                  "customPrivate": false,
                                  "strictDateValidation": false,
                                  "multiple": false,
                                  "unique": false
                              },
                              "conditional": {
                                  "show": null,
                                  "when": null,
                                  "eq": ""
                              },
                              "overlay": {
                                  "style": "",
                                  "left": "",
                                  "top": "",
                                  "width": "",
                                  "height": ""
                              },
                              "allowCalculateOverride": false,
                              "encrypted": false,
                              "showCharCount": false,
                              "showWordCount": false,
                              "properties": {},
                              "allowMultipleMasks": false,
                              "tree": false,
                              "numCols": 3,
                              "header": [],
                              "caption": "",
                              "cloneRows": false,
                              "striped": false,
                              "bordered": false,
                              "hover": false,
                              "condensed": false,
                              "id": "e1on49g"
                          },
                          {
                              "label": "Table",
                              "cloneRows": false,
                              "cellAlignment": "left",
                              "customClass": "",
                              "striped": false,
                              "bordered": false,
                              "hover": false,
                              "condensed": false,
                              "hidden": false,
                              "hideLabel": false,
                              "modalEdit": false,
                              "key": "table1",
                              "tags": [],
                              "properties": {},
                              "conditional": {
                                  "show": null,
                                  "when": null,
                                  "eq": "",
                                  "json": ""
                              },
                              "customConditional": "",
                              "logic": [],
                              "attributes": {},
                              "overlay": {
                                  "style": "",
                                  "page": "",
                                  "left": "",
                                  "top": "",
                                  "width": "",
                                  "height": ""
                              },
                              "type": "table",
                              "numRows": 1,
                              "input": false,
                              "placeholder": "",
                              "prefix": "",
                              "suffix": "",
                              "multiple": false,
                              "defaultValue": null,
                              "protected": false,
                              "unique": false,
                              "persistent": false,
                              "clearOnHide": true,
                              "refreshOn": "",
                              "redrawOn": "",
                              "tableView": false,
                              "dataGridLabel": false,
                              "labelPosition": "top",
                              "description": "",
                              "errorLabel": "",
                              "tooltip": "",
                              "tabindex": "",
                              "disabled": false,
                              "autofocus": false,
                              "dbIndex": false,
                              "customDefaultValue": "",
                              "calculateValue": "",
                              "calculateServer": false,
                              "widget": null,
                              "validateOn": "change",
                              "validate": {
                                  "required": false,
                                  "custom": "",
                                  "customPrivate": false,
                                  "strictDateValidation": false,
                                  "multiple": false,
                                  "unique": false
                              },
                              "allowCalculateOverride": false,
                              "encrypted": false,
                              "showCharCount": false,
                              "showWordCount": false,
                              "allowMultipleMasks": false,
                              "tree": false,
                              "rows": [
                                  [
                                      {
                                          "components": [
                                              {
                                                  "label": "Email",
                                                  "labelPosition": "top",
                                                  "placeholder": "Enter email address",
                                                  "description": "",
                                                  "tooltip": "",
                                                  "prefix": "",
                                                  "suffix": "",
                                                  "widget": {
                                                      "type": "input"
                                                  },
                                                  "customClass": "",
                                                  "tabindex": "",
                                                  "autocomplete": "",
                                                  "hidden": false,
                                                  "hideLabel": false,
                                                  "mask": false,
                                                  "autofocus": false,
                                                  "spellcheck": true,
                                                  "disabled": false,
                                                  "tableView": true,
                                                  "modalEdit": false,
                                                  "multiple": false,
                                                  "persistent": true,
                                                  "inputFormat": "plain",
                                                  "protected": false,
                                                  "dbIndex": false,
                                                  "case": "",
                                                  "encrypted": false,
                                                  "redrawOn": "",
                                                  "clearOnHide": true,
                                                  "customDefaultValue": "",
                                                  "calculateValue": "",
                                                  "calculateServer": false,
                                                  "allowCalculateOverride": false,
                                                  "validateOn": "change",
                                                  "validate": {
                                                      "required": true,
                                                      "pattern": "",
                                                      "customMessage": "",
                                                      "custom": "",
                                                      "customPrivate": false,
                                                      "json": "",
                                                      "minLength": "",
                                                      "maxLength": "",
                                                      "strictDateValidation": false,
                                                      "multiple": false,
                                                      "unique": false
                                                  },
                                                  "unique": false,
                                                  "kickbox": {
                                                      "enabled": false
                                                  },
                                                  "errorLabel": "Enter your email",
                                                  "key": "email",
                                                  "tags": [],
                                                  "properties": {},
                                                  "conditional": {
                                                      "show": null,
                                                      "when": null,
                                                      "eq": "",
                                                      "json": ""
                                                  },
                                                  "customConditional": "",
                                                  "logic": [],
                                                  "attributes": {},
                                                  "overlay": {
                                                      "style": "",
                                                      "page": "",
                                                      "left": "",
                                                      "top": "",
                                                      "width": "",
                                                      "height": ""
                                                  },
                                                  "type": "email",
                                                  "input": true,
                                                  "refreshOn": "",
                                                  "dataGridLabel": false,
                                                  "showCharCount": false,
                                                  "showWordCount": false,
                                                  "allowMultipleMasks": false,
                                                  "inputType": "email",
                                                  "inputMask": "",
                                                  "id": "esieu2l",
                                                  "defaultValue": ""
                                              }
                                          ]
                                      },
                                      {
                                          "components": [
                                              {
                                                  "label": "Phone Number",
                                                  "labelPosition": "top",
                                                  "placeholder": "Enter phone number",
                                                  "description": "",
                                                  "tooltip": "",
                                                  "prefix": "",
                                                  "suffix": "",
                                                  "widget": {
                                                      "type": "input"
                                                  },
                                                  "inputMask": "(999) 999-9999",
                                                  "allowMultipleMasks": false,
                                                  "customClass": "",
                                                  "tabindex": "",
                                                  "autocomplete": "",
                                                  "hidden": false,
                                                  "hideLabel": false,
                                                  "mask": false,
                                                  "autofocus": false,
                                                  "spellcheck": true,
                                                  "disabled": false,
                                                  "tableView": false,
                                                  "modalEdit": false,
                                                  "multiple": false,
                                                  "persistent": true,
                                                  "inputFormat": "plain",
                                                  "protected": false,
                                                  "dbIndex": false,
                                                  "case": "",
                                                  "encrypted": false,
                                                  "redrawOn": "",
                                                  "clearOnHide": true,
                                                  "customDefaultValue": "",
                                                  "calculateValue": "",
                                                  "calculateServer": false,
                                                  "allowCalculateOverride": false,
                                                  "validateOn": "change",
                                                  "validate": {
                                                      "required": false,
                                                      "customMessage": "",
                                                      "custom": "",
                                                      "customPrivate": false,
                                                      "json": "",
                                                      "strictDateValidation": false,
                                                      "multiple": false,
                                                      "unique": false,
                                                      "minLength": "",
                                                      "maxLength": "",
                                                      "pattern": ""
                                                  },
                                                  "unique": false,
                                                  "errorLabel": "",
                                                  "key": "phoneNumber",
                                                  "tags": [],
                                                  "properties": {},
                                                  "conditional": {
                                                      "show": null,
                                                      "when": null,
                                                      "eq": "",
                                                      "json": ""
                                                  },
                                                  "customConditional": "",
                                                  "logic": [],
                                                  "attributes": {},
                                                  "overlay": {
                                                      "style": "",
                                                      "page": "",
                                                      "left": "",
                                                      "top": "",
                                                      "width": "",
                                                      "height": ""
                                                  },
                                                  "type": "phoneNumber",
                                                  "input": true,
                                                  "refreshOn": "",
                                                  "dataGridLabel": false,
                                                  "showCharCount": false,
                                                  "showWordCount": false,
                                                  "inputType": "tel",
                                                  "id": "evh0ysq",
                                                  "inputMaskPlaceholderChar": "",
                                                  "defaultValue": ""
                                              }
                                          ]
                                      }
                                  ]
                              ],
                              "header": [],
                              "caption": "",
                              "id": "eb1n41r",
                              "numCols": 2
                          },
                          {
                              "label": "Gender",
                              "labelPosition": "left-left",
                              "optionsLabelPosition": "right",
                              "description": "",
                              "tooltip": "",
                              "customClass": "",
                              "tabindex": "",
                              "inline": true,
                              "hidden": false,
                              "hideLabel": false,
                              "autofocus": false,
                              "disabled": false,
                              "tableView": false,
                              "modalEdit": false,
                              "values": [
                                  {
                                      "label": "Male",
                                      "value": "male",
                                      "shortcut": ""
                                  },
                                  {
                                      "label": "Female",
                                      "value": "female",
                                      "shortcut": ""
                                  },
                                  {
                                      "label": "Others",
                                      "value": "others",
                                      "shortcut": ""
                                  }
                              ],
                              "dataType": "",
                              "persistent": true,
                              "protected": false,
                              "dbIndex": false,
                              "encrypted": false,
                              "redrawOn": "",
                              "clearOnHide": true,
                              "customDefaultValue": "",
                              "calculateValue": "",
                              "calculateServer": false,
                              "allowCalculateOverride": false,
                              "validate": {
                                  "required": false,
                                  "onlyAvailableItems": false,
                                  "customMessage": "",
                                  "custom": "",
                                  "customPrivate": false,
                                  "json": "",
                                  "strictDateValidation": false,
                                  "multiple": false,
                                  "unique": false
                              },
                              "errorLabel": "Enter gender",
                              "key": "gender",
                              "tags": [],
                              "properties": {},
                              "conditional": {
                                  "show": null,
                                  "when": null,
                                  "eq": "",
                                  "json": ""
                              },
                              "customConditional": "",
                              "logic": [],
                              "attributes": {},
                              "overlay": {
                                  "style": "",
                                  "page": "",
                                  "left": "",
                                  "top": "",
                                  "width": "",
                                  "height": ""
                              },
                              "type": "radio",
                              "labelWidth": 5,
                              "labelMargin": 5,
                              "input": true,
                              "placeholder": "",
                              "prefix": "",
                              "suffix": "",
                              "multiple": false,
                              "unique": false,
                              "refreshOn": "",
                              "dataGridLabel": false,
                              "widget": null,
                              "validateOn": "change",
                              "showCharCount": false,
                              "showWordCount": false,
                              "allowMultipleMasks": false,
                              "inputType": "radio",
                              "fieldSet": false,
                              "id": "e8ojtv",
                              "defaultValue": ""
                          },
                          {
                              "label": "DOB",
                              "hideInputLabels": false,
                              "inputsLabelPosition": "top",
                              "description": "",
                              "useLocaleSettings": false,
                              "tooltip": "",
                              "customClass": "",
                              "tabindex": "",
                              "hidden": false,
                              "hideLabel": false,
                              "autofocus": false,
                              "disabled": false,
                              "tableView": false,
                              "modalEdit": false,
                              "fields": {
                                  "day": {
                                      "type": "number",
                                      "placeholder": "",
                                      "hide": false,
                                      "required": false
                                  },
                                  "month": {
                                      "type": "select",
                                      "placeholder": "",
                                      "hide": false,
                                      "required": false
                                  },
                                  "year": {
                                      "type": "number",
                                      "placeholder": "",
                                      "hide": false,
                                      "required": false
                                  }
                              },
                              "dayFirst": false,
                              "defaultValue": "00/00/0000",
                              "persistent": true,
                              "protected": false,
                              "dbIndex": false,
                              "encrypted": false,
                              "redrawOn": "",
                              "clearOnHide": true,
                              "customDefaultValue": "",
                              "calculateValue": "",
                              "calculateServer": false,
                              "allowCalculateOverride": false,
                              "validateOn": "change",
                              "maxDate": "",
                              "minDate": "",
                              "unique": false,
                              "errorLabel": "Enter date of birth",
                              "validate": {
                                  "customMessage": "Enter date of birth",
                                  "custom": "",
                                  "customPrivate": false,
                                  "json": "",
                                  "required": false,
                                  "strictDateValidation": false,
                                  "multiple": false,
                                  "unique": false
                              },
                              "key": "dob",
                              "tags": [],
                              "properties": {},
                              "conditional": {
                                  "show": null,
                                  "when": null,
                                  "eq": "",
                                  "json": ""
                              },
                              "customConditional": "",
                              "logic": [],
                              "attributes": {},
                              "overlay": {
                                  "style": "",
                                  "page": "",
                                  "left": "",
                                  "top": "",
                                  "width": "",
                                  "height": ""
                              },
                              "type": "day",
                              "input": true,
                              "placeholder": "",
                              "prefix": "",
                              "suffix": "",
                              "multiple": false,
                              "refreshOn": "",
                              "dataGridLabel": false,
                              "labelPosition": "top",
                              "widget": null,
                              "showCharCount": false,
                              "showWordCount": false,
                              "allowMultipleMasks": false,
                              "id": "eeg8cuh"
                          },
                          {
                              "label": "Address",
                              "labelPosition": "top",
                              "placeholder": "Enter address",
                              "description": "",
                              "tooltip": "",
                              "prefix": "",
                              "suffix": "",
                              "widget": {
                                  "type": "input"
                              },
                              "inputMask": "",
                              "allowMultipleMasks": false,
                              "customClass": "",
                              "tabindex": "",
                              "autocomplete": "",
                              "hidden": false,
                              "hideLabel": false,
                              "showWordCount": false,
                              "showCharCount": false,
                              "mask": false,
                              "autofocus": false,
                              "spellcheck": true,
                              "disabled": false,
                              "tableView": false,
                              "modalEdit": false,
                              "multiple": false,
                              "persistent": true,
                              "inputFormat": "plain",
                              "protected": false,
                              "dbIndex": false,
                              "case": "",
                              "encrypted": false,
                              "redrawOn": "",
                              "clearOnHide": true,
                              "customDefaultValue": "",
                              "calculateValue": "",
                              "calculateServer": false,
                              "allowCalculateOverride": false,
                              "validateOn": "change",
                              "validate": {
                                  "required": false,
                                  "pattern": "",
                                  "customMessage": "Enter your address",
                                  "custom": "",
                                  "customPrivate": false,
                                  "json": "",
                                  "minLength": "",
                                  "maxLength": "",
                                  "strictDateValidation": false,
                                  "multiple": false,
                                  "unique": false
                              },
                              "unique": false,
                              "errorLabel": "Enter your address",
                              "key": "address",
                              "tags": [],
                              "properties": {},
                              "conditional": {
                                  "show": null,
                                  "when": null,
                                  "eq": "",
                                  "json": ""
                              },
                              "customConditional": "",
                              "logic": [],
                              "attributes": {},
                              "overlay": {
                                  "style": "",
                                  "page": "",
                                  "left": "",
                                  "top": "",
                                  "width": "",
                                  "height": ""
                              },
                              "type": "textfield",
                              "input": true,
                              "refreshOn": "",
                              "dataGridLabel": false,
                              "inputType": "text",
                              "id": "eqf9b0q",
                              "defaultValue": ""
                          },
                          {
                              "label": "Table",
                              "cellAlignment": "left",
                              "key": "table2",
                              "type": "table",
                              "numRows": 2,
                              "numCols": 2,
                              "input": false,
                              "tableView": false,
                              "rows": [
                                  [
                                      {
                                          "components": [
                                              {
                                                  "label": "City",
                                                  "labelPosition": "top",
                                                  "placeholder": "Enter your city",
                                                  "description": "",
                                                  "tooltip": "",
                                                  "prefix": "",
                                                  "suffix": "",
                                                  "widget": {
                                                      "type": "input"
                                                  },
                                                  "inputMask": "",
                                                  "allowMultipleMasks": false,
                                                  "customClass": "",
                                                  "tabindex": "",
                                                  "autocomplete": "",
                                                  "hidden": false,
                                                  "hideLabel": false,
                                                  "showWordCount": false,
                                                  "showCharCount": false,
                                                  "mask": false,
                                                  "autofocus": false,
                                                  "spellcheck": true,
                                                  "disabled": false,
                                                  "tableView": false,
                                                  "modalEdit": false,
                                                  "multiple": false,
                                                  "persistent": true,
                                                  "inputFormat": "plain",
                                                  "protected": false,
                                                  "dbIndex": false,
                                                  "case": "",
                                                  "encrypted": false,
                                                  "redrawOn": "",
                                                  "clearOnHide": true,
                                                  "customDefaultValue": "",
                                                  "calculateValue": "",
                                                  "calculateServer": false,
                                                  "allowCalculateOverride": false,
                                                  "validateOn": "change",
                                                  "validate": {
                                                      "required": false,
                                                      "pattern": "",
                                                      "customMessage": "",
                                                      "custom": "",
                                                      "customPrivate": false,
                                                      "json": "",
                                                      "minLength": "",
                                                      "maxLength": "",
                                                      "strictDateValidation": false,
                                                      "multiple": false,
                                                      "unique": false
                                                  },
                                                  "unique": false,
                                                  "errorLabel": "",
                                                  "key": "city",
                                                  "tags": [],
                                                  "properties": {},
                                                  "conditional": {
                                                      "show": null,
                                                      "when": null,
                                                      "eq": "",
                                                      "json": ""
                                                  },
                                                  "customConditional": "",
                                                  "logic": [],
                                                  "attributes": {},
                                                  "overlay": {
                                                      "style": "",
                                                      "page": "",
                                                      "left": "",
                                                      "top": "",
                                                      "width": "",
                                                      "height": ""
                                                  },
                                                  "type": "textfield",
                                                  "input": true,
                                                  "refreshOn": "",
                                                  "dataGridLabel": false,
                                                  "inputType": "text",
                                                  "id": "eq3f0y",
                                                  "defaultValue": ""
                                              }
                                          ]
                                      },
                                      {
                                          "components": [
                                              {
                                                  "label": "State/Province",
                                                  "labelPosition": "top",
                                                  "placeholder": "Enter your state or province",
                                                  "description": "",
                                                  "tooltip": "",
                                                  "prefix": "",
                                                  "suffix": "",
                                                  "widget": {
                                                      "type": "input"
                                                  },
                                                  "inputMask": "",
                                                  "allowMultipleMasks": false,
                                                  "customClass": "",
                                                  "tabindex": "",
                                                  "autocomplete": "",
                                                  "hidden": false,
                                                  "hideLabel": false,
                                                  "showWordCount": false,
                                                  "showCharCount": false,
                                                  "mask": false,
                                                  "autofocus": false,
                                                  "spellcheck": true,
                                                  "disabled": false,
                                                  "tableView": false,
                                                  "modalEdit": false,
                                                  "multiple": false,
                                                  "persistent": true,
                                                  "inputFormat": "plain",
                                                  "protected": false,
                                                  "dbIndex": false,
                                                  "case": "",
                                                  "encrypted": false,
                                                  "redrawOn": "",
                                                  "clearOnHide": true,
                                                  "customDefaultValue": "",
                                                  "calculateValue": "",
                                                  "calculateServer": false,
                                                  "allowCalculateOverride": false,
                                                  "validateOn": "change",
                                                  "validate": {
                                                      "required": false,
                                                      "pattern": "",
                                                      "customMessage": "",
                                                      "custom": "",
                                                      "customPrivate": false,
                                                      "json": "",
                                                      "minLength": "",
                                                      "maxLength": "",
                                                      "strictDateValidation": false,
                                                      "multiple": false,
                                                      "unique": false
                                                  },
                                                  "unique": false,
                                                  "errorLabel": "",
                                                  "key": "stateProvince",
                                                  "tags": [],
                                                  "properties": {},
                                                  "conditional": {
                                                      "show": null,
                                                      "when": null,
                                                      "eq": "",
                                                      "json": ""
                                                  },
                                                  "customConditional": "",
                                                  "logic": [],
                                                  "attributes": {},
                                                  "overlay": {
                                                      "style": "",
                                                      "page": "",
                                                      "left": "",
                                                      "top": "",
                                                      "width": "",
                                                      "height": ""
                                                  },
                                                  "type": "textfield",
                                                  "input": true,
                                                  "refreshOn": "",
                                                  "dataGridLabel": false,
                                                  "inputType": "text",
                                                  "id": "e7octaf",
                                                  "defaultValue": ""
                                              }
                                          ]
                                      }
                                  ],
                                  [
                                      {
                                          "components": [
                                              {
                                                  "label": "Postal / Zip Code",
                                                  "labelPosition": "top",
                                                  "placeholder": "Enter your Postal / Zip Code",
                                                  "description": "",
                                                  "tooltip": "",
                                                  "prefix": "",
                                                  "suffix": "",
                                                  "widget": {
                                                      "type": "input"
                                                  },
                                                  "inputMask": "",
                                                  "allowMultipleMasks": false,
                                                  "customClass": "",
                                                  "tabindex": "",
                                                  "autocomplete": "",
                                                  "hidden": false,
                                                  "hideLabel": false,
                                                  "showWordCount": false,
                                                  "showCharCount": false,
                                                  "mask": false,
                                                  "autofocus": false,
                                                  "spellcheck": true,
                                                  "disabled": false,
                                                  "tableView": false,
                                                  "modalEdit": false,
                                                  "multiple": false,
                                                  "persistent": true,
                                                  "inputFormat": "plain",
                                                  "protected": false,
                                                  "dbIndex": false,
                                                  "case": "",
                                                  "encrypted": false,
                                                  "redrawOn": "",
                                                  "clearOnHide": true,
                                                  "customDefaultValue": "",
                                                  "calculateValue": "",
                                                  "calculateServer": false,
                                                  "allowCalculateOverride": false,
                                                  "validateOn": "change",
                                                  "validate": {
                                                      "required": false,
                                                      "pattern": "",
                                                      "customMessage": "",
                                                      "custom": "",
                                                      "customPrivate": false,
                                                      "json": "",
                                                      "minLength": "",
                                                      "maxLength": "",
                                                      "strictDateValidation": false,
                                                      "multiple": false,
                                                      "unique": false
                                                  },
                                                  "unique": false,
                                                  "errorLabel": "",
                                                  "key": "postalZipCode",
                                                  "tags": [],
                                                  "properties": {},
                                                  "conditional": {
                                                      "show": null,
                                                      "when": null,
                                                      "eq": "",
                                                      "json": ""
                                                  },
                                                  "customConditional": "",
                                                  "logic": [],
                                                  "attributes": {},
                                                  "overlay": {
                                                      "style": "",
                                                      "page": "",
                                                      "left": "",
                                                      "top": "",
                                                      "width": "",
                                                      "height": ""
                                                  },
                                                  "type": "textfield",
                                                  "input": true,
                                                  "refreshOn": "",
                                                  "dataGridLabel": false,
                                                  "inputType": "text",
                                                  "id": "e6o0e2",
                                                  "defaultValue": ""
                                              }
                                          ]
                                      },
                                      {
                                          "components": [
                                              {
                                                  "label": "Country",
                                                  "labelPosition": "top",
                                                  "widget": "choicesjs",
                                                  "placeholder": "Choose your country",
                                                  "description": "",
                                                  "tooltip": "",
                                                  "customClass": "",
                                                  "tabindex": "",
                                                  "hidden": false,
                                                  "hideLabel": false,
                                                  "uniqueOptions": false,
                                                  "autofocus": false,
                                                  "disabled": false,
                                                  "tableView": false,
                                                  "modalEdit": false,
                                                  "multiple": false,
                                                  "dataSrc": "values",
                                                  "data": {
                                                      "values": [
                                                          {
                                                              "label": "India",
                                                              "value": "india"
                                                          },
                                                          {
                                                              "label": "Canada",
                                                              "value": "canada"
                                                          },
                                                          {
                                                              "label": "America",
                                                              "value": "america"
                                                          },
                                                          {
                                                              "label": "Australia",
                                                              "value": "australia"
                                                          }
                                                      ],
                                                      "resource": "",
                                                      "json": "",
                                                      "url": "",
                                                      "custom": ""
                                                  },
                                                  "dataType": "",
                                                  "idPath": "id",
                                                  "valueProperty": "",
                                                  "template": "<span>{{ item.label }}</span>",
                                                  "refreshOn": "",
                                                  "refreshOnBlur": "",
                                                  "clearOnRefresh": false,
                                                  "searchEnabled": true,
                                                  "selectThreshold": 0.3,
                                                  "readOnlyValue": false,
                                                  "customOptions": {},
                                                  "useExactSearch": false,
                                                  "persistent": true,
                                                  "protected": false,
                                                  "dbIndex": false,
                                                  "encrypted": false,
                                                  "clearOnHide": true,
                                                  "customDefaultValue": "",
                                                  "calculateValue": "",
                                                  "calculateServer": false,
                                                  "allowCalculateOverride": false,
                                                  "validateOn": "change",
                                                  "validate": {
                                                      "required": false,
                                                      "onlyAvailableItems": false,
                                                      "customMessage": "",
                                                      "custom": "",
                                                      "customPrivate": false,
                                                      "json": "",
                                                      "strictDateValidation": false,
                                                      "multiple": false,
                                                      "unique": false
                                                  },
                                                  "unique": false,
                                                  "errorLabel": "",
                                                  "key": "country",
                                                  "tags": [],
                                                  "properties": {},
                                                  "conditional": {
                                                      "show": null,
                                                      "when": null,
                                                      "eq": "",
                                                      "json": ""
                                                  },
                                                  "customConditional": "",
                                                  "logic": [],
                                                  "attributes": {},
                                                  "overlay": {
                                                      "style": "",
                                                      "page": "",
                                                      "left": "",
                                                      "top": "",
                                                      "width": "",
                                                      "height": ""
                                                  },
                                                  "type": "select",
                                                  "indexeddb": {
                                                      "filter": {}
                                                  },
                                                  "selectFields": "",
                                                  "searchField": "",
                                                  "minSearch": 0,
                                                  "filter": "",
                                                  "limit": 100,
                                                  "redrawOn": "",
                                                  "input": true,
                                                  "prefix": "",
                                                  "suffix": "",
                                                  "dataGridLabel": false,
                                                  "showCharCount": false,
                                                  "showWordCount": false,
                                                  "allowMultipleMasks": false,
                                                  "lazyLoad": true,
                                                  "authenticate": false,
                                                  "ignoreCache": false,
                                                  "searchThreshold": 0.3,
                                                  "fuseOptions": {
                                                      "include": "score",
                                                      "threshold": 0.3
                                                  },
                                                  "id": "exlyq3d",
                                                  "defaultValue": ""
                                              }
                                          ]
                                      }
                                  ]
                              ],
                              "placeholder": "",
                              "prefix": "",
                              "customClass": "",
                              "suffix": "",
                              "multiple": false,
                              "defaultValue": null,
                              "protected": false,
                              "unique": false,
                              "persistent": false,
                              "hidden": false,
                              "clearOnHide": true,
                              "refreshOn": "",
                              "redrawOn": "",
                              "modalEdit": false,
                              "dataGridLabel": false,
                              "labelPosition": "top",
                              "description": "",
                              "errorLabel": "",
                              "tooltip": "",
                              "hideLabel": false,
                              "tabindex": "",
                              "disabled": false,
                              "autofocus": false,
                              "dbIndex": false,
                              "customDefaultValue": "",
                              "calculateValue": "",
                              "calculateServer": false,
                              "widget": null,
                              "attributes": {},
                              "validateOn": "change",
                              "validate": {
                                  "required": false,
                                  "custom": "",
                                  "customPrivate": false,
                                  "strictDateValidation": false,
                                  "multiple": false,
                                  "unique": false
                              },
                              "conditional": {
                                  "show": null,
                                  "when": null,
                                  "eq": ""
                              },
                              "overlay": {
                                  "style": "",
                                  "left": "",
                                  "top": "",
                                  "width": "",
                                  "height": ""
                              },
                              "allowCalculateOverride": false,
                              "encrypted": false,
                              "showCharCount": false,
                              "showWordCount": false,
                              "properties": {},
                              "allowMultipleMasks": false,
                              "tree": false,
                              "header": [],
                              "caption": "",
                              "cloneRows": false,
                              "striped": false,
                              "bordered": false,
                              "hover": false,
                              "condensed": false,
                              "id": "elk8lrp"
                          },
                          {
                              "label": "Enter your company's website link",
                              "labelPosition": "top",
                              "placeholder": "Enter your company's website link",
                              "description": "",
                              "tooltip": "",
                              "prefix": "",
                              "suffix": "",
                              "widget": {
                                  "type": "input"
                              },
                              "customClass": "",
                              "tabindex": "",
                              "autocomplete": "",
                              "hidden": false,
                              "hideLabel": false,
                              "mask": false,
                              "autofocus": false,
                              "spellcheck": true,
                              "disabled": false,
                              "tableView": false,
                              "modalEdit": false,
                              "multiple": false,
                              "persistent": true,
                              "inputFormat": "plain",
                              "protected": false,
                              "dbIndex": false,
                              "encrypted": false,
                              "redrawOn": "",
                              "clearOnHide": true,
                              "customDefaultValue": "",
                              "calculateValue": "",
                              "calculateServer": false,
                              "allowCalculateOverride": false,
                              "validateOn": "change",
                              "validate": {
                                  "required": false,
                                  "pattern": "",
                                  "customMessage": "",
                                  "custom": "",
                                  "customPrivate": false,
                                  "json": "",
                                  "minLength": "",
                                  "maxLength": "",
                                  "strictDateValidation": false,
                                  "multiple": false,
                                  "unique": false
                              },
                              "unique": false,
                              "errorLabel": "",
                              "key": "enterYourCompanysWebsiteLink",
                              "tags": [],
                              "properties": {},
                              "conditional": {
                                  "show": null,
                                  "when": null,
                                  "eq": "",
                                  "json": ""
                              },
                              "customConditional": "",
                              "logic": [],
                              "attributes": {},
                              "overlay": {
                                  "style": "",
                                  "page": "",
                                  "left": "",
                                  "top": "",
                                  "width": "",
                                  "height": ""
                              },
                              "type": "url",
                              "input": true,
                              "refreshOn": "",
                              "dataGridLabel": false,
                              "showCharCount": false,
                              "showWordCount": false,
                              "allowMultipleMasks": false,
                              "inputType": "url",
                              "inputMask": "",
                              "id": "e3mv7ur",
                              "defaultValue": ""
                          }
                      ],
                      "placeholder": "",
                      "prefix": "",
                      "suffix": "",
                      "multiple": false,
                      "defaultValue": null,
                      "protected": false,
                      "unique": false,
                      "persistent": false,
                      "clearOnHide": false,
                      "refreshOn": "",
                      "redrawOn": "",
                      "dataGridLabel": false,
                      "labelPosition": "top",
                      "description": "",
                      "errorLabel": "",
                      "autofocus": false,
                      "dbIndex": false,
                      "customDefaultValue": "",
                      "calculateValue": "",
                      "calculateServer": false,
                      "widget": null,
                      "validateOn": "change",
                      "validate": {
                          "required": false,
                          "custom": "",
                          "customPrivate": false,
                          "strictDateValidation": false,
                          "multiple": false,
                          "unique": false
                      },
                      "allowCalculateOverride": false,
                      "encrypted": false,
                      "showCharCount": false,
                      "showWordCount": false,
                      "allowMultipleMasks": false,
                      "tree": false,
                      "id": "e18hp3n",
                      "collapsed": false
                  },
                  {
                      "title": "Product Survey",
                      "theme": "default",
                      "tooltip": "",
                      "customClass": "",
                      "collapsible": true,
                      "hidden": false,
                      "hideLabel": false,
                      "disabled": false,
                      "modalEdit": false,
                      "key": "productDetails",
                      "tags": [],
                      "properties": {},
                      "customConditional": "",
                      "conditional": {
                          "json": "",
                          "show": null,
                          "when": null,
                          "eq": ""
                      },
                      "logic": [],
                      "attributes": {},
                      "overlay": {
                          "style": "",
                          "page": "",
                          "left": "",
                          "top": "",
                          "width": "",
                          "height": ""
                      },
                      "type": "panel",
                      "label": "Product Survey",
                      "breadcrumb": "default",
                      "tabindex": "",
                      "input": false,
                      "tableView": false,
                      "components": [
                          {
                              "label": "Annual Household Income",
                              "labelPosition": "top",
                              "placeholder": "Enter your annual income",
                              "description": "",
                              "tooltip": "",
                              "prefix": "",
                              "suffix": "",
                              "widget": {
                                  "type": "input"
                              },
                              "customClass": "",
                              "tabindex": "",
                              "autocomplete": "",
                              "hidden": false,
                              "hideLabel": false,
                              "mask": false,
                              "autofocus": false,
                              "spellcheck": true,
                              "disabled": false,
                              "tableView": false,
                              "modalEdit": false,
                              "multiple": false,
                              "persistent": true,
                              "currency": "USD",
                              "inputFormat": "plain",
                              "protected": false,
                              "dbIndex": false,
                              "case": "",
                              "encrypted": false,
                              "redrawOn": "",
                              "clearOnHide": true,
                              "customDefaultValue": "",
                              "calculateValue": "",
                              "calculateServer": false,
                              "allowCalculateOverride": false,
                              "validateOn": "change",
                              "validate": {
                                  "required": false,
                                  "customMessage": "",
                                  "custom": "",
                                  "customPrivate": false,
                                  "json": "",
                                  "strictDateValidation": false,
                                  "multiple": false,
                                  "unique": false,
                                  "min": "",
                                  "max": "",
                                  "step": "any",
                                  "integer": ""
                              },
                              "unique": false,
                              "errorLabel": "",
                              "key": "annualHouseholdIncome",
                              "tags": [],
                              "properties": {},
                              "conditional": {
                                  "show": null,
                                  "when": null,
                                  "eq": "",
                                  "json": ""
                              },
                              "customConditional": "",
                              "logic": [],
                              "attributes": {},
                              "overlay": {
                                  "style": "",
                                  "page": "",
                                  "left": "",
                                  "top": "",
                                  "width": "",
                                  "height": ""
                              },
                              "type": "currency",
                              "input": true,
                              "delimiter": true,
                              "refreshOn": "",
                              "dataGridLabel": false,
                              "showCharCount": false,
                              "showWordCount": false,
                              "allowMultipleMasks": false,
                              "id": "eolta4d",
                              "defaultValue": null
                          },
                          {
                              "label": "Choose the day on which you use our product",
                              "placeholder": "Please fill this option",
                              "tableView": false,
                              "enableMinDateInput": false,
                              "datePicker": {
                                  "disableWeekends": false,
                                  "disableWeekdays": false,
                                  "showWeeks": true,
                                  "startingDay": 0,
                                  "initDate": "",
                                  "minMode": "day",
                                  "maxMode": "year",
                                  "yearRows": 4,
                                  "yearColumns": 5,
                                  "minDate": null,
                                  "maxDate": null
                              },
                              "enableMaxDateInput": false,
                              "key": "chooseTheDayOnWhichYouUseOurProduct",
                              "type": "datetime",
                              "input": true,
                              "widget": {
                                  "type": "calendar",
                                  "displayInTimezone": "viewer",
                                  "locale": "en",
                                  "useLocaleSettings": false,
                                  "allowInput": true,
                                  "mode": "single",
                                  "enableTime": true,
                                  "noCalendar": false,
                                  "format": "yyyy-MM-dd hh:mm a",
                                  "hourIncrement": 1,
                                  "minuteIncrement": 1,
                                  "time_24hr": false,
                                  "minDate": null,
                                  "disableWeekends": false,
                                  "disableWeekdays": false,
                                  "maxDate": null
                              },
                              "prefix": "",
                              "customClass": "",
                              "suffix": "",
                              "multiple": false,
                              "defaultValue": "",
                              "protected": false,
                              "unique": false,
                              "persistent": true,
                              "hidden": false,
                              "clearOnHide": true,
                              "refreshOn": "",
                              "redrawOn": "",
                              "modalEdit": false,
                              "dataGridLabel": false,
                              "labelPosition": "top",
                              "description": "",
                              "errorLabel": "",
                              "tooltip": "",
                              "hideLabel": false,
                              "tabindex": "",
                              "disabled": false,
                              "autofocus": false,
                              "dbIndex": false,
                              "customDefaultValue": "",
                              "calculateValue": "",
                              "calculateServer": false,
                              "attributes": {},
                              "validateOn": "change",
                              "validate": {
                                  "required": false,
                                  "custom": "",
                                  "customPrivate": false,
                                  "strictDateValidation": false,
                                  "multiple": false,
                                  "unique": false
                              },
                              "conditional": {
                                  "show": null,
                                  "when": null,
                                  "eq": ""
                              },
                              "overlay": {
                                  "style": "",
                                  "left": "",
                                  "top": "",
                                  "width": "",
                                  "height": ""
                              },
                              "allowCalculateOverride": false,
                              "encrypted": false,
                              "showCharCount": false,
                              "showWordCount": false,
                              "properties": {},
                              "allowMultipleMasks": false,
                              "format": "yyyy-MM-dd hh:mm a",
                              "useLocaleSettings": false,
                              "allowInput": true,
                              "enableDate": true,
                              "enableTime": true,
                              "defaultDate": "",
                              "displayInTimezone": "viewer",
                              "timezone": "",
                              "datepickerMode": "day",
                              "timePicker": {
                                  "hourStep": 1,
                                  "minuteStep": 1,
                                  "showMeridian": true,
                                  "readonlyInput": false,
                                  "mousewheel": true,
                                  "arrowkeys": true
                              },
                              "customOptions": {},
                              "id": "e8j3cqg",
                              "shortcutButtons": []
                          },
                          {
                              "label": "Product survey",
                              "tableView": false,
                              "questions": [
                                  {
                                      "label": "Iam planning to buying this product again",
                                      "value": "iamPlanningToBuyingThisProductAgain"
                                  },
                                  {
                                      "label": "I'd recommend this product to someone else",
                                      "value": "idRecommendThisProductToSomeoneElse"
                                  },
                                  {
                                      "label": "Iam happy with the service I received",
                                      "value": "iamHappyWithTheServiceIReceived"
                                  }
                              ],
                              "values": [
                                  {
                                      "label": "Strongly Disagree",
                                      "value": "stronglyDisagree"
                                  },
                                  {
                                      "label": "Disagree",
                                      "value": "disagree"
                                  },
                                  {
                                      "label": "Neutral",
                                      "value": "neutral"
                                  },
                                  {
                                      "label": "Agree",
                                      "value": "agree"
                                  },
                                  {
                                      "label": "Strongly Agree",
                                      "value": "stronglyAgree"
                                  }
                              ],
                              "key": "survey",
                              "type": "survey",
                              "input": true,
                              "placeholder": "",
                              "prefix": "",
                              "customClass": "",
                              "suffix": "",
                              "multiple": false,
                              "defaultValue": null,
                              "protected": false,
                              "unique": false,
                              "persistent": true,
                              "hidden": false,
                              "clearOnHide": true,
                              "refreshOn": "",
                              "redrawOn": "",
                              "modalEdit": false,
                              "dataGridLabel": false,
                              "labelPosition": "top",
                              "description": "",
                              "errorLabel": "",
                              "tooltip": "",
                              "hideLabel": false,
                              "tabindex": "",
                              "disabled": false,
                              "autofocus": false,
                              "dbIndex": false,
                              "customDefaultValue": "",
                              "calculateValue": "",
                              "calculateServer": false,
                              "widget": null,
                              "attributes": {},
                              "validateOn": "change",
                              "validate": {
                                  "required": false,
                                  "custom": "",
                                  "customPrivate": false,
                                  "strictDateValidation": false,
                                  "multiple": false,
                                  "unique": false
                              },
                              "conditional": {
                                  "show": null,
                                  "when": null,
                                  "eq": ""
                              },
                              "overlay": {
                                  "style": "",
                                  "left": "",
                                  "top": "",
                                  "width": "",
                                  "height": ""
                              },
                              "allowCalculateOverride": false,
                              "encrypted": false,
                              "showCharCount": false,
                              "showWordCount": false,
                              "properties": {},
                              "allowMultipleMasks": false,
                              "id": "evfozej"
                          }
                      ],
                      "collapsed": true,
                      "placeholder": "",
                      "prefix": "",
                      "suffix": "",
                      "multiple": false,
                      "defaultValue": null,
                      "protected": false,
                      "unique": false,
                      "persistent": false,
                      "clearOnHide": false,
                      "refreshOn": "",
                      "redrawOn": "",
                      "dataGridLabel": false,
                      "labelPosition": "top",
                      "description": "",
                      "errorLabel": "",
                      "autofocus": false,
                      "dbIndex": false,
                      "customDefaultValue": "",
                      "calculateValue": "",
                      "calculateServer": false,
                      "widget": null,
                      "validateOn": "change",
                      "validate": {
                          "required": false,
                          "custom": "",
                          "customPrivate": false,
                          "strictDateValidation": false,
                          "multiple": false,
                          "unique": false
                      },
                      "allowCalculateOverride": false,
                      "encrypted": false,
                      "showCharCount": false,
                      "showWordCount": false,
                      "allowMultipleMasks": false,
                      "tree": false,
                      "id": "exg77li"
                  },
                  {
                      "label": "I acknowledge that given information are correct and valid",
                      "tableView": false,
                      "key": "iAcknowledgeThatGivenInformationAreCorrectAndValid",
                      "type": "checkbox",
                      "input": true,
                      "defaultValue": false,
                      "placeholder": "",
                      "prefix": "",
                      "customClass": "",
                      "suffix": "",
                      "multiple": false,
                      "protected": false,
                      "unique": false,
                      "persistent": true,
                      "hidden": false,
                      "clearOnHide": true,
                      "refreshOn": "",
                      "redrawOn": "",
                      "modalEdit": false,
                      "dataGridLabel": true,
                      "labelPosition": "right",
                      "description": "",
                      "errorLabel": "",
                      "tooltip": "",
                      "hideLabel": false,
                      "tabindex": "",
                      "disabled": false,
                      "autofocus": false,
                      "dbIndex": false,
                      "customDefaultValue": "",
                      "calculateValue": "",
                      "calculateServer": false,
                      "widget": null,
                      "attributes": {},
                      "validateOn": "change",
                      "validate": {
                          "required": false,
                          "custom": "",
                          "customPrivate": false,
                          "strictDateValidation": false,
                          "multiple": false,
                          "unique": false
                      },
                      "conditional": {
                          "show": null,
                          "when": null,
                          "eq": ""
                      },
                      "overlay": {
                          "style": "",
                          "left": "",
                          "top": "",
                          "width": "",
                          "height": ""
                      },
                      "allowCalculateOverride": false,
                      "encrypted": false,
                      "showCharCount": false,
                      "showWordCount": false,
                      "properties": {},
                      "allowMultipleMasks": false,
                      "inputType": "checkbox",
                      "value": "",
                      "name": "",
                      "id": "e1afgt"
                  },
                  {
                      "label": "Signature",
                      "footer": "Sign above",
                      "labelPosition": "top",
                      "width": "100%",
                      "height": "150px",
                      "backgroundColor": "rgb(245,245,235)",
                      "penColor": "black",
                      "description": "",
                      "tooltip": "",
                      "customClass": "",
                      "tabindex": "",
                      "hidden": false,
                      "hideLabel": false,
                      "disabled": false,
                      "tableView": false,
                      "modalEdit": false,
                      "persistent": true,
                      "protected": false,
                      "encrypted": false,
                      "redrawOn": "",
                      "clearOnHide": true,
                      "customDefaultValue": "",
                      "calculateValue": "",
                      "calculateServer": false,
                      "allowCalculateOverride": false,
                      "validate": {
                          "required": false,
                          "customMessage": "",
                          "custom": "",
                          "customPrivate": false,
                          "json": "",
                          "strictDateValidation": false,
                          "multiple": false,
                          "unique": false
                      },
                      "errorLabel": "",
                      "key": "signature",
                      "tags": [],
                      "properties": {},
                      "conditional": {
                          "show": null,
                          "when": null,
                          "eq": "",
                          "json": ""
                      },
                      "customConditional": "",
                      "logic": [],
                      "attributes": {},
                      "overlay": {
                          "style": "",
                          "page": "",
                          "left": "",
                          "top": "",
                          "width": "",
                          "height": ""
                      },
                      "type": "signature",
                      "input": true,
                      "placeholder": "",
                      "prefix": "",
                      "suffix": "",
                      "multiple": false,
                      "defaultValue": null,
                      "unique": false,
                      "refreshOn": "",
                      "dataGridLabel": false,
                      "autofocus": false,
                      "dbIndex": false,
                      "widget": {
                          "type": "input"
                      },
                      "validateOn": "change",
                      "showCharCount": false,
                      "showWordCount": false,
                      "allowMultipleMasks": false,
                      "minWidth": "0.5",
                      "maxWidth": "2.5",
                      "id": "epcq8rk"
                  }
              ],
              "placeholder": "",
              "prefix": "",
              "suffix": "",
              "multiple": false,
              "defaultValue": null,
              "protected": false,
              "unique": false,
              "persistent": false,
              "clearOnHide": false,
              "refreshOn": "",
              "redrawOn": "",
              "dataGridLabel": false,
              "labelPosition": "top",
              "description": "",
              "errorLabel": "",
              "autofocus": false,
              "dbIndex": false,
              "customDefaultValue": "",
              "calculateValue": "",
              "calculateServer": false,
              "widget": null,
              "validateOn": "change",
              "validate": {
                  "required": false,
                  "custom": "",
                  "customPrivate": false,
                  "strictDateValidation": false,
                  "multiple": false,
                  "unique": false
              },
              "allowCalculateOverride": false,
              "encrypted": false,
              "showCharCount": false,
              "showWordCount": false,
              "allowMultipleMasks": false,
              "tree": false,
              "id": "enrn26q"
          },
          {
              "type": "button",
              "label": "Submit",
              "key": "submit",
              "size": "md",
              "block": false,
              "action": "submit",
              "disableOnInvalid": true,
              "theme": "primary",
              "input": true,
              "placeholder": "",
              "prefix": "",
              "customClass": "",
              "suffix": "",
              "multiple": false,
              "defaultValue": null,
              "protected": false,
              "unique": false,
              "persistent": false,
              "hidden": false,
              "clearOnHide": true,
              "refreshOn": "",
              "redrawOn": "",
              "tableView": false,
              "modalEdit": false,
              "dataGridLabel": true,
              "labelPosition": "top",
              "description": "",
              "errorLabel": "",
              "tooltip": "",
              "hideLabel": false,
              "tabindex": "",
              "disabled": false,
              "autofocus": false,
              "dbIndex": false,
              "customDefaultValue": "",
              "calculateValue": "",
              "calculateServer": false,
              "widget": {
                  "type": "input"
              },
              "attributes": {},
              "validateOn": "change",
              "validate": {
                  "required": false,
                  "custom": "",
                  "customPrivate": false,
                  "strictDateValidation": false,
                  "multiple": false,
                  "unique": false
              },
              "conditional": {
                  "show": null,
                  "when": null,
                  "eq": ""
              },
              "overlay": {
                  "style": "",
                  "left": "",
                  "top": "",
                  "width": "",
                  "height": ""
              },
              "allowCalculateOverride": false,
              "encrypted": false,
              "showCharCount": false,
              "showWordCount": false,
              "properties": {},
              "allowMultipleMasks": false,
              "leftIcon": "",
              "rightIcon": "",
              "id": "eooywrd"
          },
          {
              "label": "applicationId",
              "customClass": "",
              "modalEdit": false,
              "persistent": true,
              "protected": false,
              "dbIndex": false,
              "encrypted": false,
              "redrawOn": "",
              "customDefaultValue": "",
              "calculateValue": "",
              "calculateServer": false,
              "key": "applicationId",
              "tags": [],
              "properties": {},
              "logic": [],
              "attributes": {},
              "overlay": {
                  "style": "",
                  "page": "",
                  "left": "",
                  "top": "",
                  "width": "",
                  "height": ""
              },
              "type": "hidden",
              "input": true,
              "placeholder": "",
              "prefix": "",
              "suffix": "",
              "multiple": false,
              "unique": false,
              "hidden": false,
              "clearOnHide": true,
              "refreshOn": "",
              "tableView": false,
              "labelPosition": "top",
              "description": "",
              "errorLabel": "",
              "tooltip": "",
              "hideLabel": false,
              "tabindex": "",
              "disabled": false,
              "autofocus": false,
              "widget": {
                  "type": "input"
              },
              "validateOn": "change",
              "validate": {
                  "required": false,
                  "custom": "",
                  "customPrivate": false,
                  "strictDateValidation": false,
                  "multiple": false,
                  "unique": false
              },
              "conditional": {
                  "show": null,
                  "when": null,
                  "eq": ""
              },
              "allowCalculateOverride": false,
              "showCharCount": false,
              "showWordCount": false,
              "allowMultipleMasks": false,
              "inputType": "hidden",
              "id": "em1y8gd",
              "defaultValue": "",
              "dataGridLabel": false
          }
      ],
      "display": "form",
      "title": "Product Survey Form",
      "name": "productSurveyForm",
      "path": "productsurveyform",
      "submissionAccess": [
          {
              "roles": [
                  "administrator"
              ],
              "type": "create_all"
          },
          {
              "roles": [
                  "formsflowReviewer"
              ],
              "type": "read_all"
          },
          {
              "roles": [
                  "formsflowReviewer"
              ],
              "type": "update_all"
          },
          {
              "roles": [
                  "administrator",
                  "formsflowReviewer"
              ],
              "type": "delete_all"
          },
          {
              "roles": [
                  "formsflowClient"
              ],
              "type": "create_own"
          },
          {
              "roles": [
                  "formsflowClient"
              ],
              "type": "read_own"
          },
          {
              "roles": [
                  "formsflowClient"
              ],
              "type": "update_own"
          },
          {
              "roles": [
                  "formsflowReviewer"
              ],
              "type": "delete_own"
          }
      ],
      "access": [
          {
              "roles": [
                  "administrator",
                  "authenticated",
                  "anonymous",
                  "formsflowClient",
                  "formsflowReviewer"
              ],
              "type": "read_all"
          }
      ]
  }
  },
  "actions": {
    "userSave": {
      "title": "Save Submission",
      "name": "save",
      "form": "user",
      "settings": {},
      "priority": 11,
      "method": [
        "create",
        "update"
      ],
      "handler": [
        "before"
      ]
    },
    "adminSave": {
      "title": "Save Submission",
      "name": "save",
      "form": "admin",
      "settings": {},
      "priority": 11,
      "method": [
        "create",
        "update"
      ],
      "handler": [
        "before"
      ]
    },
    "userLogin": {
      "title": "Login",
      "name": "login",
      "form": "userLogin",
      "condition": {},
      "settings": {
        "resources": [
          "user",
          "admin"
        ],
        "username": "email",
        "password": "password"
      },
<<<<<<< HEAD
      "priority": 2,
      "method": [
        "create"
      ],
      "handler": [
        "before"
      ]
    },
    "userRegisterSave": {
      "title": "Save Submission",
      "name": "save",
      "form": "userRegister",
      "settings": {
        "resource": "user",
        "fields": {
          "email": "email",
          "password": "password"
        }
      },
      "priority": 10,
      "method": [
        "create"
      ],
      "handler": [
        "before"
      ]
    },
    "userRegisterLogin": {
      "title": "Login",
      "name": "login",
      "form": "userRegister",
      "settings": {
        "resources": [
          "user"
        ],
        "username": "email",
        "password": "password"
      },
      "priority": 2,
      "method": [
        "create"
      ],
      "handler": [
        "before"
      ]
    },
    "authenticatedRole": {
      "title": "Role Assignment",
      "name": "role",
      "form": "user",
      "settings": {
        "role": "authenticated",
        "type": "add",
        "association": "new"
      },
      "priority": 1,
      "method": [
        "create"
      ],
      "handler": [
        "after"
      ]
    },
    "adminRole": {
      "title": "Role Assignment",
      "name": "role",
      "form": "admin",
      "settings": {
        "role": "administrator",
        "type": "add",
        "association": "new"
      },
      "priority": 1,
      "method": [
        "create"
      ],
      "handler": [
        "after"
      ]
    },
    "user:role": {
      "title": "Assign Employee Role",
      "name": "role",
      "form": "user",
      "settings": {
        "association": "new",
        "role": "formsflowReviewer",
        "type": "add"
      },
      "priority": 1,
      "method": [
        "create"
      ],
      "handler": [
        "after"
      ]
    },
    "userRegister:role": {
      "title": "Role Assignment",
      "name": "role",
      "form": "userRegister",
      "condition": {},
      "settings": {
        "association": "existing",
        "type": "add",
        "role": "formsflowReviewer"
      },
      "priority": 1,
      "method": [
        "create"
      ],
      "handler": [
        "after"
      ]
    },

    "formsflowReviewer:save": {
      "title": "Save Submission",
      "name": "save",
      "form": "formsflowReviewer",
      "priority": 10,
      "method": [
        "create",
        "update"
      ],
      "handler": [
        "before"
      ]
    },
    "formsflowReviewer:role": {
      "title": "Role Assignment",
      "name": "role",
      "form": "formsflowReviewer",
      "settings": {
        "association": "new",
        "type": "add",
        "role": "formsflowReviewer"
      },
      "priority": 1,
      "method": [
        "create"
      ],
      "handler": [
        "after"
      ]
    },

    "formsflowClient:save": {
      "title": "Save Submission",
      "name": "save",
      "form": "formsflowClient",
      "priority": 10,
      "method": [
        "create",
        "update"
      ],
      "handler": [
        "before"
      ]
    },
    "formsflowClient:role": {
      "title": "Role Assignment",
      "name": "role",
      "form": "formsflowClient",
      "settings": {
        "association": "new",
        "type": "add",
        "role": "formsflowClient"
      },
      "priority": 1,
      "method": [
        "create"
      ],
      "handler": [
        "after"
      ]
    }
  },
  "resources": {
    "user": {
      "title": "User",
      "type": "resource",
      "name": "user",
      "path": "user",
      "display": "form",
      "tags": [],
      "components": [
        {
          "type": "email",
          "persistent": true,
          "unique": false,
          "protected": false,
          "defaultValue": "",
          "suffix": "",
          "prefix": "",
          "placeholder": "Enter your email address",
          "key": "email",
          "label": "Email",
          "inputType": "email",
          "tableView": true,
          "input": true
        },
        {
          "type": "password",
          "persistent": true,
          "protected": true,
          "suffix": "",
          "prefix": "",
          "placeholder": "Enter your password.",
          "key": "password",
          "label": "Password",
          "inputType": "password",
          "tableView": false,
          "input": true
        },
        {
          "type": "button",
          "theme": "primary",
          "disableOnInvalid": true,
          "action": "submit",
          "block": false,
          "rightIcon": "",
          "leftIcon": "",
          "size": "md",
          "key": "submit",
          "tableView": false,
          "label": "Submit",
          "input": true
        }
      ],
      "access": [
        {
          "roles": [
            "anonymous",
            "authenticated",
            "administrator"
          ],
          "type": "read_all"
        }
      ],
      "submissionAccess": [
        {
          "roles": [
            "administrator"
          ],
          "type": "create_all"
        },
        {
          "roles": [
            "administrator"
          ],
          "type": "read_all"
        },
        {
          "roles": [
            "administrator"
          ],
          "type": "update_all"
        },
        {
          "roles": [
            "administrator"
          ],
          "type": "delete_all"
        },
        {
          "roles": [],
          "type": "create_own"
        },
        {
          "roles": [],
          "type": "read_own"
        },
        {
          "roles": [],
          "type": "update_own"
        },
        {
          "roles": [],
          "type": "delete_own"
        }
      ]
    },
    "admin": {
      "title": "Admin",
      "type": "resource",
      "name": "admin",
      "path": "admin",
      "tags": [],
      "components": [
        {
          "type": "email",
          "persistent": true,
          "unique": false,
          "protected": false,
          "defaultValue": "",
          "suffix": "",
          "prefix": "",
          "placeholder": "Enter your email address",
          "key": "email",
          "label": "Email",
          "inputType": "email",
          "tableView": true,
          "input": true
        },
        {
          "type": "password",
          "persistent": true,
          "protected": true,
          "suffix": "",
          "prefix": "",
          "placeholder": "Enter your password.",
          "key": "password",
          "label": "Password",
          "inputType": "password",
          "tableView": false,
          "input": true
        },
        {
          "type": "button",
          "theme": "primary",
          "disableOnInvalid": true,
          "action": "submit",
          "block": false,
          "rightIcon": "",
          "leftIcon": "",
          "size": "md",
          "key": "submit",
          "tableView": false,
          "label": "Submit",
          "input": true
        }
      ],
      "access": [
        {
          "roles": [
            "anonymous",
            "authenticated",
            "administrator"
          ],
          "type": "read_all"
        }
      ],
      "submissionAccess": [
        {
          "roles": [
            "administrator"
          ],
          "type": "create_all"
        },
        {
          "roles": [
            "administrator"
          ],
          "type": "read_all"
        },
        {
          "roles": [
            "administrator"
          ],
          "type": "update_all"
        },
        {
          "roles": [
            "administrator"
          ],
          "type": "delete_all"
        },
        {
          "roles": [],
          "type": "create_own"
        },
        {
          "roles": [],
          "type": "read_own"
        },
        {
          "roles": [],
          "type": "update_own"
        },
        {
          "roles": [],
          "type": "delete_own"
        }
      ]
    },
    "formsflowReviewer": {
      "title": "formsflow Reviewer",
      "type": "resource",
      "name": "formsflowReviewer",
      "path": "formsflowReviewer",
      "display": "form",
      "tags": [
        "common"
      ],
      "components": [
        {
          "autofocus": false,
          "input": true,
          "tableView": true,
          "inputType": "email",
          "label": "Email",
          "key": "email",
          "placeholder": "Enter your email address",
          "prefix": "",
          "suffix": "",
          "defaultValue": "",
          "protected": false,
          "unique": false,
          "persistent": true,
          "hidden": false,
          "clearOnHide": true,
          "kickbox": {
            "enabled": false
          },
          "type": "email",
          "lockKey": true,
          "source": "5e78bdd7a054f922bc82d065",
          "labelPosition": "top",
          "inputFormat": "plain",
          "tags": [],
          "conditional": {
            "show": "",
            "when": null,
            "eq": ""
          },
          "properties": {}
        },
        {
          "autofocus": false,
          "input": true,
          "tableView": false,
          "inputType": "password",
          "label": "Password",
          "key": "password",
          "placeholder": "Enter your password.",
          "prefix": "",
          "suffix": "",
          "protected": true,
          "persistent": true,
          "hidden": false,
          "clearOnHide": true,
          "type": "password",
          "lockKey": true,
          "source": "5e78bdd7a054f922bc82d065",
          "labelPosition": "top",
          "tags": [],
          "conditional": {
            "show": "",
            "when": null,
            "eq": ""
          },
          "properties": {},
          "tabindex": "admin@example.com"
        },
        {
          "autofocus": false,
          "input": true,
          "label": "Submit",
          "tableView": false,
          "key": "submit",
          "size": "md",
          "leftIcon": "",
          "rightIcon": "",
          "block": false,
          "action": "submit",
          "disableOnInvalid": false,
          "theme": "primary",
          "type": "button"
        }
      ],
      "access": [
        {
          "roles": [
            "administrator",
            "authenticated",
            "anonymous",
            "formsflowClient",
            "formsflowReviewer"
          ],
          "type": "read_all"
        }
      ],
      "submissionAccess": [
        {
          "roles": [],
          "type": "create_all"
        },
        {
          "roles": [
            "formsflowReviewer"
          ],
          "type": "read_all"
        },
        {
          "roles": [
            "formsflowReviewer"
          ],
          "type": "update_all"
        },
        {
          "roles": [
            "formsflowReviewer"
          ],
          "type": "delete_all"
        },
        {
          "roles": [
            "formsflowReviewer",
            "formsflowClient"
          ],
          "type": "create_own"
        },
        {
          "roles": [
            "formsflowReviewer",
            "formsflowClient"
          ],
          "type": "read_own"
        },
        {
          "roles": [
            "formsflowReviewer",
            "formsflowClient"
          ],
          "type": "update_own"
        },
        {
          "roles": [
            "formsflowReviewer",
            "formsflowClient"
          ],
          "type": "delete_own"
        }
      ]
    },

    "formsflowClient": {
      "title": "formsflow Client",
      "type": "resource",
      "name": "formsflowClient",
      "path": "formsflowClient",
      "display": "form",
      "tags": [
        "common"
      ],
      "components": [
        {
          "autofocus": false,
          "input": true,
          "tableView": true,
          "inputType": "email",
          "label": "Email",
          "key": "email",
          "placeholder": "Enter your email address",
          "prefix": "",
          "suffix": "",
          "defaultValue": "",
          "protected": false,
          "unique": false,
          "persistent": true,
          "hidden": false,
          "clearOnHide": true,
          "kickbox": {
            "enabled": false
          },
          "type": "email",
          "lockKey": true,
          "source": "5e78bdd7a054f91afa82d066",
          "labelPosition": "top",
          "inputFormat": "plain",
          "tags": [],
          "conditional": {
            "show": "",
            "when": null,
            "eq": ""
          },
          "properties": {}
        },
        {
          "autofocus": false,
          "input": true,
          "tableView": false,
          "inputType": "password",
          "label": "Password",
          "key": "password",
          "placeholder": "Enter your password.",
          "prefix": "",
          "suffix": "",
          "protected": true,
          "persistent": true,
          "hidden": false,
          "clearOnHide": true,
          "type": "password",
          "lockKey": true,
          "source": "5e78bdd7a054f91afa82d066",
          "labelPosition": "top",
          "tags": [],
          "conditional": {
            "show": "",
            "when": null,
            "eq": ""
          },
          "properties": {},
          "tabindex": "admin@example.com"
        },
        {
          "autofocus": false,
          "input": true,
          "label": "Submit",
          "tableView": false,
          "key": "submit",
          "size": "md",
          "leftIcon": "",
          "rightIcon": "",
          "block": false,
          "action": "submit",
          "disableOnInvalid": false,
          "theme": "primary",
          "type": "button"
        }
      ],
      "access": [
        {
          "roles": [
            "administrator",
            "authenticated",
            "anonymous",
            "formsflowClient",
            "formsflowReviewer"
          ],
          "type": "read_all"
        }
      ],
      "submissionAccess": [
        {
          "roles": [],
          "type": "create_all"
        },
        {
          "roles": [
            "formsflowReviewer"
          ],
          "type": "read_all"
        },
        {
          "roles": [
            "formsflowReviewer"
          ],
          "type": "update_all"
        },
        {
          "roles": [
            "formsflowReviewer"
          ],
          "type": "delete_all"
        },
        {
          "roles": [
            "formsflowReviewer",
            "formsflowClient"
          ],
          "type": "create_own"
        },
        {
          "roles": [
            "formsflowReviewer",
            "formsflowClient"
          ],
          "type": "read_own"
        },
        {
          "roles": [
            "formsflowReviewer",
            "formsflowClient"
          ],
          "type": "update_own"
        },
        {
          "roles": [
            "formsflowReviewer",
            "formsflowClient"
          ],
          "type": "delete_own"
        }
      ]
=======
      "formsflowReviewer": {
        "title": "formsflow Reviewer",
        "type": "resource",
        "name": "formsflowReviewer",
        "path": "formsflowreviewer",
        "display": "form",
        "tags": [
          "common"
        ],
        "components": [
          {
            "autofocus": false,
            "input": true,
            "tableView": true,
            "inputType": "email",
            "label": "Email",
            "key": "email",
            "placeholder": "Enter your email address",
            "prefix": "",
            "suffix": "",
            "defaultValue": "",
            "protected": false,
            "unique": false,
            "persistent": true,
            "hidden": false,
            "clearOnHide": true,
            "kickbox": {
              "enabled": false
            },
            "type": "email",
            "lockKey": true,
            "source": "5e78bdd7a054f922bc82d065",
            "labelPosition": "top",
            "inputFormat": "plain",
            "tags": [],
            "conditional": {
              "show": "",
              "when": null,
              "eq": ""
            },
            "properties": {}
          },
          {
            "autofocus": false,
            "input": true,
            "tableView": false,
            "inputType": "password",
            "label": "Password",
            "key": "password",
            "placeholder": "Enter your password.",
            "prefix": "",
            "suffix": "",
            "protected": true,
            "persistent": true,
            "hidden": false,
            "clearOnHide": true,
            "type": "password",
            "lockKey": true,
            "source": "5e78bdd7a054f922bc82d065",
            "labelPosition": "top",
            "tags": [],
            "conditional": {
              "show": "",
              "when": null,
              "eq": ""
            },
            "properties": {},
            "tabindex": "admin@example.com"
          },
          {
            "autofocus": false,
            "input": true,
            "label": "Submit",
            "tableView": false,
            "key": "submit",
            "size": "md",
            "leftIcon": "",
            "rightIcon": "",
            "block": false,
            "action": "submit",
            "disableOnInvalid": false,
            "theme": "primary",
            "type": "button"
          }
        ],
        "access": [
          {
            "roles": [
              "administrator",
              "authenticated",
              "anonymous",
              "formsflowClient",
              "formsflowReviewer"
            ],
            "type": "read_all"
          }
        ],
        "submissionAccess": [
          {
            "roles": [],
            "type": "create_all"
          },
          {
            "roles": [
              "formsflowReviewer"
            ],
            "type": "read_all"
          },
          {
            "roles": [
              "formsflowReviewer"
            ],
            "type": "update_all"
          },
          {
            "roles": [
              "formsflowReviewer"
            ],
            "type": "delete_all"
          },
          {
            "roles": [
              "formsflowReviewer",
              "formsflowClient"
            ],
            "type": "create_own"
          },
          {
            "roles": [
              "formsflowReviewer",
              "formsflowClient"
            ],
            "type": "read_own"
          },
          {
            "roles": [
              "formsflowReviewer",
              "formsflowClient"
            ],
            "type": "update_own"
          },
          {
            "roles": [
              "formsflowReviewer",
              "formsflowClient"
            ],
            "type": "delete_own"
          }
        ]
      },
      "formsflowClient": {
        "title": "formsflow Client",
        "type": "resource",
        "name": "formsflowClient",
        "path": "formsflowclient",
        "display": "form",
        "tags": [
          "common"
        ],
        "components": [
          {
            "autofocus": false,
            "input": true,
            "tableView": true,
            "inputType": "email",
            "label": "Email",
            "key": "email",
            "placeholder": "Enter your email address",
            "prefix": "",
            "suffix": "",
            "defaultValue": "",
            "protected": false,
            "unique": false,
            "persistent": true,
            "hidden": false,
            "clearOnHide": true,
            "kickbox": {
              "enabled": false
            },
            "type": "email",
            "lockKey": true,
            "source": "5e78bdd7a054f91afa82d066",
            "labelPosition": "top",
            "inputFormat": "plain",
            "tags": [],
            "conditional": {
              "show": "",
              "when": null,
              "eq": ""
            },
            "properties": {}
          },
          {
            "autofocus": false,
            "input": true,
            "tableView": false,
            "inputType": "password",
            "label": "Password",
            "key": "password",
            "placeholder": "Enter your password.",
            "prefix": "",
            "suffix": "",
            "protected": true,
            "persistent": true,
            "hidden": false,
            "clearOnHide": true,
            "type": "password",
            "lockKey": true,
            "source": "5e78bdd7a054f91afa82d066",
            "labelPosition": "top",
            "tags": [],
            "conditional": {
              "show": "",
              "when": null,
              "eq": ""
            },
            "properties": {},
            "tabindex": "admin@example.com"
          },
          {
            "autofocus": false,
            "input": true,
            "label": "Submit",
            "tableView": false,
            "key": "submit",
            "size": "md",
            "leftIcon": "",
            "rightIcon": "",
            "block": false,
            "action": "submit",
            "disableOnInvalid": false,
            "theme": "primary",
            "type": "button"
          }
        ],
        "access": [
          {
            "roles": [
              "administrator",
              "authenticated",
              "anonymous",
              "formsflowClient",
              "formsflowReviewer"
            ],
            "type": "read_all"
          }
        ],
        "submissionAccess": [
          {
            "roles": [],
            "type": "create_all"
          },
          {
            "roles": [
              "formsflowReviewer"
            ],
            "type": "read_all"
          },
          {
            "roles": [
              "formsflowReviewer"
            ],
            "type": "update_all"
          },
          {
            "roles": [
              "formsflowReviewer"
            ],
            "type": "delete_all"
          },
          {
            "roles": [
              "formsflowReviewer",
              "formsflowClient"
            ],
            "type": "create_own"
          },
          {
            "roles": [
              "formsflowReviewer",
              "formsflowClient"
            ],
            "type": "read_own"
          },
          {
            "roles": [
              "formsflowReviewer",
              "formsflowClient"
            ],
            "type": "update_own"
          },
          {
            "roles": [
              "formsflowReviewer",
              "formsflowClient"
            ],
            "type": "delete_own"
          }
        ]
      }
>>>>>>> e050a598
    }
  }
}
}<|MERGE_RESOLUTION|>--- conflicted
+++ resolved
@@ -1,181 +1,5 @@
 {
   "template":
-<<<<<<< HEAD
-{
-  "title": "formsflow.io",
-  "version": "1.0.0",
-  "description": "Formsflow default Json",
-  "name": "export",
-  "roles": {
-    "administrator": {
-      "title": "Administrator",
-      "description": "A role for Administrative Users.",
-      "admin": true,
-      "default": false
-    },
-    "authenticated": {
-      "title": "Authenticated",
-      "description": "A role for Authenticated Users.",
-      "admin": false,
-      "default": false
-    },
-    "anonymous": {
-      "title": "Anonymous",
-      "description": "A role for Anonymous Users.",
-      "admin": false,
-      "default": true
-    },
-    "formsflowReviewer": {
-      "title": "formsflow Reviewer",
-      "description": "A person who can view all form submissions.",
-      "admin": false,
-      "default": false
-    },
-    "formsflowClient": {
-      "title": "formsflow Client",
-      "description": "A person who can do form submission.",
-      "admin": false,
-      "default": false
-    }
-  },
-  "forms": {
-    "userLogin": {
-      "title": "User Login",
-      "type": "form",
-      "name": "userLogin",
-      "path": "user/login",
-      "tags": [],
-      "components": [
-        {
-          "type": "email",
-          "persistent": true,
-          "unique": false,
-          "protected": false,
-          "defaultValue": "",
-          "suffix": "",
-          "prefix": "",
-          "placeholder": "Enter your email address",
-          "key": "email",
-          "lockKey": true,
-          "label": "Email",
-          "inputType": "email",
-          "tableView": true,
-          "input": true
-        },
-        {
-          "type": "password",
-          "persistent": true,
-          "protected": true,
-          "suffix": "",
-          "prefix": "",
-          "placeholder": "Enter your password.",
-          "key": "password",
-          "lockKey": true,
-          "label": "Password",
-          "inputType": "password",
-          "tableView": false,
-          "input": true
-        },
-        {
-          "type": "button",
-          "theme": "primary",
-          "disableOnInvalid": true,
-          "action": "submit",
-          "block": false,
-          "rightIcon": "",
-          "leftIcon": "",
-          "size": "md",
-          "key": "submit",
-          "tableView": false,
-          "label": "Submit",
-          "input": true
-        }
-      ],
-      "access": [
-        {
-          "roles": [
-            "anonymous"
-          ],
-          "type": "read_all"
-        }
-      ],
-      "submissionAccess": [
-        {
-          "roles": [
-            "anonymous"
-          ],
-          "type": "create_own"
-        }
-      ]
-    },
-    "userRegister": {
-      "title": "User Register",
-      "type": "form",
-      "name": "userRegister",
-      "path": "user/register",
-      "tags": [],
-      "components": [
-        {
-          "type": "email",
-          "persistent": true,
-          "unique": false,
-          "protected": false,
-          "defaultValue": "",
-          "suffix": "",
-          "prefix": "",
-          "placeholder": "Enter your email address",
-          "key": "email",
-          "lockKey": true,
-          "label": "Email",
-          "inputType": "email",
-          "tableView": true,
-          "input": true
-        },
-        {
-          "type": "password",
-          "persistent": true,
-          "protected": true,
-          "suffix": "",
-          "prefix": "",
-          "placeholder": "Enter your password.",
-          "key": "password",
-          "lockKey": true,
-          "label": "Password",
-          "inputType": "password",
-          "tableView": false,
-          "input": true
-        },
-        {
-          "theme": "primary",
-          "disableOnInvalid": true,
-          "action": "submit",
-          "block": false,
-          "rightIcon": "",
-          "leftIcon": "",
-          "size": "md",
-          "key": "submit",
-          "label": "Submit",
-          "input": true,
-          "type": "button"
-        }
-      ],
-      "access": [
-        {
-          "roles": [
-            "anonymous"
-          ],
-          "type": "read_all"
-        }
-      ],
-      "submissionAccess": [
-        {
-          "roles": [
-            "anonymous"
-          ],
-          "type": "create_own"
-        }
-      ]
-=======
   {
     "title": "formflow.ai",
     "version": "1.0.0",
@@ -4367,3064 +4191,215 @@
           "before"
         ]
       }
->>>>>>> e050a598
     },
-    "productSurveyForm":{
-      "type": "form",
-      "tags": [
-          "common"
-      ],
-      "components": [
-          {
-              "title": "Product Survey Form",
-              "theme": "primary",
-              "tooltip": "",
-              "customClass": "",
-              "collapsible": false,
-              "hidden": false,
-              "hideLabel": false,
-              "disabled": false,
-              "modalEdit": false,
-              "key": "sampleForm",
-              "tags": [],
-              "properties": {},
-              "customConditional": "",
-              "conditional": {
-                  "json": "",
-                  "show": null,
-                  "when": null,
-                  "eq": ""
-              },
-              "logic": [],
-              "attributes": {},
-              "overlay": {
-                  "style": "",
-                  "page": "",
-                  "left": "",
-                  "top": "",
-                  "width": "",
-                  "height": ""
-              },
-              "type": "panel",
-              "label": "Product Survey Form",
-              "breadcrumb": "default",
-              "tabindex": "",
-              "input": false,
-              "tableView": false,
-              "components": [
-                  {
-                      "title": "Personal Details",
-                      "theme": "info",
-                      "tooltip": "",
-                      "customClass": "",
-                      "collapsible": true,
-                      "hidden": false,
-                      "hideLabel": false,
-                      "disabled": false,
-                      "modalEdit": false,
-                      "key": "personalDetails",
-                      "tags": [],
-                      "properties": {},
-                      "customConditional": "",
-                      "conditional": {
-                          "json": "",
-                          "show": null,
-                          "when": null,
-                          "eq": ""
-                      },
-                      "logic": [],
-                      "attributes": {},
-                      "overlay": {
-                          "style": "",
-                          "page": "",
-                          "left": "",
-                          "top": "",
-                          "width": "",
-                          "height": ""
-                      },
-                      "type": "panel",
-                      "label": "Personal Details",
-                      "breadcrumb": "default",
-                      "tabindex": "",
-                      "input": false,
-                      "tableView": false,
-                      "components": [
-                          {
-                              "label": "Table",
-                              "cellAlignment": "left",
-                              "key": "table",
-                              "type": "table",
-                              "input": false,
-                              "tableView": false,
-                              "rows": [
-                                  [
-                                      {
-                                          "components": [
-                                              {
-                                                  "label": "First Name",
-                                                  "labelPosition": "top",
-                                                  "placeholder": "Enter first name",
-                                                  "description": "",
-                                                  "tooltip": "",
-                                                  "prefix": "",
-                                                  "suffix": "",
-                                                  "widget": {
-                                                      "type": "input"
-                                                  },
-                                                  "inputMask": "",
-                                                  "allowMultipleMasks": false,
-                                                  "customClass": "",
-                                                  "tabindex": "",
-                                                  "autocomplete": "",
-                                                  "hidden": false,
-                                                  "hideLabel": false,
-                                                  "showWordCount": false,
-                                                  "showCharCount": false,
-                                                  "mask": false,
-                                                  "autofocus": false,
-                                                  "spellcheck": true,
-                                                  "disabled": false,
-                                                  "tableView": false,
-                                                  "modalEdit": false,
-                                                  "multiple": false,
-                                                  "persistent": true,
-                                                  "inputFormat": "plain",
-                                                  "protected": false,
-                                                  "dbIndex": false,
-                                                  "case": "",
-                                                  "encrypted": false,
-                                                  "redrawOn": "",
-                                                  "clearOnHide": true,
-                                                  "customDefaultValue": "",
-                                                  "calculateValue": "",
-                                                  "calculateServer": false,
-                                                  "allowCalculateOverride": false,
-                                                  "validateOn": "change",
-                                                  "validate": {
-                                                      "required": false,
-                                                      "pattern": "",
-                                                      "customMessage": "",
-                                                      "custom": "",
-                                                      "customPrivate": false,
-                                                      "json": "",
-                                                      "minLength": "",
-                                                      "maxLength": "",
-                                                      "strictDateValidation": false,
-                                                      "multiple": false,
-                                                      "unique": false
-                                                  },
-                                                  "unique": false,
-                                                  "errorLabel": "",
-                                                  "key": "firstName",
-                                                  "tags": [],
-                                                  "properties": {},
-                                                  "conditional": {
-                                                      "show": null,
-                                                      "when": null,
-                                                      "eq": "",
-                                                      "json": ""
-                                                  },
-                                                  "customConditional": "",
-                                                  "logic": [],
-                                                  "attributes": {},
-                                                  "overlay": {
-                                                      "style": "",
-                                                      "page": "",
-                                                      "left": "",
-                                                      "top": "",
-                                                      "width": "",
-                                                      "height": ""
-                                                  },
-                                                  "type": "textfield",
-                                                  "input": true,
-                                                  "refreshOn": "",
-                                                  "dataGridLabel": false,
-                                                  "inputType": "text",
-                                                  "id": "eb20czq",
-                                                  "defaultValue": ""
-                                              }
-                                          ]
-                                      },
-                                      {
-                                          "components": [
-                                              {
-                                                  "label": "Middle Name",
-                                                  "labelPosition": "top",
-                                                  "placeholder": "Enter middle name",
-                                                  "description": "",
-                                                  "tooltip": "",
-                                                  "prefix": "",
-                                                  "suffix": "",
-                                                  "widget": {
-                                                      "type": "input"
-                                                  },
-                                                  "inputMask": "",
-                                                  "allowMultipleMasks": false,
-                                                  "customClass": "",
-                                                  "tabindex": "",
-                                                  "autocomplete": "",
-                                                  "hidden": false,
-                                                  "hideLabel": false,
-                                                  "showWordCount": false,
-                                                  "showCharCount": false,
-                                                  "mask": false,
-                                                  "autofocus": false,
-                                                  "spellcheck": true,
-                                                  "disabled": false,
-                                                  "tableView": false,
-                                                  "modalEdit": false,
-                                                  "multiple": false,
-                                                  "persistent": true,
-                                                  "inputFormat": "plain",
-                                                  "protected": false,
-                                                  "dbIndex": false,
-                                                  "case": "",
-                                                  "encrypted": false,
-                                                  "redrawOn": "",
-                                                  "clearOnHide": true,
-                                                  "customDefaultValue": "",
-                                                  "calculateValue": "",
-                                                  "calculateServer": false,
-                                                  "allowCalculateOverride": false,
-                                                  "validateOn": "change",
-                                                  "validate": {
-                                                      "required": false,
-                                                      "pattern": "",
-                                                      "customMessage": "",
-                                                      "custom": "",
-                                                      "customPrivate": false,
-                                                      "json": "",
-                                                      "minLength": "",
-                                                      "maxLength": "",
-                                                      "strictDateValidation": false,
-                                                      "multiple": false,
-                                                      "unique": false
-                                                  },
-                                                  "unique": false,
-                                                  "errorLabel": "",
-                                                  "key": "middleName",
-                                                  "tags": [],
-                                                  "properties": {},
-                                                  "conditional": {
-                                                      "show": null,
-                                                      "when": null,
-                                                      "eq": "",
-                                                      "json": ""
-                                                  },
-                                                  "customConditional": "",
-                                                  "logic": [],
-                                                  "attributes": {},
-                                                  "overlay": {
-                                                      "style": "",
-                                                      "page": "",
-                                                      "left": "",
-                                                      "top": "",
-                                                      "width": "",
-                                                      "height": ""
-                                                  },
-                                                  "type": "textfield",
-                                                  "input": true,
-                                                  "refreshOn": "",
-                                                  "dataGridLabel": false,
-                                                  "inputType": "text",
-                                                  "id": "eugw65",
-                                                  "defaultValue": ""
-                                              }
-                                          ]
-                                      },
-                                      {
-                                          "components": [
-                                              {
-                                                  "label": "Last Name",
-                                                  "labelPosition": "top",
-                                                  "placeholder": "Enter last name",
-                                                  "description": "",
-                                                  "tooltip": "",
-                                                  "prefix": "",
-                                                  "suffix": "",
-                                                  "widget": {
-                                                      "type": "input"
-                                                  },
-                                                  "inputMask": "",
-                                                  "allowMultipleMasks": false,
-                                                  "customClass": "",
-                                                  "tabindex": "",
-                                                  "autocomplete": "",
-                                                  "hidden": false,
-                                                  "hideLabel": false,
-                                                  "showWordCount": false,
-                                                  "showCharCount": false,
-                                                  "mask": false,
-                                                  "autofocus": false,
-                                                  "spellcheck": true,
-                                                  "disabled": false,
-                                                  "tableView": false,
-                                                  "modalEdit": false,
-                                                  "multiple": false,
-                                                  "persistent": true,
-                                                  "inputFormat": "plain",
-                                                  "protected": false,
-                                                  "dbIndex": false,
-                                                  "case": "",
-                                                  "encrypted": false,
-                                                  "redrawOn": "",
-                                                  "clearOnHide": true,
-                                                  "customDefaultValue": "",
-                                                  "calculateValue": "",
-                                                  "calculateServer": false,
-                                                  "allowCalculateOverride": false,
-                                                  "validateOn": "change",
-                                                  "validate": {
-                                                      "required": false,
-                                                      "pattern": "",
-                                                      "customMessage": "",
-                                                      "custom": "",
-                                                      "customPrivate": false,
-                                                      "json": "",
-                                                      "minLength": "",
-                                                      "maxLength": "",
-                                                      "strictDateValidation": false,
-                                                      "multiple": false,
-                                                      "unique": false
-                                                  },
-                                                  "unique": false,
-                                                  "errorLabel": "",
-                                                  "key": "lastName",
-                                                  "tags": [],
-                                                  "properties": {},
-                                                  "conditional": {
-                                                      "show": null,
-                                                      "when": null,
-                                                      "eq": "",
-                                                      "json": ""
-                                                  },
-                                                  "customConditional": "",
-                                                  "logic": [],
-                                                  "attributes": {},
-                                                  "overlay": {
-                                                      "style": "",
-                                                      "page": "",
-                                                      "left": "",
-                                                      "top": "",
-                                                      "width": "",
-                                                      "height": ""
-                                                  },
-                                                  "type": "textfield",
-                                                  "input": true,
-                                                  "refreshOn": "",
-                                                  "dataGridLabel": false,
-                                                  "inputType": "text",
-                                                  "id": "e9mm62b",
-                                                  "defaultValue": ""
-                                              }
-                                          ]
-                                      }
-                                  ]
-                              ],
-                              "numRows": 1,
-                              "placeholder": "",
-                              "prefix": "",
-                              "customClass": "",
-                              "suffix": "",
-                              "multiple": false,
-                              "defaultValue": null,
-                              "protected": false,
-                              "unique": false,
-                              "persistent": false,
-                              "hidden": false,
-                              "clearOnHide": true,
-                              "refreshOn": "",
-                              "redrawOn": "",
-                              "modalEdit": false,
-                              "dataGridLabel": false,
-                              "labelPosition": "top",
-                              "description": "",
-                              "errorLabel": "",
-                              "tooltip": "",
-                              "hideLabel": false,
-                              "tabindex": "",
-                              "disabled": false,
-                              "autofocus": false,
-                              "dbIndex": false,
-                              "customDefaultValue": "",
-                              "calculateValue": "",
-                              "calculateServer": false,
-                              "widget": null,
-                              "attributes": {},
-                              "validateOn": "change",
-                              "validate": {
-                                  "required": false,
-                                  "custom": "",
-                                  "customPrivate": false,
-                                  "strictDateValidation": false,
-                                  "multiple": false,
-                                  "unique": false
-                              },
-                              "conditional": {
-                                  "show": null,
-                                  "when": null,
-                                  "eq": ""
-                              },
-                              "overlay": {
-                                  "style": "",
-                                  "left": "",
-                                  "top": "",
-                                  "width": "",
-                                  "height": ""
-                              },
-                              "allowCalculateOverride": false,
-                              "encrypted": false,
-                              "showCharCount": false,
-                              "showWordCount": false,
-                              "properties": {},
-                              "allowMultipleMasks": false,
-                              "tree": false,
-                              "numCols": 3,
-                              "header": [],
-                              "caption": "",
-                              "cloneRows": false,
-                              "striped": false,
-                              "bordered": false,
-                              "hover": false,
-                              "condensed": false,
-                              "id": "e1on49g"
-                          },
-                          {
-                              "label": "Table",
-                              "cloneRows": false,
-                              "cellAlignment": "left",
-                              "customClass": "",
-                              "striped": false,
-                              "bordered": false,
-                              "hover": false,
-                              "condensed": false,
-                              "hidden": false,
-                              "hideLabel": false,
-                              "modalEdit": false,
-                              "key": "table1",
-                              "tags": [],
-                              "properties": {},
-                              "conditional": {
-                                  "show": null,
-                                  "when": null,
-                                  "eq": "",
-                                  "json": ""
-                              },
-                              "customConditional": "",
-                              "logic": [],
-                              "attributes": {},
-                              "overlay": {
-                                  "style": "",
-                                  "page": "",
-                                  "left": "",
-                                  "top": "",
-                                  "width": "",
-                                  "height": ""
-                              },
-                              "type": "table",
-                              "numRows": 1,
-                              "input": false,
-                              "placeholder": "",
-                              "prefix": "",
-                              "suffix": "",
-                              "multiple": false,
-                              "defaultValue": null,
-                              "protected": false,
-                              "unique": false,
-                              "persistent": false,
-                              "clearOnHide": true,
-                              "refreshOn": "",
-                              "redrawOn": "",
-                              "tableView": false,
-                              "dataGridLabel": false,
-                              "labelPosition": "top",
-                              "description": "",
-                              "errorLabel": "",
-                              "tooltip": "",
-                              "tabindex": "",
-                              "disabled": false,
-                              "autofocus": false,
-                              "dbIndex": false,
-                              "customDefaultValue": "",
-                              "calculateValue": "",
-                              "calculateServer": false,
-                              "widget": null,
-                              "validateOn": "change",
-                              "validate": {
-                                  "required": false,
-                                  "custom": "",
-                                  "customPrivate": false,
-                                  "strictDateValidation": false,
-                                  "multiple": false,
-                                  "unique": false
-                              },
-                              "allowCalculateOverride": false,
-                              "encrypted": false,
-                              "showCharCount": false,
-                              "showWordCount": false,
-                              "allowMultipleMasks": false,
-                              "tree": false,
-                              "rows": [
-                                  [
-                                      {
-                                          "components": [
-                                              {
-                                                  "label": "Email",
-                                                  "labelPosition": "top",
-                                                  "placeholder": "Enter email address",
-                                                  "description": "",
-                                                  "tooltip": "",
-                                                  "prefix": "",
-                                                  "suffix": "",
-                                                  "widget": {
-                                                      "type": "input"
-                                                  },
-                                                  "customClass": "",
-                                                  "tabindex": "",
-                                                  "autocomplete": "",
-                                                  "hidden": false,
-                                                  "hideLabel": false,
-                                                  "mask": false,
-                                                  "autofocus": false,
-                                                  "spellcheck": true,
-                                                  "disabled": false,
-                                                  "tableView": true,
-                                                  "modalEdit": false,
-                                                  "multiple": false,
-                                                  "persistent": true,
-                                                  "inputFormat": "plain",
-                                                  "protected": false,
-                                                  "dbIndex": false,
-                                                  "case": "",
-                                                  "encrypted": false,
-                                                  "redrawOn": "",
-                                                  "clearOnHide": true,
-                                                  "customDefaultValue": "",
-                                                  "calculateValue": "",
-                                                  "calculateServer": false,
-                                                  "allowCalculateOverride": false,
-                                                  "validateOn": "change",
-                                                  "validate": {
-                                                      "required": true,
-                                                      "pattern": "",
-                                                      "customMessage": "",
-                                                      "custom": "",
-                                                      "customPrivate": false,
-                                                      "json": "",
-                                                      "minLength": "",
-                                                      "maxLength": "",
-                                                      "strictDateValidation": false,
-                                                      "multiple": false,
-                                                      "unique": false
-                                                  },
-                                                  "unique": false,
-                                                  "kickbox": {
-                                                      "enabled": false
-                                                  },
-                                                  "errorLabel": "Enter your email",
-                                                  "key": "email",
-                                                  "tags": [],
-                                                  "properties": {},
-                                                  "conditional": {
-                                                      "show": null,
-                                                      "when": null,
-                                                      "eq": "",
-                                                      "json": ""
-                                                  },
-                                                  "customConditional": "",
-                                                  "logic": [],
-                                                  "attributes": {},
-                                                  "overlay": {
-                                                      "style": "",
-                                                      "page": "",
-                                                      "left": "",
-                                                      "top": "",
-                                                      "width": "",
-                                                      "height": ""
-                                                  },
-                                                  "type": "email",
-                                                  "input": true,
-                                                  "refreshOn": "",
-                                                  "dataGridLabel": false,
-                                                  "showCharCount": false,
-                                                  "showWordCount": false,
-                                                  "allowMultipleMasks": false,
-                                                  "inputType": "email",
-                                                  "inputMask": "",
-                                                  "id": "esieu2l",
-                                                  "defaultValue": ""
-                                              }
-                                          ]
-                                      },
-                                      {
-                                          "components": [
-                                              {
-                                                  "label": "Phone Number",
-                                                  "labelPosition": "top",
-                                                  "placeholder": "Enter phone number",
-                                                  "description": "",
-                                                  "tooltip": "",
-                                                  "prefix": "",
-                                                  "suffix": "",
-                                                  "widget": {
-                                                      "type": "input"
-                                                  },
-                                                  "inputMask": "(999) 999-9999",
-                                                  "allowMultipleMasks": false,
-                                                  "customClass": "",
-                                                  "tabindex": "",
-                                                  "autocomplete": "",
-                                                  "hidden": false,
-                                                  "hideLabel": false,
-                                                  "mask": false,
-                                                  "autofocus": false,
-                                                  "spellcheck": true,
-                                                  "disabled": false,
-                                                  "tableView": false,
-                                                  "modalEdit": false,
-                                                  "multiple": false,
-                                                  "persistent": true,
-                                                  "inputFormat": "plain",
-                                                  "protected": false,
-                                                  "dbIndex": false,
-                                                  "case": "",
-                                                  "encrypted": false,
-                                                  "redrawOn": "",
-                                                  "clearOnHide": true,
-                                                  "customDefaultValue": "",
-                                                  "calculateValue": "",
-                                                  "calculateServer": false,
-                                                  "allowCalculateOverride": false,
-                                                  "validateOn": "change",
-                                                  "validate": {
-                                                      "required": false,
-                                                      "customMessage": "",
-                                                      "custom": "",
-                                                      "customPrivate": false,
-                                                      "json": "",
-                                                      "strictDateValidation": false,
-                                                      "multiple": false,
-                                                      "unique": false,
-                                                      "minLength": "",
-                                                      "maxLength": "",
-                                                      "pattern": ""
-                                                  },
-                                                  "unique": false,
-                                                  "errorLabel": "",
-                                                  "key": "phoneNumber",
-                                                  "tags": [],
-                                                  "properties": {},
-                                                  "conditional": {
-                                                      "show": null,
-                                                      "when": null,
-                                                      "eq": "",
-                                                      "json": ""
-                                                  },
-                                                  "customConditional": "",
-                                                  "logic": [],
-                                                  "attributes": {},
-                                                  "overlay": {
-                                                      "style": "",
-                                                      "page": "",
-                                                      "left": "",
-                                                      "top": "",
-                                                      "width": "",
-                                                      "height": ""
-                                                  },
-                                                  "type": "phoneNumber",
-                                                  "input": true,
-                                                  "refreshOn": "",
-                                                  "dataGridLabel": false,
-                                                  "showCharCount": false,
-                                                  "showWordCount": false,
-                                                  "inputType": "tel",
-                                                  "id": "evh0ysq",
-                                                  "inputMaskPlaceholderChar": "",
-                                                  "defaultValue": ""
-                                              }
-                                          ]
-                                      }
-                                  ]
-                              ],
-                              "header": [],
-                              "caption": "",
-                              "id": "eb1n41r",
-                              "numCols": 2
-                          },
-                          {
-                              "label": "Gender",
-                              "labelPosition": "left-left",
-                              "optionsLabelPosition": "right",
-                              "description": "",
-                              "tooltip": "",
-                              "customClass": "",
-                              "tabindex": "",
-                              "inline": true,
-                              "hidden": false,
-                              "hideLabel": false,
-                              "autofocus": false,
-                              "disabled": false,
-                              "tableView": false,
-                              "modalEdit": false,
-                              "values": [
-                                  {
-                                      "label": "Male",
-                                      "value": "male",
-                                      "shortcut": ""
-                                  },
-                                  {
-                                      "label": "Female",
-                                      "value": "female",
-                                      "shortcut": ""
-                                  },
-                                  {
-                                      "label": "Others",
-                                      "value": "others",
-                                      "shortcut": ""
-                                  }
-                              ],
-                              "dataType": "",
-                              "persistent": true,
-                              "protected": false,
-                              "dbIndex": false,
-                              "encrypted": false,
-                              "redrawOn": "",
-                              "clearOnHide": true,
-                              "customDefaultValue": "",
-                              "calculateValue": "",
-                              "calculateServer": false,
-                              "allowCalculateOverride": false,
-                              "validate": {
-                                  "required": false,
-                                  "onlyAvailableItems": false,
-                                  "customMessage": "",
-                                  "custom": "",
-                                  "customPrivate": false,
-                                  "json": "",
-                                  "strictDateValidation": false,
-                                  "multiple": false,
-                                  "unique": false
-                              },
-                              "errorLabel": "Enter gender",
-                              "key": "gender",
-                              "tags": [],
-                              "properties": {},
-                              "conditional": {
-                                  "show": null,
-                                  "when": null,
-                                  "eq": "",
-                                  "json": ""
-                              },
-                              "customConditional": "",
-                              "logic": [],
-                              "attributes": {},
-                              "overlay": {
-                                  "style": "",
-                                  "page": "",
-                                  "left": "",
-                                  "top": "",
-                                  "width": "",
-                                  "height": ""
-                              },
-                              "type": "radio",
-                              "labelWidth": 5,
-                              "labelMargin": 5,
-                              "input": true,
-                              "placeholder": "",
-                              "prefix": "",
-                              "suffix": "",
-                              "multiple": false,
-                              "unique": false,
-                              "refreshOn": "",
-                              "dataGridLabel": false,
-                              "widget": null,
-                              "validateOn": "change",
-                              "showCharCount": false,
-                              "showWordCount": false,
-                              "allowMultipleMasks": false,
-                              "inputType": "radio",
-                              "fieldSet": false,
-                              "id": "e8ojtv",
-                              "defaultValue": ""
-                          },
-                          {
-                              "label": "DOB",
-                              "hideInputLabels": false,
-                              "inputsLabelPosition": "top",
-                              "description": "",
-                              "useLocaleSettings": false,
-                              "tooltip": "",
-                              "customClass": "",
-                              "tabindex": "",
-                              "hidden": false,
-                              "hideLabel": false,
-                              "autofocus": false,
-                              "disabled": false,
-                              "tableView": false,
-                              "modalEdit": false,
-                              "fields": {
-                                  "day": {
-                                      "type": "number",
-                                      "placeholder": "",
-                                      "hide": false,
-                                      "required": false
-                                  },
-                                  "month": {
-                                      "type": "select",
-                                      "placeholder": "",
-                                      "hide": false,
-                                      "required": false
-                                  },
-                                  "year": {
-                                      "type": "number",
-                                      "placeholder": "",
-                                      "hide": false,
-                                      "required": false
-                                  }
-                              },
-                              "dayFirst": false,
-                              "defaultValue": "00/00/0000",
-                              "persistent": true,
-                              "protected": false,
-                              "dbIndex": false,
-                              "encrypted": false,
-                              "redrawOn": "",
-                              "clearOnHide": true,
-                              "customDefaultValue": "",
-                              "calculateValue": "",
-                              "calculateServer": false,
-                              "allowCalculateOverride": false,
-                              "validateOn": "change",
-                              "maxDate": "",
-                              "minDate": "",
-                              "unique": false,
-                              "errorLabel": "Enter date of birth",
-                              "validate": {
-                                  "customMessage": "Enter date of birth",
-                                  "custom": "",
-                                  "customPrivate": false,
-                                  "json": "",
-                                  "required": false,
-                                  "strictDateValidation": false,
-                                  "multiple": false,
-                                  "unique": false
-                              },
-                              "key": "dob",
-                              "tags": [],
-                              "properties": {},
-                              "conditional": {
-                                  "show": null,
-                                  "when": null,
-                                  "eq": "",
-                                  "json": ""
-                              },
-                              "customConditional": "",
-                              "logic": [],
-                              "attributes": {},
-                              "overlay": {
-                                  "style": "",
-                                  "page": "",
-                                  "left": "",
-                                  "top": "",
-                                  "width": "",
-                                  "height": ""
-                              },
-                              "type": "day",
-                              "input": true,
-                              "placeholder": "",
-                              "prefix": "",
-                              "suffix": "",
-                              "multiple": false,
-                              "refreshOn": "",
-                              "dataGridLabel": false,
-                              "labelPosition": "top",
-                              "widget": null,
-                              "showCharCount": false,
-                              "showWordCount": false,
-                              "allowMultipleMasks": false,
-                              "id": "eeg8cuh"
-                          },
-                          {
-                              "label": "Address",
-                              "labelPosition": "top",
-                              "placeholder": "Enter address",
-                              "description": "",
-                              "tooltip": "",
-                              "prefix": "",
-                              "suffix": "",
-                              "widget": {
-                                  "type": "input"
-                              },
-                              "inputMask": "",
-                              "allowMultipleMasks": false,
-                              "customClass": "",
-                              "tabindex": "",
-                              "autocomplete": "",
-                              "hidden": false,
-                              "hideLabel": false,
-                              "showWordCount": false,
-                              "showCharCount": false,
-                              "mask": false,
-                              "autofocus": false,
-                              "spellcheck": true,
-                              "disabled": false,
-                              "tableView": false,
-                              "modalEdit": false,
-                              "multiple": false,
-                              "persistent": true,
-                              "inputFormat": "plain",
-                              "protected": false,
-                              "dbIndex": false,
-                              "case": "",
-                              "encrypted": false,
-                              "redrawOn": "",
-                              "clearOnHide": true,
-                              "customDefaultValue": "",
-                              "calculateValue": "",
-                              "calculateServer": false,
-                              "allowCalculateOverride": false,
-                              "validateOn": "change",
-                              "validate": {
-                                  "required": false,
-                                  "pattern": "",
-                                  "customMessage": "Enter your address",
-                                  "custom": "",
-                                  "customPrivate": false,
-                                  "json": "",
-                                  "minLength": "",
-                                  "maxLength": "",
-                                  "strictDateValidation": false,
-                                  "multiple": false,
-                                  "unique": false
-                              },
-                              "unique": false,
-                              "errorLabel": "Enter your address",
-                              "key": "address",
-                              "tags": [],
-                              "properties": {},
-                              "conditional": {
-                                  "show": null,
-                                  "when": null,
-                                  "eq": "",
-                                  "json": ""
-                              },
-                              "customConditional": "",
-                              "logic": [],
-                              "attributes": {},
-                              "overlay": {
-                                  "style": "",
-                                  "page": "",
-                                  "left": "",
-                                  "top": "",
-                                  "width": "",
-                                  "height": ""
-                              },
-                              "type": "textfield",
-                              "input": true,
-                              "refreshOn": "",
-                              "dataGridLabel": false,
-                              "inputType": "text",
-                              "id": "eqf9b0q",
-                              "defaultValue": ""
-                          },
-                          {
-                              "label": "Table",
-                              "cellAlignment": "left",
-                              "key": "table2",
-                              "type": "table",
-                              "numRows": 2,
-                              "numCols": 2,
-                              "input": false,
-                              "tableView": false,
-                              "rows": [
-                                  [
-                                      {
-                                          "components": [
-                                              {
-                                                  "label": "City",
-                                                  "labelPosition": "top",
-                                                  "placeholder": "Enter your city",
-                                                  "description": "",
-                                                  "tooltip": "",
-                                                  "prefix": "",
-                                                  "suffix": "",
-                                                  "widget": {
-                                                      "type": "input"
-                                                  },
-                                                  "inputMask": "",
-                                                  "allowMultipleMasks": false,
-                                                  "customClass": "",
-                                                  "tabindex": "",
-                                                  "autocomplete": "",
-                                                  "hidden": false,
-                                                  "hideLabel": false,
-                                                  "showWordCount": false,
-                                                  "showCharCount": false,
-                                                  "mask": false,
-                                                  "autofocus": false,
-                                                  "spellcheck": true,
-                                                  "disabled": false,
-                                                  "tableView": false,
-                                                  "modalEdit": false,
-                                                  "multiple": false,
-                                                  "persistent": true,
-                                                  "inputFormat": "plain",
-                                                  "protected": false,
-                                                  "dbIndex": false,
-                                                  "case": "",
-                                                  "encrypted": false,
-                                                  "redrawOn": "",
-                                                  "clearOnHide": true,
-                                                  "customDefaultValue": "",
-                                                  "calculateValue": "",
-                                                  "calculateServer": false,
-                                                  "allowCalculateOverride": false,
-                                                  "validateOn": "change",
-                                                  "validate": {
-                                                      "required": false,
-                                                      "pattern": "",
-                                                      "customMessage": "",
-                                                      "custom": "",
-                                                      "customPrivate": false,
-                                                      "json": "",
-                                                      "minLength": "",
-                                                      "maxLength": "",
-                                                      "strictDateValidation": false,
-                                                      "multiple": false,
-                                                      "unique": false
-                                                  },
-                                                  "unique": false,
-                                                  "errorLabel": "",
-                                                  "key": "city",
-                                                  "tags": [],
-                                                  "properties": {},
-                                                  "conditional": {
-                                                      "show": null,
-                                                      "when": null,
-                                                      "eq": "",
-                                                      "json": ""
-                                                  },
-                                                  "customConditional": "",
-                                                  "logic": [],
-                                                  "attributes": {},
-                                                  "overlay": {
-                                                      "style": "",
-                                                      "page": "",
-                                                      "left": "",
-                                                      "top": "",
-                                                      "width": "",
-                                                      "height": ""
-                                                  },
-                                                  "type": "textfield",
-                                                  "input": true,
-                                                  "refreshOn": "",
-                                                  "dataGridLabel": false,
-                                                  "inputType": "text",
-                                                  "id": "eq3f0y",
-                                                  "defaultValue": ""
-                                              }
-                                          ]
-                                      },
-                                      {
-                                          "components": [
-                                              {
-                                                  "label": "State/Province",
-                                                  "labelPosition": "top",
-                                                  "placeholder": "Enter your state or province",
-                                                  "description": "",
-                                                  "tooltip": "",
-                                                  "prefix": "",
-                                                  "suffix": "",
-                                                  "widget": {
-                                                      "type": "input"
-                                                  },
-                                                  "inputMask": "",
-                                                  "allowMultipleMasks": false,
-                                                  "customClass": "",
-                                                  "tabindex": "",
-                                                  "autocomplete": "",
-                                                  "hidden": false,
-                                                  "hideLabel": false,
-                                                  "showWordCount": false,
-                                                  "showCharCount": false,
-                                                  "mask": false,
-                                                  "autofocus": false,
-                                                  "spellcheck": true,
-                                                  "disabled": false,
-                                                  "tableView": false,
-                                                  "modalEdit": false,
-                                                  "multiple": false,
-                                                  "persistent": true,
-                                                  "inputFormat": "plain",
-                                                  "protected": false,
-                                                  "dbIndex": false,
-                                                  "case": "",
-                                                  "encrypted": false,
-                                                  "redrawOn": "",
-                                                  "clearOnHide": true,
-                                                  "customDefaultValue": "",
-                                                  "calculateValue": "",
-                                                  "calculateServer": false,
-                                                  "allowCalculateOverride": false,
-                                                  "validateOn": "change",
-                                                  "validate": {
-                                                      "required": false,
-                                                      "pattern": "",
-                                                      "customMessage": "",
-                                                      "custom": "",
-                                                      "customPrivate": false,
-                                                      "json": "",
-                                                      "minLength": "",
-                                                      "maxLength": "",
-                                                      "strictDateValidation": false,
-                                                      "multiple": false,
-                                                      "unique": false
-                                                  },
-                                                  "unique": false,
-                                                  "errorLabel": "",
-                                                  "key": "stateProvince",
-                                                  "tags": [],
-                                                  "properties": {},
-                                                  "conditional": {
-                                                      "show": null,
-                                                      "when": null,
-                                                      "eq": "",
-                                                      "json": ""
-                                                  },
-                                                  "customConditional": "",
-                                                  "logic": [],
-                                                  "attributes": {},
-                                                  "overlay": {
-                                                      "style": "",
-                                                      "page": "",
-                                                      "left": "",
-                                                      "top": "",
-                                                      "width": "",
-                                                      "height": ""
-                                                  },
-                                                  "type": "textfield",
-                                                  "input": true,
-                                                  "refreshOn": "",
-                                                  "dataGridLabel": false,
-                                                  "inputType": "text",
-                                                  "id": "e7octaf",
-                                                  "defaultValue": ""
-                                              }
-                                          ]
-                                      }
-                                  ],
-                                  [
-                                      {
-                                          "components": [
-                                              {
-                                                  "label": "Postal / Zip Code",
-                                                  "labelPosition": "top",
-                                                  "placeholder": "Enter your Postal / Zip Code",
-                                                  "description": "",
-                                                  "tooltip": "",
-                                                  "prefix": "",
-                                                  "suffix": "",
-                                                  "widget": {
-                                                      "type": "input"
-                                                  },
-                                                  "inputMask": "",
-                                                  "allowMultipleMasks": false,
-                                                  "customClass": "",
-                                                  "tabindex": "",
-                                                  "autocomplete": "",
-                                                  "hidden": false,
-                                                  "hideLabel": false,
-                                                  "showWordCount": false,
-                                                  "showCharCount": false,
-                                                  "mask": false,
-                                                  "autofocus": false,
-                                                  "spellcheck": true,
-                                                  "disabled": false,
-                                                  "tableView": false,
-                                                  "modalEdit": false,
-                                                  "multiple": false,
-                                                  "persistent": true,
-                                                  "inputFormat": "plain",
-                                                  "protected": false,
-                                                  "dbIndex": false,
-                                                  "case": "",
-                                                  "encrypted": false,
-                                                  "redrawOn": "",
-                                                  "clearOnHide": true,
-                                                  "customDefaultValue": "",
-                                                  "calculateValue": "",
-                                                  "calculateServer": false,
-                                                  "allowCalculateOverride": false,
-                                                  "validateOn": "change",
-                                                  "validate": {
-                                                      "required": false,
-                                                      "pattern": "",
-                                                      "customMessage": "",
-                                                      "custom": "",
-                                                      "customPrivate": false,
-                                                      "json": "",
-                                                      "minLength": "",
-                                                      "maxLength": "",
-                                                      "strictDateValidation": false,
-                                                      "multiple": false,
-                                                      "unique": false
-                                                  },
-                                                  "unique": false,
-                                                  "errorLabel": "",
-                                                  "key": "postalZipCode",
-                                                  "tags": [],
-                                                  "properties": {},
-                                                  "conditional": {
-                                                      "show": null,
-                                                      "when": null,
-                                                      "eq": "",
-                                                      "json": ""
-                                                  },
-                                                  "customConditional": "",
-                                                  "logic": [],
-                                                  "attributes": {},
-                                                  "overlay": {
-                                                      "style": "",
-                                                      "page": "",
-                                                      "left": "",
-                                                      "top": "",
-                                                      "width": "",
-                                                      "height": ""
-                                                  },
-                                                  "type": "textfield",
-                                                  "input": true,
-                                                  "refreshOn": "",
-                                                  "dataGridLabel": false,
-                                                  "inputType": "text",
-                                                  "id": "e6o0e2",
-                                                  "defaultValue": ""
-                                              }
-                                          ]
-                                      },
-                                      {
-                                          "components": [
-                                              {
-                                                  "label": "Country",
-                                                  "labelPosition": "top",
-                                                  "widget": "choicesjs",
-                                                  "placeholder": "Choose your country",
-                                                  "description": "",
-                                                  "tooltip": "",
-                                                  "customClass": "",
-                                                  "tabindex": "",
-                                                  "hidden": false,
-                                                  "hideLabel": false,
-                                                  "uniqueOptions": false,
-                                                  "autofocus": false,
-                                                  "disabled": false,
-                                                  "tableView": false,
-                                                  "modalEdit": false,
-                                                  "multiple": false,
-                                                  "dataSrc": "values",
-                                                  "data": {
-                                                      "values": [
-                                                          {
-                                                              "label": "India",
-                                                              "value": "india"
-                                                          },
-                                                          {
-                                                              "label": "Canada",
-                                                              "value": "canada"
-                                                          },
-                                                          {
-                                                              "label": "America",
-                                                              "value": "america"
-                                                          },
-                                                          {
-                                                              "label": "Australia",
-                                                              "value": "australia"
-                                                          }
-                                                      ],
-                                                      "resource": "",
-                                                      "json": "",
-                                                      "url": "",
-                                                      "custom": ""
-                                                  },
-                                                  "dataType": "",
-                                                  "idPath": "id",
-                                                  "valueProperty": "",
-                                                  "template": "<span>{{ item.label }}</span>",
-                                                  "refreshOn": "",
-                                                  "refreshOnBlur": "",
-                                                  "clearOnRefresh": false,
-                                                  "searchEnabled": true,
-                                                  "selectThreshold": 0.3,
-                                                  "readOnlyValue": false,
-                                                  "customOptions": {},
-                                                  "useExactSearch": false,
-                                                  "persistent": true,
-                                                  "protected": false,
-                                                  "dbIndex": false,
-                                                  "encrypted": false,
-                                                  "clearOnHide": true,
-                                                  "customDefaultValue": "",
-                                                  "calculateValue": "",
-                                                  "calculateServer": false,
-                                                  "allowCalculateOverride": false,
-                                                  "validateOn": "change",
-                                                  "validate": {
-                                                      "required": false,
-                                                      "onlyAvailableItems": false,
-                                                      "customMessage": "",
-                                                      "custom": "",
-                                                      "customPrivate": false,
-                                                      "json": "",
-                                                      "strictDateValidation": false,
-                                                      "multiple": false,
-                                                      "unique": false
-                                                  },
-                                                  "unique": false,
-                                                  "errorLabel": "",
-                                                  "key": "country",
-                                                  "tags": [],
-                                                  "properties": {},
-                                                  "conditional": {
-                                                      "show": null,
-                                                      "when": null,
-                                                      "eq": "",
-                                                      "json": ""
-                                                  },
-                                                  "customConditional": "",
-                                                  "logic": [],
-                                                  "attributes": {},
-                                                  "overlay": {
-                                                      "style": "",
-                                                      "page": "",
-                                                      "left": "",
-                                                      "top": "",
-                                                      "width": "",
-                                                      "height": ""
-                                                  },
-                                                  "type": "select",
-                                                  "indexeddb": {
-                                                      "filter": {}
-                                                  },
-                                                  "selectFields": "",
-                                                  "searchField": "",
-                                                  "minSearch": 0,
-                                                  "filter": "",
-                                                  "limit": 100,
-                                                  "redrawOn": "",
-                                                  "input": true,
-                                                  "prefix": "",
-                                                  "suffix": "",
-                                                  "dataGridLabel": false,
-                                                  "showCharCount": false,
-                                                  "showWordCount": false,
-                                                  "allowMultipleMasks": false,
-                                                  "lazyLoad": true,
-                                                  "authenticate": false,
-                                                  "ignoreCache": false,
-                                                  "searchThreshold": 0.3,
-                                                  "fuseOptions": {
-                                                      "include": "score",
-                                                      "threshold": 0.3
-                                                  },
-                                                  "id": "exlyq3d",
-                                                  "defaultValue": ""
-                                              }
-                                          ]
-                                      }
-                                  ]
-                              ],
-                              "placeholder": "",
-                              "prefix": "",
-                              "customClass": "",
-                              "suffix": "",
-                              "multiple": false,
-                              "defaultValue": null,
-                              "protected": false,
-                              "unique": false,
-                              "persistent": false,
-                              "hidden": false,
-                              "clearOnHide": true,
-                              "refreshOn": "",
-                              "redrawOn": "",
-                              "modalEdit": false,
-                              "dataGridLabel": false,
-                              "labelPosition": "top",
-                              "description": "",
-                              "errorLabel": "",
-                              "tooltip": "",
-                              "hideLabel": false,
-                              "tabindex": "",
-                              "disabled": false,
-                              "autofocus": false,
-                              "dbIndex": false,
-                              "customDefaultValue": "",
-                              "calculateValue": "",
-                              "calculateServer": false,
-                              "widget": null,
-                              "attributes": {},
-                              "validateOn": "change",
-                              "validate": {
-                                  "required": false,
-                                  "custom": "",
-                                  "customPrivate": false,
-                                  "strictDateValidation": false,
-                                  "multiple": false,
-                                  "unique": false
-                              },
-                              "conditional": {
-                                  "show": null,
-                                  "when": null,
-                                  "eq": ""
-                              },
-                              "overlay": {
-                                  "style": "",
-                                  "left": "",
-                                  "top": "",
-                                  "width": "",
-                                  "height": ""
-                              },
-                              "allowCalculateOverride": false,
-                              "encrypted": false,
-                              "showCharCount": false,
-                              "showWordCount": false,
-                              "properties": {},
-                              "allowMultipleMasks": false,
-                              "tree": false,
-                              "header": [],
-                              "caption": "",
-                              "cloneRows": false,
-                              "striped": false,
-                              "bordered": false,
-                              "hover": false,
-                              "condensed": false,
-                              "id": "elk8lrp"
-                          },
-                          {
-                              "label": "Enter your company's website link",
-                              "labelPosition": "top",
-                              "placeholder": "Enter your company's website link",
-                              "description": "",
-                              "tooltip": "",
-                              "prefix": "",
-                              "suffix": "",
-                              "widget": {
-                                  "type": "input"
-                              },
-                              "customClass": "",
-                              "tabindex": "",
-                              "autocomplete": "",
-                              "hidden": false,
-                              "hideLabel": false,
-                              "mask": false,
-                              "autofocus": false,
-                              "spellcheck": true,
-                              "disabled": false,
-                              "tableView": false,
-                              "modalEdit": false,
-                              "multiple": false,
-                              "persistent": true,
-                              "inputFormat": "plain",
-                              "protected": false,
-                              "dbIndex": false,
-                              "encrypted": false,
-                              "redrawOn": "",
-                              "clearOnHide": true,
-                              "customDefaultValue": "",
-                              "calculateValue": "",
-                              "calculateServer": false,
-                              "allowCalculateOverride": false,
-                              "validateOn": "change",
-                              "validate": {
-                                  "required": false,
-                                  "pattern": "",
-                                  "customMessage": "",
-                                  "custom": "",
-                                  "customPrivate": false,
-                                  "json": "",
-                                  "minLength": "",
-                                  "maxLength": "",
-                                  "strictDateValidation": false,
-                                  "multiple": false,
-                                  "unique": false
-                              },
-                              "unique": false,
-                              "errorLabel": "",
-                              "key": "enterYourCompanysWebsiteLink",
-                              "tags": [],
-                              "properties": {},
-                              "conditional": {
-                                  "show": null,
-                                  "when": null,
-                                  "eq": "",
-                                  "json": ""
-                              },
-                              "customConditional": "",
-                              "logic": [],
-                              "attributes": {},
-                              "overlay": {
-                                  "style": "",
-                                  "page": "",
-                                  "left": "",
-                                  "top": "",
-                                  "width": "",
-                                  "height": ""
-                              },
-                              "type": "url",
-                              "input": true,
-                              "refreshOn": "",
-                              "dataGridLabel": false,
-                              "showCharCount": false,
-                              "showWordCount": false,
-                              "allowMultipleMasks": false,
-                              "inputType": "url",
-                              "inputMask": "",
-                              "id": "e3mv7ur",
-                              "defaultValue": ""
-                          }
-                      ],
-                      "placeholder": "",
-                      "prefix": "",
-                      "suffix": "",
-                      "multiple": false,
-                      "defaultValue": null,
-                      "protected": false,
-                      "unique": false,
-                      "persistent": false,
-                      "clearOnHide": false,
-                      "refreshOn": "",
-                      "redrawOn": "",
-                      "dataGridLabel": false,
-                      "labelPosition": "top",
-                      "description": "",
-                      "errorLabel": "",
-                      "autofocus": false,
-                      "dbIndex": false,
-                      "customDefaultValue": "",
-                      "calculateValue": "",
-                      "calculateServer": false,
-                      "widget": null,
-                      "validateOn": "change",
-                      "validate": {
-                          "required": false,
-                          "custom": "",
-                          "customPrivate": false,
-                          "strictDateValidation": false,
-                          "multiple": false,
-                          "unique": false
-                      },
-                      "allowCalculateOverride": false,
-                      "encrypted": false,
-                      "showCharCount": false,
-                      "showWordCount": false,
-                      "allowMultipleMasks": false,
-                      "tree": false,
-                      "id": "e18hp3n",
-                      "collapsed": false
-                  },
-                  {
-                      "title": "Product Survey",
-                      "theme": "default",
-                      "tooltip": "",
-                      "customClass": "",
-                      "collapsible": true,
-                      "hidden": false,
-                      "hideLabel": false,
-                      "disabled": false,
-                      "modalEdit": false,
-                      "key": "productDetails",
-                      "tags": [],
-                      "properties": {},
-                      "customConditional": "",
-                      "conditional": {
-                          "json": "",
-                          "show": null,
-                          "when": null,
-                          "eq": ""
-                      },
-                      "logic": [],
-                      "attributes": {},
-                      "overlay": {
-                          "style": "",
-                          "page": "",
-                          "left": "",
-                          "top": "",
-                          "width": "",
-                          "height": ""
-                      },
-                      "type": "panel",
-                      "label": "Product Survey",
-                      "breadcrumb": "default",
-                      "tabindex": "",
-                      "input": false,
-                      "tableView": false,
-                      "components": [
-                          {
-                              "label": "Annual Household Income",
-                              "labelPosition": "top",
-                              "placeholder": "Enter your annual income",
-                              "description": "",
-                              "tooltip": "",
-                              "prefix": "",
-                              "suffix": "",
-                              "widget": {
-                                  "type": "input"
-                              },
-                              "customClass": "",
-                              "tabindex": "",
-                              "autocomplete": "",
-                              "hidden": false,
-                              "hideLabel": false,
-                              "mask": false,
-                              "autofocus": false,
-                              "spellcheck": true,
-                              "disabled": false,
-                              "tableView": false,
-                              "modalEdit": false,
-                              "multiple": false,
-                              "persistent": true,
-                              "currency": "USD",
-                              "inputFormat": "plain",
-                              "protected": false,
-                              "dbIndex": false,
-                              "case": "",
-                              "encrypted": false,
-                              "redrawOn": "",
-                              "clearOnHide": true,
-                              "customDefaultValue": "",
-                              "calculateValue": "",
-                              "calculateServer": false,
-                              "allowCalculateOverride": false,
-                              "validateOn": "change",
-                              "validate": {
-                                  "required": false,
-                                  "customMessage": "",
-                                  "custom": "",
-                                  "customPrivate": false,
-                                  "json": "",
-                                  "strictDateValidation": false,
-                                  "multiple": false,
-                                  "unique": false,
-                                  "min": "",
-                                  "max": "",
-                                  "step": "any",
-                                  "integer": ""
-                              },
-                              "unique": false,
-                              "errorLabel": "",
-                              "key": "annualHouseholdIncome",
-                              "tags": [],
-                              "properties": {},
-                              "conditional": {
-                                  "show": null,
-                                  "when": null,
-                                  "eq": "",
-                                  "json": ""
-                              },
-                              "customConditional": "",
-                              "logic": [],
-                              "attributes": {},
-                              "overlay": {
-                                  "style": "",
-                                  "page": "",
-                                  "left": "",
-                                  "top": "",
-                                  "width": "",
-                                  "height": ""
-                              },
-                              "type": "currency",
-                              "input": true,
-                              "delimiter": true,
-                              "refreshOn": "",
-                              "dataGridLabel": false,
-                              "showCharCount": false,
-                              "showWordCount": false,
-                              "allowMultipleMasks": false,
-                              "id": "eolta4d",
-                              "defaultValue": null
-                          },
-                          {
-                              "label": "Choose the day on which you use our product",
-                              "placeholder": "Please fill this option",
-                              "tableView": false,
-                              "enableMinDateInput": false,
-                              "datePicker": {
-                                  "disableWeekends": false,
-                                  "disableWeekdays": false,
-                                  "showWeeks": true,
-                                  "startingDay": 0,
-                                  "initDate": "",
-                                  "minMode": "day",
-                                  "maxMode": "year",
-                                  "yearRows": 4,
-                                  "yearColumns": 5,
-                                  "minDate": null,
-                                  "maxDate": null
-                              },
-                              "enableMaxDateInput": false,
-                              "key": "chooseTheDayOnWhichYouUseOurProduct",
-                              "type": "datetime",
-                              "input": true,
-                              "widget": {
-                                  "type": "calendar",
-                                  "displayInTimezone": "viewer",
-                                  "locale": "en",
-                                  "useLocaleSettings": false,
-                                  "allowInput": true,
-                                  "mode": "single",
-                                  "enableTime": true,
-                                  "noCalendar": false,
-                                  "format": "yyyy-MM-dd hh:mm a",
-                                  "hourIncrement": 1,
-                                  "minuteIncrement": 1,
-                                  "time_24hr": false,
-                                  "minDate": null,
-                                  "disableWeekends": false,
-                                  "disableWeekdays": false,
-                                  "maxDate": null
-                              },
-                              "prefix": "",
-                              "customClass": "",
-                              "suffix": "",
-                              "multiple": false,
-                              "defaultValue": "",
-                              "protected": false,
-                              "unique": false,
-                              "persistent": true,
-                              "hidden": false,
-                              "clearOnHide": true,
-                              "refreshOn": "",
-                              "redrawOn": "",
-                              "modalEdit": false,
-                              "dataGridLabel": false,
-                              "labelPosition": "top",
-                              "description": "",
-                              "errorLabel": "",
-                              "tooltip": "",
-                              "hideLabel": false,
-                              "tabindex": "",
-                              "disabled": false,
-                              "autofocus": false,
-                              "dbIndex": false,
-                              "customDefaultValue": "",
-                              "calculateValue": "",
-                              "calculateServer": false,
-                              "attributes": {},
-                              "validateOn": "change",
-                              "validate": {
-                                  "required": false,
-                                  "custom": "",
-                                  "customPrivate": false,
-                                  "strictDateValidation": false,
-                                  "multiple": false,
-                                  "unique": false
-                              },
-                              "conditional": {
-                                  "show": null,
-                                  "when": null,
-                                  "eq": ""
-                              },
-                              "overlay": {
-                                  "style": "",
-                                  "left": "",
-                                  "top": "",
-                                  "width": "",
-                                  "height": ""
-                              },
-                              "allowCalculateOverride": false,
-                              "encrypted": false,
-                              "showCharCount": false,
-                              "showWordCount": false,
-                              "properties": {},
-                              "allowMultipleMasks": false,
-                              "format": "yyyy-MM-dd hh:mm a",
-                              "useLocaleSettings": false,
-                              "allowInput": true,
-                              "enableDate": true,
-                              "enableTime": true,
-                              "defaultDate": "",
-                              "displayInTimezone": "viewer",
-                              "timezone": "",
-                              "datepickerMode": "day",
-                              "timePicker": {
-                                  "hourStep": 1,
-                                  "minuteStep": 1,
-                                  "showMeridian": true,
-                                  "readonlyInput": false,
-                                  "mousewheel": true,
-                                  "arrowkeys": true
-                              },
-                              "customOptions": {},
-                              "id": "e8j3cqg",
-                              "shortcutButtons": []
-                          },
-                          {
-                              "label": "Product survey",
-                              "tableView": false,
-                              "questions": [
-                                  {
-                                      "label": "Iam planning to buying this product again",
-                                      "value": "iamPlanningToBuyingThisProductAgain"
-                                  },
-                                  {
-                                      "label": "I'd recommend this product to someone else",
-                                      "value": "idRecommendThisProductToSomeoneElse"
-                                  },
-                                  {
-                                      "label": "Iam happy with the service I received",
-                                      "value": "iamHappyWithTheServiceIReceived"
-                                  }
-                              ],
-                              "values": [
-                                  {
-                                      "label": "Strongly Disagree",
-                                      "value": "stronglyDisagree"
-                                  },
-                                  {
-                                      "label": "Disagree",
-                                      "value": "disagree"
-                                  },
-                                  {
-                                      "label": "Neutral",
-                                      "value": "neutral"
-                                  },
-                                  {
-                                      "label": "Agree",
-                                      "value": "agree"
-                                  },
-                                  {
-                                      "label": "Strongly Agree",
-                                      "value": "stronglyAgree"
-                                  }
-                              ],
-                              "key": "survey",
-                              "type": "survey",
-                              "input": true,
-                              "placeholder": "",
-                              "prefix": "",
-                              "customClass": "",
-                              "suffix": "",
-                              "multiple": false,
-                              "defaultValue": null,
-                              "protected": false,
-                              "unique": false,
-                              "persistent": true,
-                              "hidden": false,
-                              "clearOnHide": true,
-                              "refreshOn": "",
-                              "redrawOn": "",
-                              "modalEdit": false,
-                              "dataGridLabel": false,
-                              "labelPosition": "top",
-                              "description": "",
-                              "errorLabel": "",
-                              "tooltip": "",
-                              "hideLabel": false,
-                              "tabindex": "",
-                              "disabled": false,
-                              "autofocus": false,
-                              "dbIndex": false,
-                              "customDefaultValue": "",
-                              "calculateValue": "",
-                              "calculateServer": false,
-                              "widget": null,
-                              "attributes": {},
-                              "validateOn": "change",
-                              "validate": {
-                                  "required": false,
-                                  "custom": "",
-                                  "customPrivate": false,
-                                  "strictDateValidation": false,
-                                  "multiple": false,
-                                  "unique": false
-                              },
-                              "conditional": {
-                                  "show": null,
-                                  "when": null,
-                                  "eq": ""
-                              },
-                              "overlay": {
-                                  "style": "",
-                                  "left": "",
-                                  "top": "",
-                                  "width": "",
-                                  "height": ""
-                              },
-                              "allowCalculateOverride": false,
-                              "encrypted": false,
-                              "showCharCount": false,
-                              "showWordCount": false,
-                              "properties": {},
-                              "allowMultipleMasks": false,
-                              "id": "evfozej"
-                          }
-                      ],
-                      "collapsed": true,
-                      "placeholder": "",
-                      "prefix": "",
-                      "suffix": "",
-                      "multiple": false,
-                      "defaultValue": null,
-                      "protected": false,
-                      "unique": false,
-                      "persistent": false,
-                      "clearOnHide": false,
-                      "refreshOn": "",
-                      "redrawOn": "",
-                      "dataGridLabel": false,
-                      "labelPosition": "top",
-                      "description": "",
-                      "errorLabel": "",
-                      "autofocus": false,
-                      "dbIndex": false,
-                      "customDefaultValue": "",
-                      "calculateValue": "",
-                      "calculateServer": false,
-                      "widget": null,
-                      "validateOn": "change",
-                      "validate": {
-                          "required": false,
-                          "custom": "",
-                          "customPrivate": false,
-                          "strictDateValidation": false,
-                          "multiple": false,
-                          "unique": false
-                      },
-                      "allowCalculateOverride": false,
-                      "encrypted": false,
-                      "showCharCount": false,
-                      "showWordCount": false,
-                      "allowMultipleMasks": false,
-                      "tree": false,
-                      "id": "exg77li"
-                  },
-                  {
-                      "label": "I acknowledge that given information are correct and valid",
-                      "tableView": false,
-                      "key": "iAcknowledgeThatGivenInformationAreCorrectAndValid",
-                      "type": "checkbox",
-                      "input": true,
-                      "defaultValue": false,
-                      "placeholder": "",
-                      "prefix": "",
-                      "customClass": "",
-                      "suffix": "",
-                      "multiple": false,
-                      "protected": false,
-                      "unique": false,
-                      "persistent": true,
-                      "hidden": false,
-                      "clearOnHide": true,
-                      "refreshOn": "",
-                      "redrawOn": "",
-                      "modalEdit": false,
-                      "dataGridLabel": true,
-                      "labelPosition": "right",
-                      "description": "",
-                      "errorLabel": "",
-                      "tooltip": "",
-                      "hideLabel": false,
-                      "tabindex": "",
-                      "disabled": false,
-                      "autofocus": false,
-                      "dbIndex": false,
-                      "customDefaultValue": "",
-                      "calculateValue": "",
-                      "calculateServer": false,
-                      "widget": null,
-                      "attributes": {},
-                      "validateOn": "change",
-                      "validate": {
-                          "required": false,
-                          "custom": "",
-                          "customPrivate": false,
-                          "strictDateValidation": false,
-                          "multiple": false,
-                          "unique": false
-                      },
-                      "conditional": {
-                          "show": null,
-                          "when": null,
-                          "eq": ""
-                      },
-                      "overlay": {
-                          "style": "",
-                          "left": "",
-                          "top": "",
-                          "width": "",
-                          "height": ""
-                      },
-                      "allowCalculateOverride": false,
-                      "encrypted": false,
-                      "showCharCount": false,
-                      "showWordCount": false,
-                      "properties": {},
-                      "allowMultipleMasks": false,
-                      "inputType": "checkbox",
-                      "value": "",
-                      "name": "",
-                      "id": "e1afgt"
-                  },
-                  {
-                      "label": "Signature",
-                      "footer": "Sign above",
-                      "labelPosition": "top",
-                      "width": "100%",
-                      "height": "150px",
-                      "backgroundColor": "rgb(245,245,235)",
-                      "penColor": "black",
-                      "description": "",
-                      "tooltip": "",
-                      "customClass": "",
-                      "tabindex": "",
-                      "hidden": false,
-                      "hideLabel": false,
-                      "disabled": false,
-                      "tableView": false,
-                      "modalEdit": false,
-                      "persistent": true,
-                      "protected": false,
-                      "encrypted": false,
-                      "redrawOn": "",
-                      "clearOnHide": true,
-                      "customDefaultValue": "",
-                      "calculateValue": "",
-                      "calculateServer": false,
-                      "allowCalculateOverride": false,
-                      "validate": {
-                          "required": false,
-                          "customMessage": "",
-                          "custom": "",
-                          "customPrivate": false,
-                          "json": "",
-                          "strictDateValidation": false,
-                          "multiple": false,
-                          "unique": false
-                      },
-                      "errorLabel": "",
-                      "key": "signature",
-                      "tags": [],
-                      "properties": {},
-                      "conditional": {
-                          "show": null,
-                          "when": null,
-                          "eq": "",
-                          "json": ""
-                      },
-                      "customConditional": "",
-                      "logic": [],
-                      "attributes": {},
-                      "overlay": {
-                          "style": "",
-                          "page": "",
-                          "left": "",
-                          "top": "",
-                          "width": "",
-                          "height": ""
-                      },
-                      "type": "signature",
-                      "input": true,
-                      "placeholder": "",
-                      "prefix": "",
-                      "suffix": "",
-                      "multiple": false,
-                      "defaultValue": null,
-                      "unique": false,
-                      "refreshOn": "",
-                      "dataGridLabel": false,
-                      "autofocus": false,
-                      "dbIndex": false,
-                      "widget": {
-                          "type": "input"
-                      },
-                      "validateOn": "change",
-                      "showCharCount": false,
-                      "showWordCount": false,
-                      "allowMultipleMasks": false,
-                      "minWidth": "0.5",
-                      "maxWidth": "2.5",
-                      "id": "epcq8rk"
-                  }
-              ],
-              "placeholder": "",
-              "prefix": "",
-              "suffix": "",
-              "multiple": false,
-              "defaultValue": null,
-              "protected": false,
-              "unique": false,
-              "persistent": false,
-              "clearOnHide": false,
-              "refreshOn": "",
-              "redrawOn": "",
-              "dataGridLabel": false,
-              "labelPosition": "top",
-              "description": "",
-              "errorLabel": "",
-              "autofocus": false,
-              "dbIndex": false,
-              "customDefaultValue": "",
-              "calculateValue": "",
-              "calculateServer": false,
-              "widget": null,
-              "validateOn": "change",
-              "validate": {
-                  "required": false,
-                  "custom": "",
-                  "customPrivate": false,
-                  "strictDateValidation": false,
-                  "multiple": false,
-                  "unique": false
-              },
-              "allowCalculateOverride": false,
-              "encrypted": false,
-              "showCharCount": false,
-              "showWordCount": false,
-              "allowMultipleMasks": false,
-              "tree": false,
-              "id": "enrn26q"
-          },
-          {
-              "type": "button",
-              "label": "Submit",
-              "key": "submit",
-              "size": "md",
-              "block": false,
-              "action": "submit",
-              "disableOnInvalid": true,
-              "theme": "primary",
-              "input": true,
-              "placeholder": "",
-              "prefix": "",
-              "customClass": "",
-              "suffix": "",
-              "multiple": false,
-              "defaultValue": null,
-              "protected": false,
-              "unique": false,
-              "persistent": false,
-              "hidden": false,
-              "clearOnHide": true,
-              "refreshOn": "",
-              "redrawOn": "",
-              "tableView": false,
-              "modalEdit": false,
-              "dataGridLabel": true,
-              "labelPosition": "top",
-              "description": "",
-              "errorLabel": "",
-              "tooltip": "",
-              "hideLabel": false,
-              "tabindex": "",
-              "disabled": false,
-              "autofocus": false,
-              "dbIndex": false,
-              "customDefaultValue": "",
-              "calculateValue": "",
-              "calculateServer": false,
-              "widget": {
-                  "type": "input"
-              },
-              "attributes": {},
-              "validateOn": "change",
-              "validate": {
-                  "required": false,
-                  "custom": "",
-                  "customPrivate": false,
-                  "strictDateValidation": false,
-                  "multiple": false,
-                  "unique": false
-              },
-              "conditional": {
-                  "show": null,
-                  "when": null,
-                  "eq": ""
-              },
-              "overlay": {
-                  "style": "",
-                  "left": "",
-                  "top": "",
-                  "width": "",
-                  "height": ""
-              },
-              "allowCalculateOverride": false,
-              "encrypted": false,
-              "showCharCount": false,
-              "showWordCount": false,
-              "properties": {},
-              "allowMultipleMasks": false,
-              "leftIcon": "",
-              "rightIcon": "",
-              "id": "eooywrd"
-          },
-          {
-              "label": "applicationId",
-              "customClass": "",
-              "modalEdit": false,
-              "persistent": true,
-              "protected": false,
-              "dbIndex": false,
-              "encrypted": false,
-              "redrawOn": "",
-              "customDefaultValue": "",
-              "calculateValue": "",
-              "calculateServer": false,
-              "key": "applicationId",
-              "tags": [],
-              "properties": {},
-              "logic": [],
-              "attributes": {},
-              "overlay": {
-                  "style": "",
-                  "page": "",
-                  "left": "",
-                  "top": "",
-                  "width": "",
-                  "height": ""
-              },
-              "type": "hidden",
-              "input": true,
-              "placeholder": "",
-              "prefix": "",
-              "suffix": "",
-              "multiple": false,
-              "unique": false,
-              "hidden": false,
-              "clearOnHide": true,
-              "refreshOn": "",
-              "tableView": false,
-              "labelPosition": "top",
-              "description": "",
-              "errorLabel": "",
-              "tooltip": "",
-              "hideLabel": false,
-              "tabindex": "",
-              "disabled": false,
-              "autofocus": false,
-              "widget": {
-                  "type": "input"
-              },
-              "validateOn": "change",
-              "validate": {
-                  "required": false,
-                  "custom": "",
-                  "customPrivate": false,
-                  "strictDateValidation": false,
-                  "multiple": false,
-                  "unique": false
-              },
-              "conditional": {
-                  "show": null,
-                  "when": null,
-                  "eq": ""
-              },
-              "allowCalculateOverride": false,
-              "showCharCount": false,
-              "showWordCount": false,
-              "allowMultipleMasks": false,
-              "inputType": "hidden",
-              "id": "em1y8gd",
-              "defaultValue": "",
-              "dataGridLabel": false
+    "resources": {
+      "user": {
+        "title": "User",
+        "type": "resource",
+        "name": "user",
+        "path": "user",
+        "display": "form",
+        "tags": [],
+        "components": [
+          {
+            "type": "email",
+            "persistent": true,
+            "unique": false,
+            "protected": false,
+            "defaultValue": "",
+            "suffix": "",
+            "prefix": "",
+            "placeholder": "Enter your email address",
+            "key": "email",
+            "label": "Email",
+            "inputType": "email",
+            "tableView": true,
+            "input": true
+          },
+          {
+            "type": "password",
+            "persistent": true,
+            "protected": true,
+            "suffix": "",
+            "prefix": "",
+            "placeholder": "Enter your password.",
+            "key": "password",
+            "label": "Password",
+            "inputType": "password",
+            "tableView": false,
+            "input": true
+          },
+          {
+            "type": "button",
+            "theme": "primary",
+            "disableOnInvalid": true,
+            "action": "submit",
+            "block": false,
+            "rightIcon": "",
+            "leftIcon": "",
+            "size": "md",
+            "key": "submit",
+            "tableView": false,
+            "label": "Submit",
+            "input": true
           }
-      ],
-      "display": "form",
-      "title": "Product Survey Form",
-      "name": "productSurveyForm",
-      "path": "productsurveyform",
-      "submissionAccess": [
-          {
-              "roles": [
-                  "administrator"
-              ],
-              "type": "create_all"
-          },
-          {
-              "roles": [
-                  "formsflowReviewer"
-              ],
-              "type": "read_all"
-          },
-          {
-              "roles": [
-                  "formsflowReviewer"
-              ],
-              "type": "update_all"
-          },
-          {
-              "roles": [
-                  "administrator",
-                  "formsflowReviewer"
-              ],
-              "type": "delete_all"
-          },
-          {
-              "roles": [
-                  "formsflowClient"
-              ],
-              "type": "create_own"
-          },
-          {
-              "roles": [
-                  "formsflowClient"
-              ],
-              "type": "read_own"
-          },
-          {
-              "roles": [
-                  "formsflowClient"
-              ],
-              "type": "update_own"
-          },
-          {
-              "roles": [
-                  "formsflowReviewer"
-              ],
-              "type": "delete_own"
+        ],
+        "access": [
+          {
+            "roles": [
+              "anonymous",
+              "authenticated",
+              "administrator"
+            ],
+            "type": "read_all"
           }
-      ],
-      "access": [
-          {
-              "roles": [
-                  "administrator",
-                  "authenticated",
-                  "anonymous",
-                  "formsflowClient",
-                  "formsflowReviewer"
-              ],
-              "type": "read_all"
+        ],
+        "submissionAccess": [
+          {
+            "roles": [
+              "administrator"
+            ],
+            "type": "create_all"
+          },
+          {
+            "roles": [
+              "administrator"
+            ],
+            "type": "read_all"
+          },
+          {
+            "roles": [
+              "administrator"
+            ],
+            "type": "update_all"
+          },
+          {
+            "roles": [
+              "administrator"
+            ],
+            "type": "delete_all"
+          },
+          {
+            "roles": [],
+            "type": "create_own"
+          },
+          {
+            "roles": [],
+            "type": "read_own"
+          },
+          {
+            "roles": [],
+            "type": "update_own"
+          },
+          {
+            "roles": [],
+            "type": "delete_own"
           }
-      ]
-  }
-  },
-  "actions": {
-    "userSave": {
-      "title": "Save Submission",
-      "name": "save",
-      "form": "user",
-      "settings": {},
-      "priority": 11,
-      "method": [
-        "create",
-        "update"
-      ],
-      "handler": [
-        "before"
-      ]
-    },
-    "adminSave": {
-      "title": "Save Submission",
-      "name": "save",
-      "form": "admin",
-      "settings": {},
-      "priority": 11,
-      "method": [
-        "create",
-        "update"
-      ],
-      "handler": [
-        "before"
-      ]
-    },
-    "userLogin": {
-      "title": "Login",
-      "name": "login",
-      "form": "userLogin",
-      "condition": {},
-      "settings": {
-        "resources": [
-          "user",
-          "admin"
+        ]
+      },
+      "admin": {
+        "title": "Admin",
+        "type": "resource",
+        "name": "admin",
+        "path": "admin",
+        "tags": [],
+        "components": [
+          {
+            "type": "email",
+            "persistent": true,
+            "unique": false,
+            "protected": false,
+            "defaultValue": "",
+            "suffix": "",
+            "prefix": "",
+            "placeholder": "Enter your email address",
+            "key": "email",
+            "label": "Email",
+            "inputType": "email",
+            "tableView": true,
+            "input": true
+          },
+          {
+            "type": "password",
+            "persistent": true,
+            "protected": true,
+            "suffix": "",
+            "prefix": "",
+            "placeholder": "Enter your password.",
+            "key": "password",
+            "label": "Password",
+            "inputType": "password",
+            "tableView": false,
+            "input": true
+          },
+          {
+            "type": "button",
+            "theme": "primary",
+            "disableOnInvalid": true,
+            "action": "submit",
+            "block": false,
+            "rightIcon": "",
+            "leftIcon": "",
+            "size": "md",
+            "key": "submit",
+            "tableView": false,
+            "label": "Submit",
+            "input": true
+          }
         ],
-        "username": "email",
-        "password": "password"
+        "access": [
+          {
+            "roles": [
+              "anonymous",
+              "authenticated",
+              "administrator"
+            ],
+            "type": "read_all"
+          }
+        ],
+        "submissionAccess": [
+          {
+            "roles": [
+              "administrator"
+            ],
+            "type": "create_all"
+          },
+          {
+            "roles": [
+              "administrator"
+            ],
+            "type": "read_all"
+          },
+          {
+            "roles": [
+              "administrator"
+            ],
+            "type": "update_all"
+          },
+          {
+            "roles": [
+              "administrator"
+            ],
+            "type": "delete_all"
+          },
+          {
+            "roles": [],
+            "type": "create_own"
+          },
+          {
+            "roles": [],
+            "type": "read_own"
+          },
+          {
+            "roles": [],
+            "type": "update_own"
+          },
+          {
+            "roles": [],
+            "type": "delete_own"
+          }
+        ]
       },
-<<<<<<< HEAD
-      "priority": 2,
-      "method": [
-        "create"
-      ],
-      "handler": [
-        "before"
-      ]
-    },
-    "userRegisterSave": {
-      "title": "Save Submission",
-      "name": "save",
-      "form": "userRegister",
-      "settings": {
-        "resource": "user",
-        "fields": {
-          "email": "email",
-          "password": "password"
-        }
-      },
-      "priority": 10,
-      "method": [
-        "create"
-      ],
-      "handler": [
-        "before"
-      ]
-    },
-    "userRegisterLogin": {
-      "title": "Login",
-      "name": "login",
-      "form": "userRegister",
-      "settings": {
-        "resources": [
-          "user"
-        ],
-        "username": "email",
-        "password": "password"
-      },
-      "priority": 2,
-      "method": [
-        "create"
-      ],
-      "handler": [
-        "before"
-      ]
-    },
-    "authenticatedRole": {
-      "title": "Role Assignment",
-      "name": "role",
-      "form": "user",
-      "settings": {
-        "role": "authenticated",
-        "type": "add",
-        "association": "new"
-      },
-      "priority": 1,
-      "method": [
-        "create"
-      ],
-      "handler": [
-        "after"
-      ]
-    },
-    "adminRole": {
-      "title": "Role Assignment",
-      "name": "role",
-      "form": "admin",
-      "settings": {
-        "role": "administrator",
-        "type": "add",
-        "association": "new"
-      },
-      "priority": 1,
-      "method": [
-        "create"
-      ],
-      "handler": [
-        "after"
-      ]
-    },
-    "user:role": {
-      "title": "Assign Employee Role",
-      "name": "role",
-      "form": "user",
-      "settings": {
-        "association": "new",
-        "role": "formsflowReviewer",
-        "type": "add"
-      },
-      "priority": 1,
-      "method": [
-        "create"
-      ],
-      "handler": [
-        "after"
-      ]
-    },
-    "userRegister:role": {
-      "title": "Role Assignment",
-      "name": "role",
-      "form": "userRegister",
-      "condition": {},
-      "settings": {
-        "association": "existing",
-        "type": "add",
-        "role": "formsflowReviewer"
-      },
-      "priority": 1,
-      "method": [
-        "create"
-      ],
-      "handler": [
-        "after"
-      ]
-    },
-
-    "formsflowReviewer:save": {
-      "title": "Save Submission",
-      "name": "save",
-      "form": "formsflowReviewer",
-      "priority": 10,
-      "method": [
-        "create",
-        "update"
-      ],
-      "handler": [
-        "before"
-      ]
-    },
-    "formsflowReviewer:role": {
-      "title": "Role Assignment",
-      "name": "role",
-      "form": "formsflowReviewer",
-      "settings": {
-        "association": "new",
-        "type": "add",
-        "role": "formsflowReviewer"
-      },
-      "priority": 1,
-      "method": [
-        "create"
-      ],
-      "handler": [
-        "after"
-      ]
-    },
-
-    "formsflowClient:save": {
-      "title": "Save Submission",
-      "name": "save",
-      "form": "formsflowClient",
-      "priority": 10,
-      "method": [
-        "create",
-        "update"
-      ],
-      "handler": [
-        "before"
-      ]
-    },
-    "formsflowClient:role": {
-      "title": "Role Assignment",
-      "name": "role",
-      "form": "formsflowClient",
-      "settings": {
-        "association": "new",
-        "type": "add",
-        "role": "formsflowClient"
-      },
-      "priority": 1,
-      "method": [
-        "create"
-      ],
-      "handler": [
-        "after"
-      ]
-    }
-  },
-  "resources": {
-    "user": {
-      "title": "User",
-      "type": "resource",
-      "name": "user",
-      "path": "user",
-      "display": "form",
-      "tags": [],
-      "components": [
-        {
-          "type": "email",
-          "persistent": true,
-          "unique": false,
-          "protected": false,
-          "defaultValue": "",
-          "suffix": "",
-          "prefix": "",
-          "placeholder": "Enter your email address",
-          "key": "email",
-          "label": "Email",
-          "inputType": "email",
-          "tableView": true,
-          "input": true
-        },
-        {
-          "type": "password",
-          "persistent": true,
-          "protected": true,
-          "suffix": "",
-          "prefix": "",
-          "placeholder": "Enter your password.",
-          "key": "password",
-          "label": "Password",
-          "inputType": "password",
-          "tableView": false,
-          "input": true
-        },
-        {
-          "type": "button",
-          "theme": "primary",
-          "disableOnInvalid": true,
-          "action": "submit",
-          "block": false,
-          "rightIcon": "",
-          "leftIcon": "",
-          "size": "md",
-          "key": "submit",
-          "tableView": false,
-          "label": "Submit",
-          "input": true
-        }
-      ],
-      "access": [
-        {
-          "roles": [
-            "anonymous",
-            "authenticated",
-            "administrator"
-          ],
-          "type": "read_all"
-        }
-      ],
-      "submissionAccess": [
-        {
-          "roles": [
-            "administrator"
-          ],
-          "type": "create_all"
-        },
-        {
-          "roles": [
-            "administrator"
-          ],
-          "type": "read_all"
-        },
-        {
-          "roles": [
-            "administrator"
-          ],
-          "type": "update_all"
-        },
-        {
-          "roles": [
-            "administrator"
-          ],
-          "type": "delete_all"
-        },
-        {
-          "roles": [],
-          "type": "create_own"
-        },
-        {
-          "roles": [],
-          "type": "read_own"
-        },
-        {
-          "roles": [],
-          "type": "update_own"
-        },
-        {
-          "roles": [],
-          "type": "delete_own"
-        }
-      ]
-    },
-    "admin": {
-      "title": "Admin",
-      "type": "resource",
-      "name": "admin",
-      "path": "admin",
-      "tags": [],
-      "components": [
-        {
-          "type": "email",
-          "persistent": true,
-          "unique": false,
-          "protected": false,
-          "defaultValue": "",
-          "suffix": "",
-          "prefix": "",
-          "placeholder": "Enter your email address",
-          "key": "email",
-          "label": "Email",
-          "inputType": "email",
-          "tableView": true,
-          "input": true
-        },
-        {
-          "type": "password",
-          "persistent": true,
-          "protected": true,
-          "suffix": "",
-          "prefix": "",
-          "placeholder": "Enter your password.",
-          "key": "password",
-          "label": "Password",
-          "inputType": "password",
-          "tableView": false,
-          "input": true
-        },
-        {
-          "type": "button",
-          "theme": "primary",
-          "disableOnInvalid": true,
-          "action": "submit",
-          "block": false,
-          "rightIcon": "",
-          "leftIcon": "",
-          "size": "md",
-          "key": "submit",
-          "tableView": false,
-          "label": "Submit",
-          "input": true
-        }
-      ],
-      "access": [
-        {
-          "roles": [
-            "anonymous",
-            "authenticated",
-            "administrator"
-          ],
-          "type": "read_all"
-        }
-      ],
-      "submissionAccess": [
-        {
-          "roles": [
-            "administrator"
-          ],
-          "type": "create_all"
-        },
-        {
-          "roles": [
-            "administrator"
-          ],
-          "type": "read_all"
-        },
-        {
-          "roles": [
-            "administrator"
-          ],
-          "type": "update_all"
-        },
-        {
-          "roles": [
-            "administrator"
-          ],
-          "type": "delete_all"
-        },
-        {
-          "roles": [],
-          "type": "create_own"
-        },
-        {
-          "roles": [],
-          "type": "read_own"
-        },
-        {
-          "roles": [],
-          "type": "update_own"
-        },
-        {
-          "roles": [],
-          "type": "delete_own"
-        }
-      ]
-    },
-    "formsflowReviewer": {
-      "title": "formsflow Reviewer",
-      "type": "resource",
-      "name": "formsflowReviewer",
-      "path": "formsflowReviewer",
-      "display": "form",
-      "tags": [
-        "common"
-      ],
-      "components": [
-        {
-          "autofocus": false,
-          "input": true,
-          "tableView": true,
-          "inputType": "email",
-          "label": "Email",
-          "key": "email",
-          "placeholder": "Enter your email address",
-          "prefix": "",
-          "suffix": "",
-          "defaultValue": "",
-          "protected": false,
-          "unique": false,
-          "persistent": true,
-          "hidden": false,
-          "clearOnHide": true,
-          "kickbox": {
-            "enabled": false
-          },
-          "type": "email",
-          "lockKey": true,
-          "source": "5e78bdd7a054f922bc82d065",
-          "labelPosition": "top",
-          "inputFormat": "plain",
-          "tags": [],
-          "conditional": {
-            "show": "",
-            "when": null,
-            "eq": ""
-          },
-          "properties": {}
-        },
-        {
-          "autofocus": false,
-          "input": true,
-          "tableView": false,
-          "inputType": "password",
-          "label": "Password",
-          "key": "password",
-          "placeholder": "Enter your password.",
-          "prefix": "",
-          "suffix": "",
-          "protected": true,
-          "persistent": true,
-          "hidden": false,
-          "clearOnHide": true,
-          "type": "password",
-          "lockKey": true,
-          "source": "5e78bdd7a054f922bc82d065",
-          "labelPosition": "top",
-          "tags": [],
-          "conditional": {
-            "show": "",
-            "when": null,
-            "eq": ""
-          },
-          "properties": {},
-          "tabindex": "admin@example.com"
-        },
-        {
-          "autofocus": false,
-          "input": true,
-          "label": "Submit",
-          "tableView": false,
-          "key": "submit",
-          "size": "md",
-          "leftIcon": "",
-          "rightIcon": "",
-          "block": false,
-          "action": "submit",
-          "disableOnInvalid": false,
-          "theme": "primary",
-          "type": "button"
-        }
-      ],
-      "access": [
-        {
-          "roles": [
-            "administrator",
-            "authenticated",
-            "anonymous",
-            "formsflowClient",
-            "formsflowReviewer"
-          ],
-          "type": "read_all"
-        }
-      ],
-      "submissionAccess": [
-        {
-          "roles": [],
-          "type": "create_all"
-        },
-        {
-          "roles": [
-            "formsflowReviewer"
-          ],
-          "type": "read_all"
-        },
-        {
-          "roles": [
-            "formsflowReviewer"
-          ],
-          "type": "update_all"
-        },
-        {
-          "roles": [
-            "formsflowReviewer"
-          ],
-          "type": "delete_all"
-        },
-        {
-          "roles": [
-            "formsflowReviewer",
-            "formsflowClient"
-          ],
-          "type": "create_own"
-        },
-        {
-          "roles": [
-            "formsflowReviewer",
-            "formsflowClient"
-          ],
-          "type": "read_own"
-        },
-        {
-          "roles": [
-            "formsflowReviewer",
-            "formsflowClient"
-          ],
-          "type": "update_own"
-        },
-        {
-          "roles": [
-            "formsflowReviewer",
-            "formsflowClient"
-          ],
-          "type": "delete_own"
-        }
-      ]
-    },
-
-    "formsflowClient": {
-      "title": "formsflow Client",
-      "type": "resource",
-      "name": "formsflowClient",
-      "path": "formsflowClient",
-      "display": "form",
-      "tags": [
-        "common"
-      ],
-      "components": [
-        {
-          "autofocus": false,
-          "input": true,
-          "tableView": true,
-          "inputType": "email",
-          "label": "Email",
-          "key": "email",
-          "placeholder": "Enter your email address",
-          "prefix": "",
-          "suffix": "",
-          "defaultValue": "",
-          "protected": false,
-          "unique": false,
-          "persistent": true,
-          "hidden": false,
-          "clearOnHide": true,
-          "kickbox": {
-            "enabled": false
-          },
-          "type": "email",
-          "lockKey": true,
-          "source": "5e78bdd7a054f91afa82d066",
-          "labelPosition": "top",
-          "inputFormat": "plain",
-          "tags": [],
-          "conditional": {
-            "show": "",
-            "when": null,
-            "eq": ""
-          },
-          "properties": {}
-        },
-        {
-          "autofocus": false,
-          "input": true,
-          "tableView": false,
-          "inputType": "password",
-          "label": "Password",
-          "key": "password",
-          "placeholder": "Enter your password.",
-          "prefix": "",
-          "suffix": "",
-          "protected": true,
-          "persistent": true,
-          "hidden": false,
-          "clearOnHide": true,
-          "type": "password",
-          "lockKey": true,
-          "source": "5e78bdd7a054f91afa82d066",
-          "labelPosition": "top",
-          "tags": [],
-          "conditional": {
-            "show": "",
-            "when": null,
-            "eq": ""
-          },
-          "properties": {},
-          "tabindex": "admin@example.com"
-        },
-        {
-          "autofocus": false,
-          "input": true,
-          "label": "Submit",
-          "tableView": false,
-          "key": "submit",
-          "size": "md",
-          "leftIcon": "",
-          "rightIcon": "",
-          "block": false,
-          "action": "submit",
-          "disableOnInvalid": false,
-          "theme": "primary",
-          "type": "button"
-        }
-      ],
-      "access": [
-        {
-          "roles": [
-            "administrator",
-            "authenticated",
-            "anonymous",
-            "formsflowClient",
-            "formsflowReviewer"
-          ],
-          "type": "read_all"
-        }
-      ],
-      "submissionAccess": [
-        {
-          "roles": [],
-          "type": "create_all"
-        },
-        {
-          "roles": [
-            "formsflowReviewer"
-          ],
-          "type": "read_all"
-        },
-        {
-          "roles": [
-            "formsflowReviewer"
-          ],
-          "type": "update_all"
-        },
-        {
-          "roles": [
-            "formsflowReviewer"
-          ],
-          "type": "delete_all"
-        },
-        {
-          "roles": [
-            "formsflowReviewer",
-            "formsflowClient"
-          ],
-          "type": "create_own"
-        },
-        {
-          "roles": [
-            "formsflowReviewer",
-            "formsflowClient"
-          ],
-          "type": "read_own"
-        },
-        {
-          "roles": [
-            "formsflowReviewer",
-            "formsflowClient"
-          ],
-          "type": "update_own"
-        },
-        {
-          "roles": [
-            "formsflowReviewer",
-            "formsflowClient"
-          ],
-          "type": "delete_own"
-        }
-      ]
-=======
       "formsflowReviewer": {
         "title": "formsflow Reviewer",
         "type": "resource",
@@ -7725,8 +4700,6 @@
           }
         ]
       }
->>>>>>> e050a598
     }
   }
-}
 }