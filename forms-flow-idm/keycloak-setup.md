--- conflicted
+++ resolved
@@ -46,22 +46,6 @@
         * Mapper Type = Audience
        	* Included Custom Audience = forms-flow-web
        	* Click Save
-<<<<<<< HEAD
-
-### Key cloak configuration for formsflow.ai UI setup
-
-- Once the forms-flow-web client is created for keycloak.
-- Rename the file **public/config/kc/keycloak-sample.json** to **public/config/kc/keycloak.json**
-  in [forms-flow-web](../forms-flow-web/public/config/kc/keycloak-sample.json)
-- Follow below steps to get client adapter configuration to get values from keycloak:
-  - Select your realm --> Go to clients tab --> Click on your client ID i.e."forms-flow-web"
-  - Go to Installation tab --> Select Format option as Keycloak OIDC JSON
-  - Copy the JSON data
-  - Update the content in file **public/config/kc/keycloak.json** in [forms-flow-web](../forms-flow-web/public/config/kc)
-
-## Create forms-flow-analytics Client  
-=======
->>>>>>> 8421eee2
 
 ### Key cloak configuration for formsflow.ai UI setup
 
