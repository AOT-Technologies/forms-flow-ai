# formsflow.ai Keycloak Setup

<<<<<<< HEAD
To setup keycloak there are two options

* Automated keycloak setup
* Manual keycloak setup 
=======
## Table of Contents
* [Automated Keycloak setup](#automated-keycloak-setup)
* [Manual Keycloak setup](#manual-keycloak-setup)
  * [Step 1 : Create Realm](#create-realm)
  * [Step 2 : Create Keycloak setup for formsflow web](#create-keycloak-setup-for-formsflow-web)
  * [Step 3 : Create Keycloak setup for formsflow analytics](#create-keycloak-setup-for-formsflow-analytics)
  * [Step 4 : Create Keycloak setup for formsflow bpm](#create-keycloak-setup-for-formsflow-bpm) 
  * [Step 5 : Create groups](#create-groups) 
  * [Step 6 : Test keycloak access in Postman](#test-keycloak-access-in-postman) 
* [Getting the client secret](#getting-the-client-secret)
>>>>>>> e64eba77

## Automated keycloak setup

:information_source:
> There is no existing Keycloak instance available and user want to setup a new instance and use it with formsflow.ai

### Environment Configuration

Environment variables are set in **.env** and read by the system.

   * Make sure you have a Docker machine up and running.
   * Make sure your current working directory is "forms-flow-idm/keycloak".
   * Rename the file **sample.env** to **.env**.
   * Modify the configuration values as needed. Details below,
   
#### Keycloak Database Connection Details
   
Variable name | Meaning | Possible values | Default value |
--- | --- | --- | ---
`KEYCLOAK_JDBC_DB`|keycloak database name|Used on installation to create the database.Choose your own|`keycloak`
`KEYCLOAK_JDBC_USER`|keycloak database postgres user|Used on installation to create the database.Choose your own|`postgres`
`KEYCLOAK_JDBC_PASSWORD`|keycloak database postgres password|Used on installation to create the database.Choose your own|`changeit`

#### Keycloak Admin Details

Variable name | Meaning | Possible values | Default value |
--- | --- | --- | ---
`KEYCLOAK_ADMIN_USER`|keycloak admin user name|Choose your own|`admin`
`KEYCLOAK_ADMIN_PASSWORD`|keycloak admin password|Choose your own|`changeit`

### Starting the keycloak server
   
* For Linux,
   * Run `docker-compose -f docker-compose-linux.yml build` to build.
   * Run `docker-compose -f docker-compose-linux.yml up -d` to start.
* For Windows,
   * Run `docker-compose -f docker-compose-windows.yml build` to build.
   * Run `docker-compose -f docker-compose-windows.yml up -d` to start.

#### To stop the keycloak server
* For Linux,
  * Run `docker-compose -f docker-compose-linux.yml down` to stop.
* For Windows,
  * Run `docker-compose -f docker-compose-windows.yml down` to stop.
  
### Health Check

   The application should be up and available for use at port defaulted to 8080 in application.yaml http://localhost:8080
   
   
* **NOTE: All the default configurations are imported to keycloak during the startup, so no manual changes are required at this stage.**


## Manual keycloak setup

<<<<<<< HEAD
:information_source: 
> There is an existing Keycloak instance available and user want to configure a new realm for formsflow.ai usage
=======

To setup a remote keycloak server either download and import the [realm-export.json](./imports/realm-export.json) to keycloak or follow the manual steps below.'

## Realm creation for keycloak
>>>>>>> e64eba77

Create a realm **forms-flow-ai**

* Login to keycloak with admin privileges
* Click the button "Create Realm" to add new realm **forms-flow-ai**
* Click Create   
  
## Create Keycloak setup for formsflow web

### Create a forms-flow-web Client.     

* Login to KeyCloak Realm with admin privileges  
* Configure > Clients > Create  
	* Client ID = forms-flow-web  
	* Client Protocol = openid-connect  
	* Click Save  
	* Settings Tab  
		* Name = forms-flow-web  
		* Description = React based FormIO web components  
		* Access Type = public  
		* Valid Redirect URIs  eg. http://localhost:3000/*
		* Valid Web Origins  = *
		* Click Save  
	* Roles Tab  
		* Click Add Role  
			* Role Name = formsflow-client  
			* Click Save  
		* Click Add Role  
			* Role Name = formsflow-reviewer  
			* Click Save  
		* Click Add Role  
			* Role Name = formsflow-designer  
			* Click Save  
* Configure > Clients Scope > Roles > Mappers > Create
    * Name = Role  
    * Mapper Type = User Client Role  
    * Client ID = forms-flow-web  
    * Token Claim Name = role  
    * Click Save  
* Configure > Clients 
* Select forms-flow-web Client
* Select Mappers tab
    * Click Create
        * Name = flowsflow-web-mapper
        * Mapper Type = Audience
       	* Included Client Audience = forms-flow-web
       	* Click Save

### Key cloak configuration for formsflow.ai UI setup

- Once the forms-flow-web client is created for keycloak.
- Rename the file **public/config/kc/keycloak-sample.json** to **public/config/kc/keycloak.json**
  in [forms-flow-web](../forms-flow-web/public/config/kc/keycloak-sample.json)
- Follow below steps to get client adapter configuration to get values from keycloak:
  - Select your realm --> Go to clients tab --> Click on your client ID i.e."forms-flow-web"
  - Go to Installation tab --> Select Format option as Keycloak OIDC JSON
  - Copy the JSON data
  - Update the content in file **public/config/kc/keycloak.json** in [forms-flow-web](../forms-flow-web/public/config/kc)

## Create Keycloak setup for formsflow analytics

### Create a forms-flow-analytics Client.     

* Login to KeyCloak Realm with admin privileges  
* Configure > Clients > Create  
	* Client ID = forms-flow-analytics  
	* Client Protocol = saml  
	* Click Save  
	* Settings Tab  
		* Name = forms-flow-analytics  
		* Description = Redash-Analytics  
		* Sign Assertions = ON  
			* Signature Algorithm = RSA_SHA256  
			* SAML Signature Key Name = KEY_ID  
			* Canonicalization Method = EXCLUSIVE_WITH_COMMENTS  
		* Name ID Format = email 	  
		* Valid Redirect URIs  eg. http://localhost:7000/*  
		* Master SAML Processing URL = http://localhost:7000/saml/callback?org_slug=default   
		* Note: All other settings like Force POST BINDING, Client Signature Required, Front Channel Logout should be turned off and empty.
		* Click Save  
	* Mappers Tab  
		* Click Add Builtin  
			* Click the Add checkbox for X500 surname and X500 givenName  
			* Click Add selected  
		* Go Back to Mappers   
			* Click Edit on X500 surname  
			* Change Friendly Name to LastName   
			* Click Save  
		* Go Back to Mappers   
			* Click Edit on X500 givenName  
			* Change Friendly Name to FirstName   
			* Click Save  
 

## Create Keycloak setup for formsflow bpm

### Create a forms-flow-bpm Client.     

* Login to KeyCloak Realm with admin privileges  
* Configure > Clients > Create  
	* Client ID = forms-flow-bpm  
	* Client Protocol = openid-connect  
	* Click Save  
	* Settings Tab  
		* Name = forms-flow-bpm  
		* Description = Camunda Process Engine Components  
		* Access Type = confidential   
		* Service Accounts Enabled = ON  
		* Valid Redirect URIs  eg. http://localhost:8000/camunda/*
		* Web Origins = *  
		* Click Save  
	* Mappers Tab  
		* Click Create, and provide in below properties  
				* Name = username  
				* Mapper Type =User Property  
				* Property = username  
				* Token Claim Name = preferred_username  
				* Claim JSON Type = String  
				* Click Save  
	* Service Accounts Tab  
		* Select Client roles as "realm-management"  
		* Map the listed "Available Roles" to "Assigned Roles"  
				a. query-groups  
				b. query-users  
				c. view-users  
* Configure > Client Scopes > Create
	* Name = camunda-rest-api
	* Click Save
	* Client Scopes > camunda-rest-api
		* Mappers Tab
			* Click Create
			* Name = camunda-rest-api
			* Mapper Type = Audience
			* Included Custom Audience = camunda-rest-api
			* Click Save
* Configure > Clients > forms-flow-bpm
	* Client Scopes Tab
		* Default Client Scopes
		* Select camunda-rest-api
		* Click Add selected 
* Configure > Clients 
* Select forms-flow-bpm Client
* Select Mappers tab
    * Click Create
        * Name = flowsflow-api-mapper
        * Mapper Type = Audience
       	* Included Custom Audience = forms-flow-web
       	* Click Save

## Create Groups   

Create groups to support operations  

* Create Main group by Clicking New  
	* Name = formsflow  
	* Click Save	  
* Create Sub group by Clicking on Main group created on step-1 i.e. formsflow, and then click New  
	* Name = formsflow-client  
	* Click Save  
* Create Sub group by Clicking on Main group created on step-1 i.e. formsflow, and then click New  
	* Name = formsflow-designer  
	* Click Save  
* Create Sub group by Clicking on Main group created on step-1 i.e. formsflow, and then click New  
	* Name = formsflow-reviewer  
	* Click Save 
* Create Sub group by Clicking on Main group created on step-1 i.e. formsflow, and then click New  
	* Name = formsflow-analyst  
	* Click Save  
* Create Main group by Clicking New  
	* Name = camunda-admin  
	* Click Save  
* Default Groups Tab (Assign Default Group to self-registering users)  
	* From available groups; map the group "formsflow-client" to "Default Groups".  

### Map roles to group  

Mapping different roles to group/subgroups:  

* Login to KeyCloak Realm with admin privileges  
* Manage > Groups > select a subgroup say "formsflow-client" from the list of groups  
* Select tab Role Mappings  
    * Select forms-flow-web from the list of Client Roles selection  
    * Select formsflow-client role and click add selected  
    * The selected role will appear in assigned roles for that subgroup.  
* Repeat the step 2 and 3 for subgroups formsflow-designer, formsflow-reviewer and formsflow-analyst and choose the respective roles for them according to the table :

Group|Roles|Description
---|---|---
camunda-admin||Able to administer Camunda directly and create new workflows
formsflow-analyst|formsflow-analyst, formsflow-client|Able to access the Redash dashboard and formsflow UI
formsflow-designer|formsflow-client, formsflow-designer, formsflow-reviewer| Able to access all elements of the formsflow UI including forms design, task list and forms access
formsflow-reviewer|formsflow-reviewer| Able to access task list and forms access of formsflow UI
formsflow-client|formsflow-client| Able to access form fill-in only


## Test keycloak access in Postman

### Test forms-flow-web access in Postman  

* Open Postman  
* Create new Request  
	* Name = forms-flow-web-validation  
	* Authorization Tab  
		* Type = OAuth 2.0  
		* Get New Access Token  
			* Token Name = forms-flow-web-password-token  
			* Grant Type = Password Credentials  
			* Access Token URL (example) = {KEYCLOAK_URL}/auth/realms/{realm name}/protocol/openid-connect/token  
			* Username = ?  
			* Password = ?  
			* Client ID = forms-flow-web   
			* Scope = openid  
			* Client Authentication = Send as Basic Auth header  
			* Click Request Token  
			* Copy Access Token  
			* Paste in jwt.io, and examine token  
			* Should see resource_access[] > roles[] > list of Effective Roles  
 

### Test forms-flow-bpm access in Postman  

* Open Postman  
* Create new Request  
	* Name = forms-flow-bpm-validation  
	* Authorization Tab  
		* Type = OAuth 2.0  
		* Get New Access Token  
			* Token Name = forms-flow-bpm-admin-token  
			* Grant Type = Client Credentials  
			* Access Token URL (example) = {KEYCLOAK_URL}/auth/realms/{realm name}/protocol/openid-connect/token  
			* Client ID = forms-flow-bpm  
			* Client Secret = saved from Credentials Tab in Keycloak  
			* Scope = openid  
			* Client Authentication = Send as Basic Auth header  
			* Click Request Token  
			* Copy Access Token  
			* Paste in jwt.io, and examine token  
			* Should see resource_access[] > roles[] > list of Effective Roles  
			
			
## Getting the client secret

* Login to KeyCloak Realm with admin privileges 
* Configure > Clients >   
	* Click on Client ID = eg : forms-flow-bpm 
	* Got to Credentials Tab
	* Copy 	the secret value if present else click on Regenerate secret button and copy the value<|MERGE_RESOLUTION|>--- conflicted
+++ resolved
@@ -1,11 +1,5 @@
 # formsflow.ai Keycloak Setup
 
-<<<<<<< HEAD
-To setup keycloak there are two options
-
-* Automated keycloak setup
-* Manual keycloak setup 
-=======
 ## Table of Contents
 * [Automated Keycloak setup](#automated-keycloak-setup)
 * [Manual Keycloak setup](#manual-keycloak-setup)
@@ -16,7 +10,6 @@
   * [Step 5 : Create groups](#create-groups) 
   * [Step 6 : Test keycloak access in Postman](#test-keycloak-access-in-postman) 
 * [Getting the client secret](#getting-the-client-secret)
->>>>>>> e64eba77
 
 ## Automated keycloak setup
 
@@ -72,15 +65,10 @@
 
 ## Manual keycloak setup
 
-<<<<<<< HEAD
-:information_source: 
-> There is an existing Keycloak instance available and user want to configure a new realm for formsflow.ai usage
-=======
 
 To setup a remote keycloak server either download and import the [realm-export.json](./imports/realm-export.json) to keycloak or follow the manual steps below.'
 
 ## Realm creation for keycloak
->>>>>>> e64eba77
 
 Create a realm **forms-flow-ai**
 
