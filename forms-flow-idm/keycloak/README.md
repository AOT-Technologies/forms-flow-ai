--- conflicted
+++ resolved
@@ -19,18 +19,11 @@
 
 ## Local keycloak setup
 
-<<<<<<< HEAD
-:information_source:
-> There is no existing Keycloak instance available and user want to setup a new instance and use it with formsflow.ai
-
-### Environment Configuration
-=======
 * This setup is preferred for local development only. A docker instance will be created as part of setup. If you have existing Keycloak instance  go to [Server Keycloak setup](#server-keycloak-setup).
 
 ### Prerequisites
 
 * The system is deployed and run using [Docker](https://docker.com). This need to be installed. 
->>>>>>> 76ecfdac
 
 
 ### Environment Configuration
