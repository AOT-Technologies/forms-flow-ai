# Author: Shibin Thomas
version: "3.7"

volumes:
  postgres:
  
networks:
  keycloak-server-network:
    driver: 'bridge'

services:
  keycloak-db:
    image: postgres:latest
    restart: always
    container_name: keycloak_db
    volumes:
      - ./postgres/keycloak:/var/lib/postgresql/data
    environment:
      POSTGRES_DB: ${KEYCLOAK_JDBC_DB:-keycloak}
      POSTGRES_USER: ${KEYCLOAK_JDBC_USER:-admin}
      POSTGRES_PASSWORD: ${KEYCLOAK_JDBC_PASSWORD:-changeme}
    ports:
      - 5431:5431
    networks:
      - keycloak-server-network

  keycloak:
    image: quay.io/keycloak/keycloak:21.1.1
    restart: unless-stopped
    container_name: keycloak
    volumes:
      - ./imports:/opt/keycloak/data/import
      - ./themes/formsflow:/opt/keycloak/themes/formsflow
<<<<<<< HEAD
    command: 
      - "start-dev --import-realm --http-relative-path /auth"
=======
      - ./start-keycloak.sh:/opt/keycloak/bin/start-keycloak.sh
    entrypoint: ["/bin/bash", "/opt/keycloak/bin/start-keycloak.sh"]
>>>>>>> 384ba8c5
    environment:
      - DB_VENDOR=POSTGRES
      - DB_ADDR=keycloak-db
      - DB_PORT=5432
      - DB_DATABASE=${KEYCLOAK_JDBC_DB:-keycloak}
      - DB_USER=${KEYCLOAK_JDBC_USER-admin}
      - DB_PASSWORD=${KEYCLOAK_JDBC_PASSWORD:-changeme}
      - KEYCLOAK_ADMIN=${KEYCLOAK_ADMIN_USER:-admin}
      - KEYCLOAK_ADMIN_PASSWORD=${KEYCLOAK_ADMIN_PASSWORD:-changeme}
<<<<<<< HEAD
=======
      - KEYCLOAK_START_MODE=${KEYCLOAK_START_MODE:-start-dev}
      - KEYCLOAK_HTTP_PATH=${KEYCLOAK_HTTP_PATH:-/auth}

>>>>>>> 384ba8c5
    ports:
      - "8080:8080"
    links:
      - keycloak-db
    networks:
      - keycloak-server-network
   <|MERGE_RESOLUTION|>--- conflicted
+++ resolved
@@ -31,13 +31,8 @@
     volumes:
       - ./imports:/opt/keycloak/data/import
       - ./themes/formsflow:/opt/keycloak/themes/formsflow
-<<<<<<< HEAD
-    command: 
-      - "start-dev --import-realm --http-relative-path /auth"
-=======
       - ./start-keycloak.sh:/opt/keycloak/bin/start-keycloak.sh
     entrypoint: ["/bin/bash", "/opt/keycloak/bin/start-keycloak.sh"]
->>>>>>> 384ba8c5
     environment:
       - DB_VENDOR=POSTGRES
       - DB_ADDR=keycloak-db
@@ -47,12 +42,9 @@
       - DB_PASSWORD=${KEYCLOAK_JDBC_PASSWORD:-changeme}
       - KEYCLOAK_ADMIN=${KEYCLOAK_ADMIN_USER:-admin}
       - KEYCLOAK_ADMIN_PASSWORD=${KEYCLOAK_ADMIN_PASSWORD:-changeme}
-<<<<<<< HEAD
-=======
       - KEYCLOAK_START_MODE=${KEYCLOAK_START_MODE:-start-dev}
       - KEYCLOAK_HTTP_PATH=${KEYCLOAK_HTTP_PATH:-/auth}
 
->>>>>>> 384ba8c5
     ports:
       - "8080:8080"
     links:
