--- conflicted
+++ resolved
@@ -31,13 +31,9 @@
     volumes:
       - ./imports:/opt/keycloak/data/import
       - ./themes/formsflow:/opt/keycloak/themes/formsflow
-<<<<<<< HEAD
     command: 
-      - "start-dev --import-realm --http-relative-path /auth"
-=======
       - ./start-keycloak.sh:/opt/keycloak/bin/start-keycloak.sh
     entrypoint: ["/bin/bash", "/opt/keycloak/bin/start-keycloak.sh"]
->>>>>>> fd9fc5ce
     environment:
       - DB_VENDOR=POSTGRES
       - DB_ADDR=keycloak-db
@@ -47,12 +43,9 @@
       - DB_PASSWORD=${KEYCLOAK_JDBC_PASSWORD:-changeme}
       - KEYCLOAK_ADMIN=${KEYCLOAK_ADMIN_USER:-admin}
       - KEYCLOAK_ADMIN_PASSWORD=${KEYCLOAK_ADMIN_PASSWORD:-changeme}
-<<<<<<< HEAD
-=======
       - KEYCLOAK_START_MODE=${KEYCLOAK_START_MODE:-start-dev}
       - KEYCLOAK_HTTP_PATH=${KEYCLOAK_HTTP_PATH:-/auth}
 
->>>>>>> fd9fc5ce
     ports:
       - "8080:8080"
     links:
