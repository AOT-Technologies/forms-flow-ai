<<<<<<< HEAD
=======
# Base image
FROM node:14.17.6-alpine as build-stage

# Set working directory
WORKDIR /forms-flow-web/app

# Add `/app/node_modules/.bin` to $PATH
ENV PATH /forms-flow-web/app/node_modules/.bin:$PATH

# Install and cache app dependencies
COPY package-lock.json /forms-flow-web/app/package-lock.json
COPY package.json /forms-flow-web/app/package.json
RUN npm ci --only=production

# Copy source code
COPY . /forms-flow-web/app/

# Build the application
RUN npm run build

# Production stage
FROM nginx:1.25.1-alpine as production-stage

# Copy built files from build stage
COPY --from=build-stage /forms-flow-web/app/build /usr/share/nginx/html

# Copy nginx configuration
COPY nginx.conf /etc/nginx/nginx.conf

# Expose port
EXPOSE 8080

# Start Nginx server
CMD ["nginx", "-g", "daemon off;"]
>>>>>>> 3a0b4b41
<|MERGE_RESOLUTION|>--- conflicted
+++ resolved
@@ -1,5 +1,3 @@
-<<<<<<< HEAD
-=======
 # Base image
 FROM node:14.17.6-alpine as build-stage
 
@@ -33,5 +31,4 @@
 EXPOSE 8080
 
 # Start Nginx server
-CMD ["nginx", "-g", "daemon off;"]
->>>>>>> 3a0b4b41
+CMD ["nginx", "-g", "daemon off;"]