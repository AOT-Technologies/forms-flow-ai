--- conflicted
+++ resolved
@@ -69,18 +69,10 @@
 `DRAFT_POLLING_RATE`|Control draft timing|          |15000
 `EXPORT_PDF_ENABLED`|Manage export to pdf feature| true/false
 `PUBLIC_WORKFLOW_ENABLED`|Enable creating workflow for all tenants
-<<<<<<< HEAD
-`DOCUMENT_SERVICE_URL`|Formsflow document service api url||`http://{your-ip-address}:{port}`
-`OPENTELEMETRY_SERVICE`|Opentelemetry service ||`false`
-`MT_ADMIN_BASE_URL`|Multitenancy admin url||`http://{your-ip-address}:5010/api`
-`MT_ADMIN_BASE_URL_VERSION=v1`|Version of multitenancy admin|v1
-`KEYCLOAK_ENABLE_CLIENT_AUTH`|Client auth mechanism||`false`
-=======
 `DOCUMENT_SERVICE_URL`|Formsflow document service api url|          |`http://{your-ip-address}:5006`
 `MT_ADMIN_BASE_URL`|Multitenancy admin url|          |`http://{your-ip-address}:5010/api`
 `MT_ADMIN_BASE_URL_VERSION=v1`|Version of multitenancy admin| v1
-`KEYCLOAK_ENABLE_CLIENT_AUTH`|Client auth mechanism|          |`false`
->>>>>>> 3a0b4b41
+`KEYCLOAK_ENABLE_CLIENT_AUTH`|Client auth mechanism||`false`
 
 * NOTE - While configuring ENABLE_APPLICATION_ACCESS_PERMISSION_CHECK the accessAllowApplications will hide / show application tab. To enable this feature you need to add access-allow-applications with the user group in keycloak.
 
