--- conflicted
+++ resolved
@@ -19,11 +19,7 @@
    - [Step 4 : Health Check](#health-check)
 3. [How to Create Your First Form](#how-to-create-your-first-form)
 4. [Logo change](#logo-change)
-<<<<<<< HEAD
-5. [Code coverage](#code-coverage)
-=======
 5. [Internationalization](#internationalization)
->>>>>>> 6c9c1742
 
 ## Prerequisites
 
@@ -110,27 +106,6 @@
      The default width and height of the logo is 50 and 55 also the image format is svg
   * The icon can also be replaced to the users icon by replacing the favicon in the public folder of forms-flow-web
 
-<<<<<<< HEAD
-### Code coverage
-  * Test cases for the files are provided at forms-flow-web using [testing-library/jest-dom](https://testing-library.com/docs/ecosystem-jest-dom/) , [testing-library/react](https://testing-library.com/docs/react-testing-library/intro/) , [msw](https://mswjs.io/) and [redux-mock-store](https://www.npmjs.com/package/redux-mock-store).
-  * `cd {Your Directory}/forms-flow-ai/forms-flow-web`.
-  * Test files are available at `forms-flow-ai\forms-flow-web\src\_tests_`
-  * Run the command `npm run coverage` to get the total coverage and for individual files run `npm test --<test file name>`.
-  * Total code coverage can obtain by opening `forms-flow-ai\forms-flow-web\coverage\lcov-report\index.html` with browser.
-
-## forms-flow-web Events
- > This section elaborates events used in forms-flow-web.
- >  The Form.io renderer uses the [EventEmitter3](https://github.com/primus/eventemitter3) library to manage all of the event handling that occurs within the renderer.
- >  Custom events are triggered for button components and are fired when they are clicked. More details are [here](https://docs.form.io/developers/form-renderer#form-events)
-## Events
-| Name | Description  &nbsp;&nbsp;&nbsp;| Arguments &nbsp;&nbsp;&nbsp; | Example |
-| --- | --- | --- |--- |
-| `reloadTasks` | <li>Used in the task page</li><li>Triggered for button components</li><li>Refresh the Task List  and remove the selected  task from RHS.</li>  | <li> type:The configured event type </li> |form.emit('customEvent', {  type: "reloadTasks"}); |
-| `reloadCurrentTask` | <li>Used in the task page</li><li>Triggered for button components</li> <li>Refreshes the current task selected</li> |<li>type:The configured event type</li>|form.emit('customEvent', { type: "reloadCurrentTask"}); |
-| `customSubmitDone` | <li>Used in the create form page</li><li>Triggered for button components</li><li>Similar to submit button to implement custom logic</li> |<li>type:The configured event type</li>|form.emit('customEvent', {type: "customSubmitDone"}); |
-| `actionComplete` | <li>Triggered for button components</li> |<li>type:The configured event type</li><li>component:The component json</li><li>actionType: Form submit action values</li> | form.emit('customEvent', { type: "actionComplete",    component: component, actionType: actionType }); |
-
-=======
 ### Internationalization
   * Default language 'English' can be changed to other languages according to the   user.
   * The languages currently provided are `Chinese,Portuguese,French and Bulgarian`.
@@ -145,5 +120,4 @@
    7. To change language of the contents in form, open *forms-flow-web/src/translations/formiotranslation.js* .
    8. Copy the key-value pairs of any of the language provided and translate the values to the required language using google translator and add it back to the same file.
    9. Login to **http://localhost:3000/** to check your updations. 
-             
->>>>>>> 6c9c1742
+             