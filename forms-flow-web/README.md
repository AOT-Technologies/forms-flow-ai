--- conflicted
+++ resolved
@@ -106,7 +106,6 @@
      The default width and height of the logo is 50 and 55 also the image format is svg
   * The icon can also be replaced to the users icon by replacing the favicon in the public folder of forms-flow-web
 
-<<<<<<< HEAD
 ### Internationalization
   * Default language 'English' can be changed to other languages according to the   user.
   * The languages currently provided are `Chinese,Portuguese,French and Bulgarian`.
@@ -122,7 +121,6 @@
    8. Copy the key-value pairs of any of the language provided and translate the values to the required language using google translator and add it back to the same file.
    9. Login to **http://localhost:3000/** to check your updations. 
              
-=======
 ### Code coverage
   * Test cases for the files are provided at forms-flow-web using [testing-library/jest-dom](https://testing-library.com/docs/ecosystem-jest-dom/) , [testing-library/react](https://testing-library.com/docs/react-testing-library/intro/) , [msw](https://mswjs.io/) and [redux-mock-store](https://www.npmjs.com/package/redux-mock-store).
   * `cd {Your Directory}/forms-flow-ai/forms-flow-web`.
@@ -143,5 +141,4 @@
 | `actionComplete` | <li>Triggered for button components</li> |<li>type:The configured event type</li><li>component:The component json</li><li>actionType: Form submit action values</li> | form.emit('customEvent', { type: "actionComplete",    component: component, actionType: actionType }); |
 | `cancelSubmission` | <li>Used in the create form page</li><li>Triggered for button components</li><li>Used for Canceling current submission and goin back to Form List Page</li> |<li>type:The configured event type</li>|form.emit('customEvent', {type: "cancelSubmission"}); |
 
- 
->>>>>>> 76a1967e
+ 