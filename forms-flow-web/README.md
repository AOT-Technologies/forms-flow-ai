# Formsflow.ai Web Application

![React](https://img.shields.io/badge/React-17.0.2-blue)

**formsflow.ai** delivers progressive web application with React version `17.0.2` and `create-react-app`. Also currently uses  [form.io](https://github.com/formio/formio) version `2.0.0--rc.34`.

A React library for rendering out forms based on the form.io platform.

Also **formsflow.ai** provides a Vue.js based web user interface for easy integration of formsflow.ai with your existing User Interface. To know more details checkout [formsflow-ai-extension repository](https://github.com/AOT-Technologies/forms-flow-ai-extensions/tree/master/camunda-formio-tasklist-vue).

## Table of Content
1. [Prerequisites](#prerequisites)
2. [Solution Setup](#solution-setup)
   - [Step 1 : Keycloak Setup](#keycloak-setup)
   - [Step 2 : Installation](#installation)
   - [Step 3 : Running the Application](#running-the-application)
   - [Step 4 : Health Check](#health-check)
3. [How to Create Your First Form](#how-to-create-your-first-form)
4. [Logo change](#logo-change)

## Prerequisites

* For docker installation [Docker](https://docker.com) need to be installed.
* Admin access to a [Keycloak](https://www.keycloak.org/) server. For local development / testing follow [Keycloak installation](../forms-flow-idm/keycloak).
* Please make sure the [Formio server](../forms-flow-forms/) is up and running.

## Solution Setup

### Keycloak Setup

***Skip this step if you are already having a setup ready.***

* Detailed instructions on setting up Keycloak for **formsflow.ai web application**
is mentioned on the [link](../forms-flow-idm/keycloak/README.md#create-forms-flow-web-client).

### Installation

   * Make sure you have a Docker machine up and running.
   * Make sure your current working directory is "forms-flow-ai/forms-flow-web".
   * *Skip this if forms-flow-analytics setup is completed* - Start the **analytics server** by following the instructions given on  [readme](../forms-flow-analytics/README.md)
   * Rename the file [sample.env](./sample.env) to **.env**.
   * Modify the environment variables in the newly created **.env** file if needed. Environment variables are given in the table below,
   * **NOTE : {your-ip-address} given inside the .env file should be changed to your host system IP address. Please take special care to identify the correct IP address if your system has multiple network cards**

<<<<<<< HEAD
 Variable name | Meaning | Possible values | Default value |
 --- | --- | --- | ---
 `NODE_ENV`| Define project level configuration | `development, test, production` | `development`
 `FORMIO_DEFAULT_PROJECT_URL`__*__|The URL of the form.io server||`http://{your-ip-address}:3001`
 `INSIGHT_API_URL`__*__|Insight Api base end-point||`http://{your-ip-address}:7000`
 `INSIGHT_API_KEY`__*__|API_KEY from REDASH|eg. G6ozrFn15l5YJkpHcMZaKOlAhYZxFPhJl5Xr7vQw|`Get the api key from forms-flow-analytics (REDASH) by following the 'Get the Redash API Key' steps from `[here](../forms-flow-analytics/README.md#get-the-redash-api-key)
 `FORMSFLOW_API_URL`__*__|formsflow Rest API URL||`http://{your-ip-address}:5000/api`
 `CAMUNDA_API_URL`__*__|Camunda Rest API URL||`http://{your-ip-address}:8000/camunda`
 `KEYCLOAK_URL`__*__| URL to your Keycloak server || `http://{your-ip-address}:8080`
=======
> :information_source: Variables with trailing :triangular_flag_on_post: in below table should be updated in the redash.env file
   
 Variable name | Meaning | Possible values | Default value |
 --- | --- | --- | ---
 `NODE_ENV`| Define project level configuration | `development, test, production` | `development`
 `FORMIO_DEFAULT_PROJECT_URL`:triangular_flag_on_post:|The URL of the form.io server||`http://{your-ip-address}:3001`
 `INSIGHT_API_URL`:triangular_flag_on_post:|Insight Api base end-point||`http://{your-ip-address}:7000`
 `INSIGHT_API_KEY`:triangular_flag_on_post:|API_KEY from REDASH|eg. G6ozrFn15l5YJkpHcMZaKOlAhYZxFPhJl5Xr7vQw|`Get the api key from forms-flow-analytics (REDASH) by following the 'Get the Redash API Key' steps from `[here](../forms-flow-analytics/README.md#get-the-redash-api-key)
 `FORMSFLOW_API_URL`:triangular_flag_on_post:|formsflow Rest API URL||`http://{your-ip-address}:5000/api`
 `CAMUNDA_API_URL`:triangular_flag_on_post:|Camunda Rest API URL||`http://{your-ip-address}:8000/camunda`
 `KEYCLOAK_URL`:triangular_flag_on_post:| URL to your Keycloak server || `http://{your-ip-address}:8080`
>>>>>>> e050a598
 `KEYCLOAK_URL_REALM`|	The Keycloak realm to use|eg. forms-flow-ai | `forms-flow-ai`
 `KEYCLOAK_WEB_CLIENTID`|Your Keycloak Client ID within the realm| eg. forms-flow-web | `forms-flow-web`
 `WEBSOCKET_ENCRYPT_KEY`|Camunda task event streaming. AES encryption of token| | `giert989jkwrgb@DR55`
 `APPLICATION_NAME`|Application name is used to provide clients application name|

* [STEP 1](): Getting **ROLE_ID** and **RESOURCE_ID** are mandatory for role based access. To generate ID go to ["Formsflow-forms API Requesting"](../forms-flow-forms/README.md#formsflow-forms-api-requesting) and follow the steps.
* [STEP 2](): Modify the environment variables using the values from step 1.

Variable name | Meaning | Possible values | Default value |
--- | --- | --- | ---
`CLIENT_ROLE`|	The role name used for client users|| `formsflow-client`
<<<<<<< HEAD
`CLIENT_ROLE_ID`__*__|forms-flow-forms client role Id|eg. 10121d8f7fadb18402a4c|`must get the client role Id value from Prerequisites step 1 above.`)
`REVIEWER_ROLE`|The role name used for reviewer users||`formsflow-reviewer`
`REVIEWER_ROLE_ID`__*__|forms-flow-forms reviewer role Id|eg. 5ee10121d8f7fa03b3402a4d|`must get the reviewer role Id value from Prerequisites step 1 above..`
`DESIGNER_ROLE`|The role name used for designer users||`formsflow-designer`
`DESIGNER_ROLE_ID`__*__|forms-flow-forms administrator role Id|eg. 5ee090afee045f1597609cae|`must get the administrator role Id value from Prerequisites step 1 above..`
`ANONYMOUS_ID`|forms-flow-forms anonymous role Id|eg. 5ee090b0ee045f28ad609cb0|`must get the anonymous role Id value from Prerequisites step 1 above..`
`USER_RESOURCE_ID`__*__|User forms form-Id|eg. 5ee090b0ee045f51c5609cb1|`must get the value from the step 1 above..`
=======
`CLIENT_ROLE_ID`:triangular_flag_on_post:|forms-flow-forms client role Id|eg. 10121d8f7fadb18402a4c|`must get the client role Id value from Prerequisites step 1 above.`)
`REVIEWER_ROLE`|The role name used for reviewer users||`formsflow-reviewer`
`REVIEWER_ROLE_ID`:triangular_flag_on_post:|forms-flow-forms reviewer role Id|eg. 5ee10121d8f7fa03b3402a4d|`must get the reviewer role Id value from Prerequisites step 1 above..`
`DESIGNER_ROLE`|The role name used for designer users||`formsflow-designer`
`DESIGNER_ROLE_ID`:triangular_flag_on_post:|forms-flow-forms administrator role Id|eg. 5ee090afee045f1597609cae|`must get the administrator role Id value from Prerequisites step 1 above..`
`ANONYMOUS_ID`|forms-flow-forms anonymous role Id|eg. 5ee090b0ee045f28ad609cb0|`must get the anonymous role Id value from Prerequisites step 1 above..`
`USER_RESOURCE_ID`:triangular_flag_on_post:|User forms form-Id|eg. 5ee090b0ee045f51c5609cb1|`must get the value from the step 1 above..`
>>>>>>> e050a598


### Running the application

   * forms-flow-web service uses port 5000, make sure the port is available.
   * `cd {Your Directory}/forms-flow-ai/forms-flow-web`
   * Run `docker-compose up -d` to start.

*NOTE: Use --build command with the start command to reflect any future **.env** changes eg : `docker-compose up --build -d`*

#### To stop the application
   * Run `docker-compose stop` to stop.

### Health Check

   * The application should be up and available for use at port defaulted to 3000 in  http://localhost:3000/
   * Default user credentials are provided [here](../forms-flow-idm/keycloak/README.md#formsflow-ai-user-credentials).

### How to Create Your First Form
  * Login to **http://localhost:3000/** using valid [designer](../forms-flow-idm/keycloak/README.md#default-user-credentials) credentials 
  * Navigate to menu **Forms**
  * Click the button **+ Create Form** to launch the form designer studio.
  * Design the form using **Drag and Drop** of components from LHS to RHS and publish by clicking the button **Create Form**.
  
### Logo change
  * Default Logo can be changed to the users logo by replacing the logo.svg in public folder of forms-flow-web.
     The default width and height of the logo is 50 and 55 also the image format is svg
  * The icon can also be replaced to the users icon by replacing the favicon in the public folder of forms-flow-web

To know more about form.io, go to https://help.form.io/userguide/introduction/.

<|MERGE_RESOLUTION|>--- conflicted
+++ resolved
@@ -1,4 +1,4 @@
-# Formsflow.ai Web Application
+# formsflow.ai Web Application
 
 ![React](https://img.shields.io/badge/React-17.0.2-blue)
 
@@ -42,17 +42,6 @@
    * Modify the environment variables in the newly created **.env** file if needed. Environment variables are given in the table below,
    * **NOTE : {your-ip-address} given inside the .env file should be changed to your host system IP address. Please take special care to identify the correct IP address if your system has multiple network cards**
 
-<<<<<<< HEAD
- Variable name | Meaning | Possible values | Default value |
- --- | --- | --- | ---
- `NODE_ENV`| Define project level configuration | `development, test, production` | `development`
- `FORMIO_DEFAULT_PROJECT_URL`__*__|The URL of the form.io server||`http://{your-ip-address}:3001`
- `INSIGHT_API_URL`__*__|Insight Api base end-point||`http://{your-ip-address}:7000`
- `INSIGHT_API_KEY`__*__|API_KEY from REDASH|eg. G6ozrFn15l5YJkpHcMZaKOlAhYZxFPhJl5Xr7vQw|`Get the api key from forms-flow-analytics (REDASH) by following the 'Get the Redash API Key' steps from `[here](../forms-flow-analytics/README.md#get-the-redash-api-key)
- `FORMSFLOW_API_URL`__*__|formsflow Rest API URL||`http://{your-ip-address}:5000/api`
- `CAMUNDA_API_URL`__*__|Camunda Rest API URL||`http://{your-ip-address}:8000/camunda`
- `KEYCLOAK_URL`__*__| URL to your Keycloak server || `http://{your-ip-address}:8080`
-=======
 > :information_source: Variables with trailing :triangular_flag_on_post: in below table should be updated in the redash.env file
    
  Variable name | Meaning | Possible values | Default value |
@@ -64,7 +53,6 @@
  `FORMSFLOW_API_URL`:triangular_flag_on_post:|formsflow Rest API URL||`http://{your-ip-address}:5000/api`
  `CAMUNDA_API_URL`:triangular_flag_on_post:|Camunda Rest API URL||`http://{your-ip-address}:8000/camunda`
  `KEYCLOAK_URL`:triangular_flag_on_post:| URL to your Keycloak server || `http://{your-ip-address}:8080`
->>>>>>> e050a598
  `KEYCLOAK_URL_REALM`|	The Keycloak realm to use|eg. forms-flow-ai | `forms-flow-ai`
  `KEYCLOAK_WEB_CLIENTID`|Your Keycloak Client ID within the realm| eg. forms-flow-web | `forms-flow-web`
  `WEBSOCKET_ENCRYPT_KEY`|Camunda task event streaming. AES encryption of token| | `giert989jkwrgb@DR55`
@@ -76,15 +64,6 @@
 Variable name | Meaning | Possible values | Default value |
 --- | --- | --- | ---
 `CLIENT_ROLE`|	The role name used for client users|| `formsflow-client`
-<<<<<<< HEAD
-`CLIENT_ROLE_ID`__*__|forms-flow-forms client role Id|eg. 10121d8f7fadb18402a4c|`must get the client role Id value from Prerequisites step 1 above.`)
-`REVIEWER_ROLE`|The role name used for reviewer users||`formsflow-reviewer`
-`REVIEWER_ROLE_ID`__*__|forms-flow-forms reviewer role Id|eg. 5ee10121d8f7fa03b3402a4d|`must get the reviewer role Id value from Prerequisites step 1 above..`
-`DESIGNER_ROLE`|The role name used for designer users||`formsflow-designer`
-`DESIGNER_ROLE_ID`__*__|forms-flow-forms administrator role Id|eg. 5ee090afee045f1597609cae|`must get the administrator role Id value from Prerequisites step 1 above..`
-`ANONYMOUS_ID`|forms-flow-forms anonymous role Id|eg. 5ee090b0ee045f28ad609cb0|`must get the anonymous role Id value from Prerequisites step 1 above..`
-`USER_RESOURCE_ID`__*__|User forms form-Id|eg. 5ee090b0ee045f51c5609cb1|`must get the value from the step 1 above..`
-=======
 `CLIENT_ROLE_ID`:triangular_flag_on_post:|forms-flow-forms client role Id|eg. 10121d8f7fadb18402a4c|`must get the client role Id value from Prerequisites step 1 above.`)
 `REVIEWER_ROLE`|The role name used for reviewer users||`formsflow-reviewer`
 `REVIEWER_ROLE_ID`:triangular_flag_on_post:|forms-flow-forms reviewer role Id|eg. 5ee10121d8f7fa03b3402a4d|`must get the reviewer role Id value from Prerequisites step 1 above..`
@@ -92,7 +71,6 @@
 `DESIGNER_ROLE_ID`:triangular_flag_on_post:|forms-flow-forms administrator role Id|eg. 5ee090afee045f1597609cae|`must get the administrator role Id value from Prerequisites step 1 above..`
 `ANONYMOUS_ID`|forms-flow-forms anonymous role Id|eg. 5ee090b0ee045f28ad609cb0|`must get the anonymous role Id value from Prerequisites step 1 above..`
 `USER_RESOURCE_ID`:triangular_flag_on_post:|User forms form-Id|eg. 5ee090b0ee045f51c5609cb1|`must get the value from the step 1 above..`
->>>>>>> e050a598
 
 
 ### Running the application
