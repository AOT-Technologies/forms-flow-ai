version: "3.7"

services:
  forms-flow-web:
    container_name: forms-flow-web
    build:
      context: .
      dockerfile: Dockerfile
      args:
        - NODE_ENV=${NODE_ENV:-development}
        - GENERATE_SOURCEMAP=false
        - REACT_APP_CLIENT_ROLE=${CLIENT_ROLE:-formsflow-client}
        - REACT_APP_STAFF_REVIEWER_ROLE=${REVIEWER_ROLE:-formsflow-reviewer}
        - REACT_APP_STAFF_DESIGNER_ROLE=${DESIGNER_ROLE:-formsflow-designer}
        - REACT_APP_CLIENT_ID=${CLIENT_ROLE_ID}
        - REACT_APP_STAFF_REVIEWER_ID=${REVIEWER_ROLE_ID}
        - REACT_APP_STAFF_DESIGNER_ID=${DESIGNER_ROLE_ID}
        - REACT_APP_USER_RESOURCE_FORM_ID=${USER_RESOURCE_ID}
        - REACT_APP_ANONYMOUS_ID=${ANONYMOUS_ID}
        - REACT_APP_API_SERVER_URL=${FORMIO_DEFAULT_PROJECT_URL}
        - REACT_APP_API_PROJECT_URL=${FORMIO_DEFAULT_PROJECT_URL}
        - REACT_APP_KEYCLOAK_CLIENT=${KEYCLOAK_WEB_CLIENTID:-forms-flow-web}
        - REACT_APP_INSIGHT_API_BASE=${INSIGHT_API_URL}
        - REACT_APP_INSIGHTS_API_KEY=${INSIGHT_API_KEY}
        - REACT_APP_WEB_BASE_URL=${FORMSFLOW_API_URL}
<<<<<<< HEAD
        - REACT_APP_CAMUNDA_API_URI=${CAMUNDA_API_URI}
        - REACT_APP_WEBSOCKET_ENCRYPT_KEY=${WEBSOCKET_ENCRYPT_KEY}
        - REACT_APP_KEYCLOAK_URL_REALM=${KEYCLOAK_URL_REALM}
        - REACT_APP_KEYCLOAK_URL=${KEYCLOAK_URL}
        - REACT_APP_APPLICATION_NAME=${APPLICATION_NAME}
=======
        - REACT_APP_CAMUNDA_API_URI=${CAMUNDA_API_URL}
        - REACT_APP_WEBSOCKET_ENCRYPT_KEY=${WEBSOCKET_ENCRYPT_KEY}
        - REACT_APP_KEYCLOAK_URL_REALM={KEYCLOAK_URL_REALM:-forms-flow-ai}
        - REACT_APP_KEYCLOAK_URL={KEYCLOAK_URL}
        - REACT_APP_APPLICATION_NAME=${APPLICATION_NAME:-formsflow.ai}
>>>>>>> 76ecfdac
    volumes:
      - ".:/app"
      - "/app/node_modules"
    ports:
      - "3000:8080"
    tty: true<|MERGE_RESOLUTION|>--- conflicted
+++ resolved
@@ -23,19 +23,11 @@
         - REACT_APP_INSIGHT_API_BASE=${INSIGHT_API_URL}
         - REACT_APP_INSIGHTS_API_KEY=${INSIGHT_API_KEY}
         - REACT_APP_WEB_BASE_URL=${FORMSFLOW_API_URL}
-<<<<<<< HEAD
-        - REACT_APP_CAMUNDA_API_URI=${CAMUNDA_API_URI}
-        - REACT_APP_WEBSOCKET_ENCRYPT_KEY=${WEBSOCKET_ENCRYPT_KEY}
-        - REACT_APP_KEYCLOAK_URL_REALM=${KEYCLOAK_URL_REALM}
-        - REACT_APP_KEYCLOAK_URL=${KEYCLOAK_URL}
-        - REACT_APP_APPLICATION_NAME=${APPLICATION_NAME}
-=======
         - REACT_APP_CAMUNDA_API_URI=${CAMUNDA_API_URL}
         - REACT_APP_WEBSOCKET_ENCRYPT_KEY=${WEBSOCKET_ENCRYPT_KEY}
-        - REACT_APP_KEYCLOAK_URL_REALM={KEYCLOAK_URL_REALM:-forms-flow-ai}
-        - REACT_APP_KEYCLOAK_URL={KEYCLOAK_URL}
+        - REACT_APP_KEYCLOAK_URL_REALM=${KEYCLOAK_URL_REALM:-forms-flow-ai}
+        - REACT_APP_KEYCLOAK_URL=${KEYCLOAK_URL}
         - REACT_APP_APPLICATION_NAME=${APPLICATION_NAME:-formsflow.ai}
->>>>>>> 76ecfdac
     volumes:
       - ".:/app"
       - "/app/node_modules"
