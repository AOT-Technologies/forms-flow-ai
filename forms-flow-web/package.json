{
  "name": "formsflow-ai-react",
  "description": "React web app for formsflow.ai project",
  "version": "6.1.0-alpha",
  "main": "single-spa-index.js",
  "scripts": {
    "analyze": "source-map-explorer 'build/static/js/*.js'",
    "start": "craco start",
    "build": "GENERATE_SOURCEMAP=false craco --max_old_space_size=6144 build",
    "winBuild": "set \"GENERATE_SOURCEMAP=false\" && craco build",
    "eject": "react-scripts eject",
    "test": "craco test --detectOpenHandles --silent",
    "coverage": "craco test --coverage --watchAll=false",
    "lint": "eslint src --no-fix --max-warnings 0"
  },
  "jest": {
    "transformIgnorePatterns": [
      "<rootDir>/node_modules/(?!d3)/"
    ],
    "moduleNameMapper": {
      "@formsflow/service": "<rootDir>/__mocks__/@formsflow/service.js"
    }
  },
  "author": {
    "name": "Abhilash"
  },
  "repository": {
    "type": "git",
    "url": "https://github.com/AOT-Technologies/forms-flow-ai"
  },
  "license": "MIT",
  "devDependencies": {
<<<<<<< HEAD
    "@babel/core": "^7.23.7",
    "@babel/eslint-parser": "^7.23.3",
    "@testing-library/jest-dom": "^5.14.1",
    "@testing-library/react": "^12.1.1",
    "eslint": "^8.56.0",
=======
    "@testing-library/jest-dom": "^5.16.5",
    "@testing-library/react": "^12.1.2",
>>>>>>> 879ea198
    "msw": "^0.36.0",
    "redux-mock-store": "^1.5.4"
  },
  "dependencies": {
    "@babel/plugin-proposal-private-property-in-object": "7.21.11",
<<<<<<< HEAD
    "@bpmn-io/properties-panel": "^3.15.0",
    "@craco/craco": "7.1.0",
=======
    "@babel/generator": "7.24.1",
    "@bpmn-io/properties-panel": "^0.17.0",
    "@craco/craco": "6.4.5",
>>>>>>> 879ea198
    "@material-ui/core": "^4.11.4",
    "@reduxjs/toolkit": "^2.0.1",
    "@wojtekmaj/react-daterange-picker": "^3.1.0",
<<<<<<< HEAD
    "axios": "^1.6.5",
    "bpmn-js": "^16.3.1",
    "bpmn-js-bpmnlint": "^0.21.0",
    "bpmn-js-properties-panel": "^5.7.0",
=======
    "axios": "^1.4.0",
    "bpmn-js": "^7.5.0",
    "bpmn-js-bpmnlint": "^0.19.0",
    "bpmn-js-properties-panel": "^1.3.0",
>>>>>>> 879ea198
    "bpmn-xml-parser": "^1.6.0",
    "bpmnlint": "^9.2.0",
    "browserslist": "^4.22.2",
    "camunda-bpmn-js-behaviors": "^1.2.2",
    "camunda-bpmn-moddle": "^7.0.1",
    "camunda-dmn-moddle": "^1.3.0",
    "connected-react-router": "^6.9.1",
    "craco-plugin-single-spa-app-aot": "^2.0.2",
    "create-react-class": "^15.7.0",
    "crypto-js": "^4.2.0",
    "diagram-js": "^13.0.0",
    "dmn-js": "^15.0.0",
    "dmn-js-properties-panel": "^3.2.1",
    "dompurify": "^3.0.8",
    "flagged": "^2.0.10",
    "formiojs": "^4.18.0",
    "formsflow-formio-custom-elements": "^1.0.3",
<<<<<<< HEAD
    "i18next": "^23.7.16",
    "i18next-browser-languagedetector": "^7.2.0",
    "keycloak-js": "^20.0.5",
=======
    "i18next": "^21.6.6",
    "i18next-browser-languagedetector": "^6.1.2",
    "json5": "^2.2.3",
    "jsonwebtoken": "9.0.0",
    "keycloak-js": "^10.0.2",
>>>>>>> 879ea198
    "lodash": "^4.17.21",
    "moment": "^2.30.1",
    "net": "^1.0.2",
    "react": "^17.0.2",
    "react-bootstrap": "^2.9.2",
    "react-date-range": "^1.4.0",
    "react-datepicker": "^4.25.0",
    "react-dom": "^17.0.2",
    "react-formio": "^5.0.0-rc.2",
    "react-helmet": "^6.1.0",
    "react-i18next": "^14.0.0",
    "react-js-pagination": "^3.0.3",
    "react-loading-overlay-ts": "^1.0.5",
    "react-quill": "^2.0.0",
    "react-redux": "^7.2.8",
    "react-router-dom": "^6.23.0",
    "react-scripts": "5.0.0",
    "react-select": "^5.8.0",
    "react-toastify": "^9.1.3",
    "recharts": "^2.10.3",
    "redux-logger": "^3.0.6",
    "sass": "^1.69.7",
    "single-spa": "^6.0.0",
    "single-spa-layout": "^2.2.0",
    "single-spa-react": "^6.0.1",
    "sockjs-client": "^1.6.1",
    "source-map-explorer": "^2.5.3",
    "stompjs": "^2.3.3",
    "stream": "^0.0.2",
    "ws": "^7.4.6"
  },
<<<<<<< HEAD
=======
  "resolutions": {
    "browserslist": "^4.17.6",
    "glob-parent": "^6.0.2",
    "tar": "^6.1.11",
    "immer": "^9.0.6",
    "nth-check": "^2.0.1",
    "ansi-html": "^0.0.9",
    "node-forge": "^1.2.1",
    "underscore": "1.12.1",
    "shell-quote": ">=1.7.3",
    "ejs": ">=3.1.7",
    "moment-timezone": "0.5.37",
    "loader-utils": "2.0.4",
    "minimatch": "3.0.5",
    "d3-color": "3.1.0",
    "semver": "7.5.3",
    "@babel/traverse": "7.23.2",
    "browserify-sign": "4.2.2",
    "@adobe/css-tools": "4.3.2",
    "word-wrap": "1.2.4",
    "tough-cookie": "4.1.3",
    "follow-redirects": "1.15.6",
    "express": "4.19.2",
    "es5-ext": "0.10.63",
    "ip": "2.0.1",
    "json5": "^2.2.3",
    "@babel/generator": "7.24.1"
  },
>>>>>>> 879ea198
  "browserslist": [
    ">0.2%",
    "not dead",
    "not ie <= 11",
    "not op_mini all"
  ]
}<|MERGE_RESOLUTION|>--- conflicted
+++ resolved
@@ -30,43 +30,25 @@
   },
   "license": "MIT",
   "devDependencies": {
-<<<<<<< HEAD
     "@babel/core": "^7.23.7",
     "@babel/eslint-parser": "^7.23.3",
     "@testing-library/jest-dom": "^5.14.1",
     "@testing-library/react": "^12.1.1",
     "eslint": "^8.56.0",
-=======
-    "@testing-library/jest-dom": "^5.16.5",
-    "@testing-library/react": "^12.1.2",
->>>>>>> 879ea198
     "msw": "^0.36.0",
     "redux-mock-store": "^1.5.4"
   },
   "dependencies": {
     "@babel/plugin-proposal-private-property-in-object": "7.21.11",
-<<<<<<< HEAD
     "@bpmn-io/properties-panel": "^3.15.0",
     "@craco/craco": "7.1.0",
-=======
-    "@babel/generator": "7.24.1",
-    "@bpmn-io/properties-panel": "^0.17.0",
-    "@craco/craco": "6.4.5",
->>>>>>> 879ea198
     "@material-ui/core": "^4.11.4",
     "@reduxjs/toolkit": "^2.0.1",
     "@wojtekmaj/react-daterange-picker": "^3.1.0",
-<<<<<<< HEAD
     "axios": "^1.6.5",
     "bpmn-js": "^16.3.1",
     "bpmn-js-bpmnlint": "^0.21.0",
     "bpmn-js-properties-panel": "^5.7.0",
-=======
-    "axios": "^1.4.0",
-    "bpmn-js": "^7.5.0",
-    "bpmn-js-bpmnlint": "^0.19.0",
-    "bpmn-js-properties-panel": "^1.3.0",
->>>>>>> 879ea198
     "bpmn-xml-parser": "^1.6.0",
     "bpmnlint": "^9.2.0",
     "browserslist": "^4.22.2",
@@ -84,17 +66,9 @@
     "flagged": "^2.0.10",
     "formiojs": "^4.18.0",
     "formsflow-formio-custom-elements": "^1.0.3",
-<<<<<<< HEAD
     "i18next": "^23.7.16",
     "i18next-browser-languagedetector": "^7.2.0",
     "keycloak-js": "^20.0.5",
-=======
-    "i18next": "^21.6.6",
-    "i18next-browser-languagedetector": "^6.1.2",
-    "json5": "^2.2.3",
-    "jsonwebtoken": "9.0.0",
-    "keycloak-js": "^10.0.2",
->>>>>>> 879ea198
     "lodash": "^4.17.21",
     "moment": "^2.30.1",
     "net": "^1.0.2",
@@ -126,37 +100,6 @@
     "stream": "^0.0.2",
     "ws": "^7.4.6"
   },
-<<<<<<< HEAD
-=======
-  "resolutions": {
-    "browserslist": "^4.17.6",
-    "glob-parent": "^6.0.2",
-    "tar": "^6.1.11",
-    "immer": "^9.0.6",
-    "nth-check": "^2.0.1",
-    "ansi-html": "^0.0.9",
-    "node-forge": "^1.2.1",
-    "underscore": "1.12.1",
-    "shell-quote": ">=1.7.3",
-    "ejs": ">=3.1.7",
-    "moment-timezone": "0.5.37",
-    "loader-utils": "2.0.4",
-    "minimatch": "3.0.5",
-    "d3-color": "3.1.0",
-    "semver": "7.5.3",
-    "@babel/traverse": "7.23.2",
-    "browserify-sign": "4.2.2",
-    "@adobe/css-tools": "4.3.2",
-    "word-wrap": "1.2.4",
-    "tough-cookie": "4.1.3",
-    "follow-redirects": "1.15.6",
-    "express": "4.19.2",
-    "es5-ext": "0.10.63",
-    "ip": "2.0.1",
-    "json5": "^2.2.3",
-    "@babel/generator": "7.24.1"
-  },
->>>>>>> 879ea198
   "browserslist": [
     ">0.2%",
     "not dead",
