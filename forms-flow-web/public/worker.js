const CACHE_NAME = "FORMS-FLOW-AI-WEB";
// Set this to true for production
const doCache = true;

const urlsToCache = [
  "/",
  "/form",
  "/static/js",
  "/static/js/bundle.js",
  "/manifest.json",
  "/favicon.ico",
  "/icons-192.png",
  "/static/js/main.chunk.js",
  "/static/js/0.chunk.js",
  "/config/kc/keycloak.json",
  "/static/js/0.chunk.js.map",
  "/spinner.gif",
<<<<<<< HEAD
  "/bcid-logo-rev-en.svg",
  "/bcid-symbol-rev.svg",
=======
  "/logo.png",
  "/simple-logo.png",
>>>>>>> 63ac372b
  "https://iam.aot-technologies.com/auth/"
];
// Install a service worker
self.addEventListener("install", event => {
  if(doCache)
  {
  // Perform install steps
  console.log('Attempting to install service worker and cache static assets');
  event.waitUntil(
    caches.open(CACHE_NAME).then((cache) =>{
      console.log("Opened cache");
      cache.addAll(urlsToCache.map((urlsToCache)=> {
        return new Request(urlsToCache, { mode: 'no-cors' });
      })).then(() => console.log('All resources have been fetched and cached.'));
    })
  );
  }
});

self.addEventListener('fetch', (event) => {
  event.respondWith(
    caches.match(event.request)
      .then((response)=> {
// Cache hit - return response
          if (response) {
            return response;
          }
          return fetch(event.request);
        }
      )
  );
});

// Update a service worker
self.addEventListener("activate", event => {
  const cacheWhitelist = [CACHE_NAME];
  event.waitUntil(
    caches.keys().then(cacheNames => {
      return Promise.all(
        cacheNames.map(cacheName => {
          if (cacheWhitelist.indexOf(cacheName) === -1) {
            return caches.delete(cacheName);
          }
        })
      );
    })
  );
});


self.addEventListener('message',  (event)=> {
  console.log("message",event.data.action);
  if (event.data.action === 'skipWaiting') {
    self.skipWaiting();
  }
});<|MERGE_RESOLUTION|>--- conflicted
+++ resolved
@@ -15,13 +15,8 @@
   "/config/kc/keycloak.json",
   "/static/js/0.chunk.js.map",
   "/spinner.gif",
-<<<<<<< HEAD
-  "/bcid-logo-rev-en.svg",
-  "/bcid-symbol-rev.svg",
-=======
   "/logo.png",
   "/simple-logo.png",
->>>>>>> 63ac372b
   "https://iam.aot-technologies.com/auth/"
 ];
 // Install a service worker
