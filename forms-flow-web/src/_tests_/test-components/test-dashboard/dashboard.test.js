--- conflicted
+++ resolved
@@ -42,23 +42,6 @@
 }
 
 it("Should render the dashboard without breaking", () => {
-<<<<<<< HEAD
-    const spy = jest.spyOn(redux, "useSelector");
-    spy.mockImplementation((callback) =>
-        callback({
-            metrics: {
-                submissionsList: [
-                    {
-                        applicationCount: 26,
-                        parentFormId: 22,
-                        formVersions: [{formId:324234214324, version:"v1"}],
-                        formName: "New Business License Application",
-                    },
-                    {
-                        applicationCount: 26,
-                        parentFormId: 22,
-                        formVersions: [{formId:324234214324, version:"v1"}],
-=======
   const spy = jest.spyOn(redux, "useSelector");
   spy.mockImplementation((callback) =>
     callback({
@@ -75,7 +58,6 @@
             applicationCount: 26,
                         parentFormId: 22,
             formVersions: [{formId:324234214324, version:"v1"}],
->>>>>>> f49c6ec9
                         formName: "Freedom of Information and Protection of Privacy",
                     },
                 ],
@@ -87,40 +69,6 @@
                     {
                         statusName: "New",
                         count: 21,
-<<<<<<< HEAD
-                    },
-                ],
-                submissionsFullList: [{ length: 0 }],
-                isMetricsLoading: false,
-                isMetricsStatusLoading: false,
-                selectedMetricsId: 22,
-                metricsLoadError: false,
-                metricsStatusLoadError: false,
-                sortOrder: "asc",
-                searchText: "",
-                totalItems: 0,
-                pagination: { numPages: 0 },
-                sort: "formName",
-                submissionStatusCountLoader: false,
-                metricsDateRangeLoader: false,
-                submissionDate: [],
-
-            },
-        })
-    );
-    renderWithRouterMatch(Dashboard, {
-        path: "/",
-        route: "/",
-    });
-    expect(screen.getByText("Metrics")).toBeInTheDocument();
-    expect(screen.getByText("Submissions")).toBeInTheDocument();
-    expect(
-        screen.getByText("New Business License Application")
-    ).toBeInTheDocument();
-    expect(
-        screen.getByText("Freedom of Information and Protection of Privacy")
-    ).toBeInTheDocument();
-=======
           },
         ],
         submissionsFullList: [{ length: 0 }],
@@ -152,7 +100,6 @@
   expect(
     screen.getByText("Freedom of Information and Protection of Privacy")
   ).toBeInTheDocument();
->>>>>>> f49c6ec9
 });
 
 it("Should not render the dashboard in case of error", () => {
