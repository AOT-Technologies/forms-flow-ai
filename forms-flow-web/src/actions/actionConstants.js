/* istanbul ignore file */
const ACTION_CONSTANTS = {
  SET_CURRENT_PAGE: "SET_CURRENT_PAGE",
  SET_USER_AUTHENTICATION: "SET_USER_AUTHENTICATION",
  SET_USER_TOKEN: "SET_USER_TOKEN",
  SET_USER_ROLES: "SET_USER_ROLES",
  SET_USER_DETAILS: "SET_USER_DETAILS",
  ERROR: "ERROR",
  IS_LOADING: "IS_LOADING",
  SET_LANGUAGE: "SET_LANGUAGE",
  SET_SELECT_LANGUAGES: "SET_SELECT_LANGUAGES",
  ROLE_IDS: "ROLE_IDS",
  ACCESS_ADDING: "ACCESS_ADDING",
  //FORM
  FORM_DELETE: "FORM_DELETE",
  RESTORE_FORM_ID: "RESTORE_FORM_ID",
  RESTORE_FORM_DATA: "RESTORE_FORM_DATA",
  FORM_HISTORY: "FORM_HISTORY",
  FORM_SUBMISSION_DELETE: "FORM_SUBMISSION_DELETE",
  FORM_SUBMISSION_ERROR: "FORM_SUBMISSION_ERROR",
  IS_FORM_SUBMISSION_LOADING: "IS_FORM_SUBMISSION_LOADING",
  IS_FORM_WORKFLOW_SAVED: "IS_FORM_WORKFLOW_SAVED",
  PUBLIC_FORM_SUBMIT: "IS_FORM_SUBMITTED",
  PUBLIC_FORM_STATUS: "PUBLIC_FORM_STATUS",
  IS_FORM_LOADING: "IS_FORM_LOADING",
  APPLICATION_COUNT: "APPLICATION_COUNT",
  IS_APPLICATION_COUNT_LOADING: "IS_APPLICATION_COUNT_LOADING",
  APPLICATION_COUNT_RESPONSE: "APPLICATION_COUNT_RESPONSE",
  UNPUBLISH_API_ERROR: "UNPUBLISH_API_ERROR",
  IS_PUBLIC_STATUS_LOADING: "IS_PUBLIC_STATUS_LOADING",
  IS_FORM_SEARCH_LOADING: "IS_FORM_SEARCH_LOADING",
  // CUSTOM SUBMISSION
  CUSTOM_SUBMISSION: "CUSTOM_SUBMISSION",
  //React Formio Action Constants
  FORM_CLEAR_ERROR: "FORM_CLEAR_ERROR",
  FORM_REQUEST: "FORM_REQUEST",
  FORM_SUCCESS: "FORM_SUCCESS",
  FORM_FAILURE: "FORM_FAILURE",
  FORM_SAVE: "FORM_SAVE",
  FORM_RESET: "FORM_RESET",
  SUBMISSION_CLEAR_ERROR: "SUBMISSION_CLEAR_ERROR",
  //Dashboards
  LIST_DASHBOARDS: "LIST_DASHBOARDS",
  DASHBOARD_DETAIL: "DASHBOARD_DETAIL",
  IS_DASHBOARD_LOADING: "IS_DASHBOARD_LOADING",
  IS_INSIGHT_DETAIL_LOADING: "IS_INSIGHT_DETAIL_LOADING",
  INSIGHT_ERROR: "INSIGHT_ERROR",
  CLEANUP_INSIGHTS: "CLEANUP_INSIGHTS",
  // Metrics
  METRICS_SUBMISSION_DATE: "METRICS_SUBMISSION_DATE",
  METRICS_LIST: "METRICS_LIST",
  METRICS_SUBMISSIONS: "METRICS_SUBMISSIONS",
  IS_METRICS_LOADING: "IS_METRICS_LOADING",
  METRICS_SUBMISSIONS_STATUS: "METRICS_SUBMISSIONS_STATUS",
  IS_METRICS_STATUS_LOADING: "IS_METRICS_STATUS_LOADING",
  SELECTED_METRICS_ID: "SELECTED_METRICS_ID",
  METRICS_LOAD_ERROR: "METRICS_LOAD_ERROR",
  METRICS_STATUS_LOAD_ERROR: "METRICS_STATUS_LOAD_ERROR",
  IS_PROCESS_STATUS_LOADING: "IS_PROCESS_STATUS_LOADING",
  PROCESS_STATUS_LIST: "PROCESS_STATUS_LIST",
  IS_PROCESS_STATUS_LOAD_ERROR: "IS_PROCESS_STATUS_LOAD_ERROR",
  IS_PROCESS_ACTIVITY_LOAD_ERROR: "IS_PROCESS_ACTIVITY_LOAD_ERROR",
  METRICS_SUBMISSIONS_SEARCH: "METRICS_SUBMISSIONS_SEARCH",
  METRICS_SUBMISSIONS_SORT_CHANGE: "METRICS_SUBMISSIONS_SORT_CHANGE",
  METRICS_SUBMISSIONS_LIST_LIMIT_CHANGE:
    "METRICS_SUBMISSIONS_LIST_LIMIT_CHANGE",
  METRICS_SUBMISSIONS_LIST_PAGE_CHANGE: "METRICS_SUBMISSIONS_LIST_PAGE_CHANGE",
  METRICS_DATE_RANGE_LOADING: "METRICS_DATE_RANGE_LOADING",
  METRICS_SUBMISSION_STATUS_COUNT_LOADER:
    "METRICS_SUBMISSION_STATUS_COUNT_LOADER",
  METRICS_SUBMISSIONS_COUNT: "METRICS_SUBMISSIONS_COUNT",
  // Application history
  LIST_APPLICATION_HISTORY: "LIST_APPLICATION_HISTORY",
  APPLICATION_HISTORY_DETAIL: "APPLICATION_HISTORY_DETAIL",
  PROCESS_LIST: "PROCESS_LIST",
  DMN_PROCESS_LIST: "DMN_PROCESS_LIST",
  IS_HISTORY_LOADING: "IS_HISTORY_LOADING",
  IS_FORM_PROCESS_STATUS_LOAD_ERROR: "IS_FORM_PROCESS_STATUS_LOAD_ERROR",
  FORM_PROCESS_LIST: "FORM_PROCESS_LIST",
  WORKFLOW_ASSOCIATION_CHANGED: "WORKFLOW_ASSOCIATION_CHANGED",
  //Application
  LIST_APPLICATIONS: "LIST_APPLICATIONS",
  LIST_APPLICATIONS_OF_FORM: "LIST_APPLICATIONS_OF_FORM",
  APPLICATION_DETAIL: "APPLICATION_DETAIL",
  APPLICATION_DETAIL_STATUS_CODE: "APPLICATION_DETAIL_STATUS_CODE",
  IS_APPLICATION_LIST_LOADING: "IS_APPLICATION_LIST_LOADING",
  IS_APPLICATION_DETAIL_LOADING: "IS_APPLICATION_DETAIL_LOADING",
  IS_APPLICATION_UPDATING: "IS_APPLICATION_UPDATING",
  APPLICATION_PROCESS: "APPLICATION_PROCESS",
  SET_APPLICATION_LIST_COUNT: "SET_APPLICATION_LIST_COUNT",
  PROCESS_ACTIVITIES: "PROCESS_ACTIVITIES",
  PROCESS_DIAGRAM_XML: "PROCESS_DIAGRAM_XML",
  IS_PROCESS_DIAGRAM_LOADING: "IS_PROCESS_DIAGRAM_LOADING",
  APPLICATION_LIST_ACTIVE_PAGE: "APPLICATION_LIST_ACTIVE_PAGE",
  APPLICATION_STATUS_LIST: "APPLICATION_STATUS_LIST",
  APPLICATIONS_ERROR: "APPLICATIONS_ERROR",
  BPM_ERROR: "BPM_ERROR",
  FORM_PREVIOUS_DATA: "FORM_PREVIOUS_DATA",
  //Menu
  TOGGLE_MENU: "TOGGLE_MENU",
  //BPM TASKS
  BPM_LIST_TASKS: "BPM_LIST_TASKS",
  BPM_PROCESS_LIST: "BPM_PROCESS_LIST",
  BPM_USER_LIST: "BPM_USER_LIST",
  BPM_TASKS_COUNT: "BPM_TASKS_COUNT",
  BPM_TASK_DETAIL: "BPM_TASK_DETAIL",
  IS_BPM_TASK_UPDATING: "IS_BPM_TASK_UPDATING",
  IS_BPM_TASK_LOADING: "IS_BPM_TASK_LOADING",
  IS_BPM_TASK_DETAIL_LOADING: "IS_BPM_TASK_DETAIL_LOADING",
  IS_BPM_TASK_DETAIL_UPDATING: "IS_BPM_TASK_DETAIL_UPDATING",
  BPM_FILTER_LIST: "BPM_FILTER_LIST",
  IS_BPM_FILTERS_LOADING: "IS_BPM_FILTERS_LOADING",
  BPM_SELECTED_FILTER: "BPM_SELECTED_FILTER",
  SELECTED_TASK_ID: "SELECTED_TASK_ID",
  SET_TASK_GROUP: "SET_TASK_GROUP",
  IS_TASK_GROUP_LOADING: "IS_TASK_GROUP_LOADING",
  UPDATE_FILTER_LIST_SORT_PARAMS: "UPDATE_FILTER_LIST_SORT_PARAMS",
  UPDATE_FILTER_LIST_SEARCH_PARAMS: "UPDATE_FILTER_LIST_SEARCH_PARAMS",
  UPDATE_LIST_PARAMS: "UPDATE_LIST_PARAMS",
  UPDATE_SEARCH_QUERY_TYPE: "UPDATE_SEARCH_QUERY_TYPE",
  UPDATE_VARIABLE_NAME_IGNORE_CASE: "UPDATE_VARIABLE_NAME_IGNORE_CASE",
  UPDATE_VARIABLE_VALUE_IGNORE_CASE: "UPDATE_VARIABLE_VALUE_IGNORE_CASE",
  RELOAD_TASK_FORM_SUBMISSION: "RELOAD_TASK_FORM_SUBMISSION",
  BPM_TASK_LIST_ACTIVE_PAGE: "BPM_TASK_LIST_ACTIVE_PAGE",
  DEPLOYMENT_LIST: "DEPLOYMENT_LIST",
  //BPM FORMS
  BPM_FORM_LIST: "BPM_FORM_LIST",
  IS_BPM_FORM_LIST_LOADING: "IS_BPM_FORM_LIST_LOADING",
  BPM_FORM_LIST_PAGE_CHANGE: "BPM_FORM_LIST_PAGE_CHANGE",
  BPM_FORM_LIST_LIMIT_CHANGE: "BPM_FORM_LIST_LIMIT_CHANGE",
  BPM_FORM_LIST_SORT_CHANGE: "BPM_FORM_LIST_SORT_CHANGE",
  BPM_MAINTAIN_PAGINATION: "BPM_MAINTAIN_PAGINATION",
  BPM_FORM_SEARCH: "BPM_FORM_SEARCH",
  BPM_FORM_TYPE: "BPM_FORM_TYPE",
  BPM_FORM_LOADING: "BPM_FORM_LOADING",
  //CheckList Form
  FORM_CHECK_LIST_UPDATE: "FORM_CHECK_LIST_UPDATE",
  FORM_UPLOAD_LIST: "FORM_UPLOAD_LIST",
  FORM_UPLOAD_COUNTER: "FORM_UPLOAD_COUNTER",
  FORM_UPLOAD_FAILURE_COUNTER: "FORM_UPLOAD_FAILURE_COUNTER",
  CHANGE_SIZE_PER_PAGE: "CHANGE_SIZE_PER_PAGE",

  // Dashboards

  DASHBOARDS_LIST: "DASHBOARDS_LIST",
  DASHBOARDS_LIST_ERROR: "DASHBOARDS_LIST_ERROR",
  DASHBOARDS_LIST_GROUPS: "DASHBOARDS_LIST_GROUPS",
  DASHBOARDS_UPDATE_ERROR: "DASHBOARDS_UPDATE_ERROR",
  SET_AUTHORIZATIONS: "SET_AUTHORIZATIONS",
  UPDATE_AUTHORIZATIONS: "UPDATE_AUTHORIZATIONS",

  // Process
  RESET_PROCESS: "RESET_PROCESS",
  FORM_STATUS_LOADING: "FORM_STATUS_LOADING",
  // Tenant
  RESET_TENANT: "RESET_TENANT",
  SET_TENANT_DETAILS: "SET_TENANT_DETAILS",
  SET_TENANT_ID: "SET_TENANT_ID",
  IS_TENANT_DETAIL_LOADING: "IS_TENANT_DETAIL_LOADING",
  SET_TENANT_DATA: "SET_TENANT_DATA",
  // Draft
  SAVE_DRAFT_DATA: "SAVE_DRAFT_DATA",
  DRAFT_SUBMISSION_ERROR: "DRAFT_SUBMISSION_ERROR",
  DRAFT_LIST: "DRAFT_LIST",
  DRAFT_DETAIL: "DRAFT_DETAIL",
  DRAFT_COUNT: "DRAFT_COUNT",
  DRAFT_LIST_LOADER: "DRAFT_LIST_LOADER",
  SET_DRAFT_LIST_ACTIVE_PAGE: "SET_DRAFT_LIST_ACTIVE_PAGE",
  SET_DRAFT_COUNT_PER_PAGE: "SET_DRAFT_COUNT_PER_PAGE",
  DRAFT_DETAIL_STATUS_CODE: "DRAFT_DETAIL_STATUS_CODE",
  DRAFT_LAST_UPDATED: "DRAFT_LAST_UPDATED",
  DRAFT_DELETE:'DRAFT_DELETE',
<<<<<<< HEAD
  SET_PUB_SUB_INSTANCE: "SET_PUB_SUB_INSTANCE",
=======
  
>>>>>>> 382f026a
};

export default ACTION_CONSTANTS;<|MERGE_RESOLUTION|>--- conflicted
+++ resolved
@@ -170,11 +170,7 @@
   DRAFT_DETAIL_STATUS_CODE: "DRAFT_DETAIL_STATUS_CODE",
   DRAFT_LAST_UPDATED: "DRAFT_LAST_UPDATED",
   DRAFT_DELETE:'DRAFT_DELETE',
-<<<<<<< HEAD
   SET_PUB_SUB_INSTANCE: "SET_PUB_SUB_INSTANCE",
-=======
-  
->>>>>>> 382f026a
 };
 
 export default ACTION_CONSTANTS;