--- conflicted
+++ resolved
@@ -26,9 +26,5 @@
     type:ACTION_CONSTANTS.IS_FORM_LOADING,
     payload:data
   })
-<<<<<<< HEAD
-}
-=======
 }
 
->>>>>>> cdbb41b0
