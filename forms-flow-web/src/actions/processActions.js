 /* istanbul ignore file */
import ACTION_CONSTANTS from "./actionConstants";

export const setProcessList = (data) => (dispatch) => {
  dispatch({
    type: ACTION_CONSTANTS.PROCESS_STATUS_LIST,
    payload: data,
  });
};

export const setProcessStatusLoading = (data) => (dispatch) => {
  dispatch({
    type: ACTION_CONSTANTS.IS_PROCESS_STATUS_LOADING,
    payload: data,
  });
};

export const setProcessLoadError = (data) => (dispatch) => {
  dispatch({
    type: ACTION_CONSTANTS.IS_PROCESS_STATUS_LOAD_ERROR,
    payload: data,
  });
};


export const setProcessActivityLoadError = (data) => (dispatch) => {
  dispatch({
    type: ACTION_CONSTANTS.IS_PROCESS_ACTIVITY_LOAD_ERROR,
    payload: data,
  });
};

export const setAllProcessList = (data) => (dispatch) => {
  dispatch({
    type: ACTION_CONSTANTS.PROCESS_LIST,
    payload: data,
  });
};

export const setApplicationAuditList = (data) => (dispatch) => {
  dispatch({
    type: ACTION_CONSTANTS.APPLICATION_AUDIT_LIST,
    payload: data,
  });
};

export const setFormProcessLoadError = (data) => (dispatch) => {
  dispatch({
    type: ACTION_CONSTANTS.IS_FORM_PROCESS_STATUS_LOAD_ERROR,
    payload: data,
  });
};

export const setFormProcessesData = (data) => (dispatch) => {
  dispatch({
    type: ACTION_CONSTANTS.FORM_PROCESS_LIST,
    payload: data,
  });
};

export const setProcessActivityData = (data) => (dispatch) => {
  dispatch({
    type: ACTION_CONSTANTS.PROCESS_ACTIVITIES,
    payload: data,
  });
};

export const setProcessDiagramXML = (data) => (dispatch) => {
  dispatch({
    type: ACTION_CONSTANTS.PROCESS_DIAGRAM_XML,
    payload: data,
  });
};

export const setProcessDiagramLoading = (data) => (dispatch) => {
  dispatch({
    type: ACTION_CONSTANTS.IS_PROCESS_DIAGRAM_LOADING,
    payload: data,
  });
};

export const setFormPreviosData = (data) => (dispatch) => {
  dispatch({
    type: ACTION_CONSTANTS.FORM_PREVIOUS_DATA,
    payload: data,
  });
};

export const setApplicationCount = (data)=>dispatch=>{
  dispatch({
    type:ACTION_CONSTANTS.APPLICATION_COUNT,
    payload:data
<<<<<<< HEAD
  })
}
=======
  });
};

export const setIsApplicationCountLoading = (data)=>dispatch=>{
  dispatch({
    type:ACTION_CONSTANTS.IS_APPLICATION_COUNT_LOADING,
    payload:data
  });
};

export const setApplicationCountResponse = (data)=>dispatch=>{
  dispatch({
    type:ACTION_CONSTANTS.APPLICATION_COUNT_RESPONSE,
    payload:data
  });
};

export const setUnPublishApiError = (data)=>dispatch=>{
  dispatch({
    type:ACTION_CONSTANTS.UNPUBLISH_API_ERROR,
    payload:data
  });
};
>>>>>>> 2f4987d4
<|MERGE_RESOLUTION|>--- conflicted
+++ resolved
@@ -90,10 +90,6 @@
   dispatch({
     type:ACTION_CONSTANTS.APPLICATION_COUNT,
     payload:data
-<<<<<<< HEAD
-  })
-}
-=======
   });
 };
 
@@ -116,5 +112,4 @@
     type:ACTION_CONSTANTS.UNPUBLISH_API_ERROR,
     payload:data
   });
-};
->>>>>>> 2f4987d4
+};