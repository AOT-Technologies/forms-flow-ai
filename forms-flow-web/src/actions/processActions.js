--- conflicted
+++ resolved
@@ -105,8 +105,6 @@
     type:ACTION_CONSTANTS.UNPUBLISH_API_ERROR,
     payload:data
   });
-<<<<<<< HEAD
-=======
 };
 
 export const setResetProcess = (data)=>dispatch=>{
@@ -114,5 +112,4 @@
     type:ACTION_CONSTANTS.RESET_PROCESS,
     payload:data
   });
->>>>>>> c9267d23
 };