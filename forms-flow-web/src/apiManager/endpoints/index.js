--- conflicted
+++ resolved
@@ -1,8 +1,4 @@
-<<<<<<< HEAD
-import { INSIGHTS_API_KEY, WEB_BASE_URL, BPM_BASE_URL, BPM_BASE_URL_EXT } from "./config";
-=======
 import { WEB_BASE_URL, BPM_BASE_URL, BPM_BASE_URL_EXT } from "./config";
->>>>>>> d6bff4ed
 import {AppConfig} from "../../config";
 
 const API = {
