--- conflicted
+++ resolved
@@ -23,9 +23,6 @@
   });
 };
 
-<<<<<<< HEAD
-export const httpPOSTRequest = (url, data, token, isBearer = true, headers = null) => {
-=======
 export const httpGETBlobRequest = (
   url,
   data,
@@ -46,8 +43,8 @@
   });
 };
 
-export const httpPOSTRequest = (url, data, token, isBearer = true) => {
->>>>>>> a306f932
+
+export const httpPOSTRequest = (url, data, token, isBearer = true, headers = null) => {
   return axios.post(url, data, {
     headers: !headers
       ? {
@@ -105,7 +102,7 @@
 };
 
 /*export const httpPUTRequest = (url, data, token, isBearer=true) => {
-  return axios.put(url, data, 
+  return axios.put(url, data,
     { headers: { Authorization: isBearer ?`Bearer ${ token || UserService.getToken()}`: token } });
 };*/
 
