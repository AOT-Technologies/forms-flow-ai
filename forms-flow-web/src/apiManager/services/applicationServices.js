import { httpGETRequest } from "../httpRequestHandler";
import API from "../endpoints";
<<<<<<< HEAD
import {
  setApplicationListByFormId,
  serviceActionError,
  setApplicationList,
  setApplicationDetail
} from "../../actions/applicationActions";
import {replaceUrl} from "../../helper/helper";
=======
import {setApplicationListByFormId, setApplicationProcess,serviceActionError} from "../../actions/applicationActions";
import { replaceUrl } from "../../helper/helper";
>>>>>>> b0638aae

export const getAllApplicationsByFormId = (formId,...rest) => {
  const done = rest.length ? rest[0] : () => {};
  return (dispatch) => {
    //TODO remove the pageNo and limit currently its mandatory from api
    httpGETRequest(`${API.GET_ALL_APPLICATIONS_FROM_FORM_ID}/${formId}?pageNo=1&limit=1000`)
      .then((res) => {
        if (res.data) {
          const applications = res.data.applications || [];
          dispatch(setApplicationListByFormId(applications));
<<<<<<< HEAD
          done(null, applications);
        } else {
          console.log("Error", res);
          dispatch(serviceActionError(res));
        }
        done(null, res.data);
      })
      .catch((error) => {
        console.log("Error", error);
        dispatch(serviceActionError(error));
        done(error);
      });
  };
};

export const getAllApplications = (...rest) => {
  const done = rest.length ? rest[0] : () => {};
  return (dispatch) => {
    //TODO remove the pageNo and limit currently its mandatory from api
    httpGETRequest(API.GET_ALL_APPLICATIONS+'?pageNo=1&limit=10')
      .then((res) => {
        if (res.data) {
          const applications = res.data.applications || [];
          dispatch(setApplicationList(applications));
=======
>>>>>>> b0638aae
          done(null, applications);
        } else {
          console.log("Error", res);
          dispatch(serviceActionError(res));
        }
        done(null, res.data);
      })
      .catch((error) => {
        console.log("Error", error);
        dispatch(serviceActionError(error));
        done(error);
      });
  };
};

<<<<<<< HEAD

export const getApplicationById = (applicationId, ...rest) => {
  const done = rest.length ? rest[0] : () => {};
  const apiUrlgetApplication = replaceUrl(
    API.GET_APPLICATION,
    "<application_id>",
    applicationId
  );
  return (dispatch) => {
    //TODO remove the pageNo and limit currently its mandatory from api
    httpGETRequest(apiUrlgetApplication)
      .then((res) => {
        if (res.data) {
          const application = res.data.application;
          console.log("Application", application);
          dispatch(setApplicationDetail(application));
          done(null, application);
=======
export const getApplicationFormDataByAppId = (application_id,...rest) => {
  const done = rest.length ? rest[0] : () => {};
  return (dispatch) => {
    const apiUrlAppFormProcess = replaceUrl(
      API.GET_PROCESS_MAPPER_FOR_APPLICATION,
      "<application_id>",
      application_id
    );
    httpGETRequest(apiUrlAppFormProcess)
      .then((res) => {
        if (res.data) {
          const process = res.data || [];
          dispatch(setApplicationProcess(process));
          done(null, process);
>>>>>>> b0638aae
        } else {
          console.log("Error", res);
          dispatch(serviceActionError(res));
        }
        done(null, res.data);
      })
      .catch((error) => {
        console.log("Error", error);
        dispatch(serviceActionError(error));
        done(error);
      });
  };
<<<<<<< HEAD
};
=======
};


>>>>>>> b0638aae
<|MERGE_RESOLUTION|>--- conflicted
+++ resolved
@@ -1,17 +1,13 @@
 import { httpGETRequest } from "../httpRequestHandler";
 import API from "../endpoints";
-<<<<<<< HEAD
 import {
   setApplicationListByFormId,
   serviceActionError,
   setApplicationList,
-  setApplicationDetail
+  setApplicationDetail,
+  setApplicationProcess, setApplicationListCount
 } from "../../actions/applicationActions";
 import {replaceUrl} from "../../helper/helper";
-=======
-import {setApplicationListByFormId, setApplicationProcess,serviceActionError} from "../../actions/applicationActions";
-import { replaceUrl } from "../../helper/helper";
->>>>>>> b0638aae
 
 export const getAllApplicationsByFormId = (formId,...rest) => {
   const done = rest.length ? rest[0] : () => {};
@@ -22,7 +18,6 @@
         if (res.data) {
           const applications = res.data.applications || [];
           dispatch(setApplicationListByFormId(applications));
-<<<<<<< HEAD
           done(null, applications);
         } else {
           console.log("Error", res);
@@ -38,17 +33,16 @@
   };
 };
 
-export const getAllApplications = (...rest) => {
+export const getAllApplications = (pageNo=1, limit=10,...rest) => {
   const done = rest.length ? rest[0] : () => {};
   return (dispatch) => {
     //TODO remove the pageNo and limit currently its mandatory from api
-    httpGETRequest(API.GET_ALL_APPLICATIONS+'?pageNo=1&limit=10')
+    httpGETRequest(`${API.GET_ALL_APPLICATIONS}?pageNo=${pageNo}&limit=${limit}`)
       .then((res) => {
         if (res.data) {
           const applications = res.data.applications || [];
+          dispatch(setApplicationListCount(res.data.totalCount || 0))
           dispatch(setApplicationList(applications));
-=======
->>>>>>> b0638aae
           done(null, applications);
         } else {
           console.log("Error", res);
@@ -64,7 +58,6 @@
   };
 };
 
-<<<<<<< HEAD
 
 export const getApplicationById = (applicationId, ...rest) => {
   const done = rest.length ? rest[0] : () => {};
@@ -82,7 +75,20 @@
           console.log("Application", application);
           dispatch(setApplicationDetail(application));
           done(null, application);
-=======
+        } else {
+          console.log("Error", res);
+          dispatch(serviceActionError(res));
+        }
+        done(null, res.data);
+      })
+      .catch((error) => {
+        console.log("Error", error);
+        dispatch(serviceActionError(error));
+        done(error);
+      });
+  };
+};
+
 export const getApplicationFormDataByAppId = (application_id,...rest) => {
   const done = rest.length ? rest[0] : () => {};
   return (dispatch) => {
@@ -97,7 +103,6 @@
           const process = res.data || [];
           dispatch(setApplicationProcess(process));
           done(null, process);
->>>>>>> b0638aae
         } else {
           console.log("Error", res);
           dispatch(serviceActionError(res));
@@ -110,10 +115,6 @@
         done(error);
       });
   };
-<<<<<<< HEAD
-};
-=======
 };
 
 
->>>>>>> b0638aae
