/* istanbul ignore file */

import { RequestService } from "@formsflow/service";

import API from "../endpoints";
import {
  setApplicationListByFormId,
  serviceActionError,
  setApplicationList,
  setApplicationDetail,
  setApplicationDetailLoader,
  setApplicationProcess,
  setApplicationListCount,
  setApplicationDetailStatusCode,
  setApplicationStatusList,
  setApplicationError,
} from "../../actions/applicationActions";
import { replaceUrl } from "../../helper/helper";
import moment from "moment";
import { getFormattedProcess } from "./formatterService";
import { setPublicFormStatus } from "../../actions/formActions";
import {setDraftCount} from "../../actions/draftActions";

export const getAllApplicationsByFormId = (formId, ...rest) => {
  const done = rest.length ? rest[0] : () => {};
  return (dispatch) => {
    //TODO remove the pageNo and limit currently its mandatory from api
    RequestService.httpGETRequest(`${API.GET_ALL_APPLICATIONS_FROM_FORM_ID}/${formId}`)
      .then((res) => {
        if (res.data) {
          const applications = res.data.applications || [];
          dispatch(setApplicationListByFormId(applications));
          done(null, applications);
        } else {
          console.log("Error", res);
          dispatch(serviceActionError(res));
        }
        done(null, res.data);
      })
      .catch((error) => {
        console.log("Error", error);
        dispatch(serviceActionError(error));
        done(error);
      });
  };
};

export const getAllApplications = (pageNo = 1, limit = 5, ...rest) => {
  const done = rest.length ? rest[0] : () => {};
  return (dispatch) => {
    //TODO remove the pageNo and limit currently its mandatory from api
    //`${API.GET_ALL_APPLICATIONS}?pageNo=${pageNo}&limit=${limit}`
    RequestService.httpGETRequest(
      `${API.GET_ALL_APPLICATIONS}?pageNo=${pageNo}&limit=${limit}`
    )
      .then((res) => {
        if (res.data) {
          const applications = res.data.applications || [];
          dispatch(setApplicationListCount(res.data.totalCount || 0));
          dispatch(setDraftCount(res.data?.draftCount || 0));
          dispatch(setApplicationList(applications));
          done(null, applications);
        } else {
          dispatch(setApplicationError("Applications not found"));
        }
        done(null, res.data);
      })
      .catch((error) => {
        dispatch(setApplicationError("Failed to fetch applications"));
        done(error);
      });
  };
};

export const getApplicationById = (applicationId, ...rest) => {
  const done = rest.length ? rest[0] : () => {};
  const apiUrlgetApplication = replaceUrl(
    API.GET_APPLICATION,
    "<application_id>",
    applicationId
  );
  return (dispatch) => {
    //TODO remove the pageNo and limit currently its mandatory from api
    RequestService.httpGETRequest(apiUrlgetApplication)
      .then((res) => {
        if (res.data && Object.keys(res.data).length) {
          const application = res.data;
          const processData = getFormattedProcess(application);
          dispatch(setApplicationDetail(application));
          dispatch(setApplicationProcess(processData));
          dispatch(setApplicationDetailStatusCode(res.status));
          done(null, application);
        } else {
          dispatch(serviceActionError(res));
          dispatch(setApplicationDetail({}));
          dispatch(setApplicationDetailStatusCode(403));
          done("No data");
          dispatch(setApplicationDetailLoader(false));
        }
        done(null, res.data);
        dispatch(setApplicationDetailLoader(false));
      })
      .catch((error) => {
        console.log("Error", error);
        dispatch(serviceActionError(error));
        dispatch(setApplicationDetail({}));
        dispatch(setApplicationDetailStatusCode(403));
        done(error);
        dispatch(setApplicationDetailLoader(false));
      });
  };
};

export const applicationCreate = (data, ...rest) => {
  const done = rest.length ? rest[1] : () => {};
  const URL = API.APPLICATION_START;
  return (dispatch) => {
    RequestService.httpPOSTRequest(URL, data)
      .then((res) => {
        if (res.data) {
          done(null, res.data);
        } else {
          dispatch(serviceActionError(res));
          done("Error Posting data");
        }
      })
      .catch((error) => {
        dispatch(serviceActionError(error));
        done(error);
      });
  };
};

export const publicApplicationCreate = (data, ...rest) => {
  const done = rest.length ? rest[1] : () => {};
  const URL = API.PUBLIC_APPLICATION_START;
  return (dispatch) => {
    RequestService.httpPOSTRequestWithoutToken(URL, data)
      .then((res) => {
        if (res.data) {
          done(null, res.data);
        } else {
          dispatch(serviceActionError(res));
          done("Error Posting data");
        }
      })
      .catch((error) => {
        dispatch(serviceActionError(error));
        done(error);
      });
  };
};

export const publicApplicationStatus = (formId, ...rest) => {
  const done = rest.length ? rest[0] : () => {};
  const URL = `${API.PUBLIC_APPLICATION_STATUS}/${formId}`;
  return (dispatch) => {
    RequestService.httpGETRequest(URL)
      .then((res) => {
        if (res.data) {
          dispatch(
            setPublicFormStatus({
              anonymous: res.data.is_anonymous,
              status: res.data.status,
            })
          );
          done(null, res.data);
        } else {
          dispatch(setPublicFormStatus(null));
          dispatch(serviceActionError(res));
          done("Error Fetching Data");
        }
      })
      .catch((error) => {
        dispatch(setPublicFormStatus(null));
        dispatch(serviceActionError(error));
        done(error);
      });
  };
};

export const updateApplicationEvent = (applicationId,data, ...rest) => {
  /* * Data Format
 {
  "messageName" : "application_resubmitted",
  "processInstanceId":"a8dad78e-fa3b-11ea-a119-0242ac1f0003"
}
* */

  const done = rest.length ? rest[0] : () => {};
  return (dispatch) => {
<<<<<<< HEAD
    RequestService.httpPOSTRequest(API.APPLICATION_EVENT_UPDATE, data)
=======
    
    const apiUrlAppResubmit = replaceUrl(
      API.APPLICATION_EVENT_UPDATE,
      "<application_id>",
      applicationId);

    RequestService.httpPOSTRequest(apiUrlAppResubmit, data)
>>>>>>> e83deed9
      .then((res) => {
        if (res.data) {
          done(null, res.data);
        } else {
          dispatch(serviceActionError(res));
          done("Error Posting data");
        }
      })
      .catch((error) => {
        dispatch(serviceActionError(error));
        done(error);
      });
  };
};

// filter endpoint

export const FilterApplications = (params, ...rest) => {
  const done = rest.length ? rest[0] : () => {};
  return (dispatch) => {
    const { applicationName, id, modified, applicationStatus } = params.filters;
    let url = `${API.GET_ALL_APPLICATIONS}?pageNo=${params.page}&limit=${params.sizePerPage}`;
    if (applicationName && applicationName !== "") {
      url += `&applicationName=${applicationName?.filterVal}`;
    }
    if (id && id !== "") {
      url += `&Id=${id.filterVal}`;
    }
    
    if (applicationStatus && applicationStatus !== "") {
      url += `&applicationStatus=${applicationStatus?.filterVal}`;
    }

    if (modified && modified?.filterVal?.length === 2) {
      let modifiedFrom = moment
        .utc(modified.filterVal[0])
        .format("YYYY-MM-DDTHH:mm:ssZ")
        .replace(/\+/g, "%2B");
      let modifiedTo = moment
        .utc(modified.filterVal[1])
        .format("YYYY-MM-DDTHH:mm:ssZ")
        .replace(/\+/g, "%2B");
      url += `&modifiedFrom=${modifiedFrom}&modifiedTo=${modifiedTo}`;
    }

    if (params.sortField !== null) {
      url += `&sortBy=${params.sortField}&sortOrder=${params.sortOrder}`;
    }

    RequestService.httpGETRequest(url)
      .then((res) => {
        if (res.data) {
          const applications = res.data.applications || [];
          dispatch(setApplicationListCount(res.data.totalCount || 0));
          dispatch(setApplicationList(applications));
          done(null, applications);
        } else {
          dispatch(serviceActionError(res));
        }
        done(null, res.data);
      })
      .catch((error) => {
        dispatch(serviceActionError(error));
        done(error);
      });
  };
};

export const getAllApplicationStatus = (params, ...rest) => {
  //console.log("hai",params)
  const done = rest.length ? rest[0] : () => {};
  return (dispatch) => {
    //TODO remove the pageNo and limit currently its mandatory from api
    //`${API.GET_ALL_APPLICATIONS}?pageNo=${pageNo}&limit=${limit}`
    RequestService.httpGETRequest(`${API.GET_ALL_APPLICATIONS_STATUS}`)
      .then((res) => {
        if (res.data) {
          dispatch(setApplicationStatusList(res.data.applicationStatus));
          //done(null, applications);
        } else {
          dispatch(setApplicationError("Application status not found"));
        }
        done(null, res.data);
      })
      .catch((error) => {
        dispatch(setApplicationError("Failed to fetch application status"));
        done(error);
      });
  };
};<|MERGE_RESOLUTION|>--- conflicted
+++ resolved
@@ -189,17 +189,13 @@
 
   const done = rest.length ? rest[0] : () => {};
   return (dispatch) => {
-<<<<<<< HEAD
-    RequestService.httpPOSTRequest(API.APPLICATION_EVENT_UPDATE, data)
-=======
-    
+
     const apiUrlAppResubmit = replaceUrl(
       API.APPLICATION_EVENT_UPDATE,
       "<application_id>",
       applicationId);
 
     RequestService.httpPOSTRequest(apiUrlAppResubmit, data)
->>>>>>> e83deed9
       .then((res) => {
         if (res.data) {
           done(null, res.data);
@@ -228,7 +224,7 @@
     if (id && id !== "") {
       url += `&Id=${id.filterVal}`;
     }
-    
+
     if (applicationStatus && applicationStatus !== "") {
       url += `&applicationStatus=${applicationStatus?.filterVal}`;
     }
