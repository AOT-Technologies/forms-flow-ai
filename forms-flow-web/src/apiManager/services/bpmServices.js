--- conflicted
+++ resolved
@@ -38,7 +38,6 @@
       processKey: form.processKey,
     };
   });
-<<<<<<< HEAD
 };
 
 export const getDraftReqFormat = (form_id, data = {}) => {
@@ -46,6 +45,4 @@
     formId: form_id,
     data: data,
   };
-=======
->>>>>>> 3edc3407
 };