import UserService from "../../services/UserService";
import API from "../endpoints";
import { httpPOSTRequest } from "../httpRequestHandler";
import { AppConfig } from "../../config";

/* istanbul ignore file */
// eslint-disable-next-line no-unused-vars
<<<<<<< HEAD
=======
import {getFormUrlWithFormIdSubmissionId} from "./formatterService";
>>>>>>> 3edc3407

export const getProcessReq = (form, submissionId ) => {
  const requestFormat = {
    formId: form._id,
    submissionId: submissionId,
    formUrl: getFormUrlWithFormIdSubmissionId(form._id, submissionId)
  };
  return requestFormat;
};

export const getTaskSubmitFormReq = (formUrl, applicationId, actionType) => {
  let formRequestFormat = {
    variables: {
      formUrl: {
        value: formUrl,
      },
      applicationId: {
        value: applicationId,
      },
    },
  };
  if (actionType) {
    formRequestFormat.variables.action = {
      value: actionType,
    };
  }
  return formRequestFormat;
};

export const formatForms = (forms) => {
  return forms.map((form) => {
    return {
      _id: form.formId,
      title: form.formName,
      processKey: form.processKey,
    };
  });
<<<<<<< HEAD
};
const dynamicSort = (property) => {
  let sortOrder = 1;
  if (property[0] === "-") {
    sortOrder = -1;
    property = property.substr(1);
  }
  return (a, b) => {
    /* next line works with strings and numbers,
     * and you may want to customize it to your needs
     */
    const result =
      a[property].toUpperCase() < b[property].toUpperCase()
        ? -1
        : a[property].toUpperCase() > b[property].toUpperCase()
        ? 1
        : 0;
    return result * sortOrder;
  };
};

export const getSearchResults = (forms, searchText) => {
  let searchResult = [];
  if (searchText === "") {
    searchResult = forms;
  } else {
    searchResult = forms?.filter((e) => {
      const caseInSensitive = e.title.toUpperCase();
      return caseInSensitive.includes(searchText.toUpperCase());
    });
  }
  return searchResult;
};
export const getPaginatedForms = (forms, limit, page, sort) => {
  forms.sort(dynamicSort(sort));
  return forms.slice((page - 1) * limit, ((page - 1) * limit) + limit);
};

export const deployBpmnDiagram = (data, token, isBearer = true) => {

  const headers = {
    'Content-Type': 'multipart/form-data',
    Authorization: isBearer
      ? `Bearer ${token || UserService.getToken()}`
      : token,
  };

  return httpPOSTRequest(API.DEPLOY_BPM, data, token, isBearer, headers);

=======
>>>>>>> 3edc3407
};<|MERGE_RESOLUTION|>--- conflicted
+++ resolved
@@ -5,10 +5,7 @@
 
 /* istanbul ignore file */
 // eslint-disable-next-line no-unused-vars
-<<<<<<< HEAD
-=======
 import {getFormUrlWithFormIdSubmissionId} from "./formatterService";
->>>>>>> 3edc3407
 
 export const getProcessReq = (form, submissionId ) => {
   const requestFormat = {
@@ -46,56 +43,4 @@
       processKey: form.processKey,
     };
   });
-<<<<<<< HEAD
-};
-const dynamicSort = (property) => {
-  let sortOrder = 1;
-  if (property[0] === "-") {
-    sortOrder = -1;
-    property = property.substr(1);
-  }
-  return (a, b) => {
-    /* next line works with strings and numbers,
-     * and you may want to customize it to your needs
-     */
-    const result =
-      a[property].toUpperCase() < b[property].toUpperCase()
-        ? -1
-        : a[property].toUpperCase() > b[property].toUpperCase()
-        ? 1
-        : 0;
-    return result * sortOrder;
-  };
-};
-
-export const getSearchResults = (forms, searchText) => {
-  let searchResult = [];
-  if (searchText === "") {
-    searchResult = forms;
-  } else {
-    searchResult = forms?.filter((e) => {
-      const caseInSensitive = e.title.toUpperCase();
-      return caseInSensitive.includes(searchText.toUpperCase());
-    });
-  }
-  return searchResult;
-};
-export const getPaginatedForms = (forms, limit, page, sort) => {
-  forms.sort(dynamicSort(sort));
-  return forms.slice((page - 1) * limit, ((page - 1) * limit) + limit);
-};
-
-export const deployBpmnDiagram = (data, token, isBearer = true) => {
-
-  const headers = {
-    'Content-Type': 'multipart/form-data',
-    Authorization: isBearer
-      ? `Bearer ${token || UserService.getToken()}`
-      : token,
-  };
-
-  return httpPOSTRequest(API.DEPLOY_BPM, data, token, isBearer, headers);
-
-=======
->>>>>>> 3edc3407
 };