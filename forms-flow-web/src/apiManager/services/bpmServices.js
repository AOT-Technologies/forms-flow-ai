import UserService from "../../services/UserService";
import API from "../endpoints";
import { httpPOSTRequest } from "../httpRequestHandler";

/* istanbul ignore file */
// eslint-disable-next-line no-unused-vars
import { AppConfig } from "../../config";

export const getProcessReq = (form, submissionId ) => {
  const requestFormat = {
    formId: form._id,
    submissionId: submissionId,
    formUrl: `${AppConfig.projectUrl}/form/${form._id}/submission/${submissionId}`,
  };
  return requestFormat;
};

export const getTaskSubmitFormReq = (formUrl, applicationId, actionType) => {
  let formRequestFormat = {
    variables: {
      formUrl: {
        value: formUrl,
      },
      applicationId: {
        value: applicationId,
      },
    },
  };
  if (actionType) {
    formRequestFormat.variables.action = {
      value: actionType,
    };
  }
  return formRequestFormat;
};

export const formatForms = (forms) => {
  return forms.map((form) => {
    return {
      _id: form.formId,
      title: form.formName,
      processKey: form.processKey,
    };
  });
<<<<<<< HEAD
};
const dynamicSort = (property) => {
  let sortOrder = 1;
  if (property[0] === "-") {
    sortOrder = -1;
    property = property.substr(1);
  }
  return (a, b) => {
    /* next line works with strings and numbers,
     * and you may want to customize it to your needs
     */
    const result =
      a[property].toUpperCase() < b[property].toUpperCase()
        ? -1
        : a[property].toUpperCase() > b[property].toUpperCase()
        ? 1
        : 0;
    return result * sortOrder;
  };
};

export const getSearchResults = (forms, searchText) => {
  let searchResult = [];
  if (searchText === "") {
    searchResult = forms;
  } else {
    searchResult = forms?.filter((e) => {
      const caseInSensitive = e.title.toUpperCase();
      return caseInSensitive.includes(searchText.toUpperCase());
    });
  }
  return searchResult;
};
export const getPaginatedForms = (forms, limit, page, sort) => {
  forms.sort(dynamicSort(sort));
  return forms.slice((page - 1) * limit, ((page - 1) * limit) + limit);
};

export const deployBpmnDiagram = (data, token, isBearer = true) => {

  const headers = {
    'Content-Type': 'multipart/form-data',
    Authorization: isBearer
      ? `Bearer ${token || UserService.getToken()}`
      : token,
  };
  
  return httpPOSTRequest(API.DEPLOY_BPM, data, token, isBearer, headers);

};
=======
}; 
>>>>>>> a306f932
<|MERGE_RESOLUTION|>--- conflicted
+++ resolved
@@ -1,10 +1,10 @@
 import UserService from "../../services/UserService";
 import API from "../endpoints";
 import { httpPOSTRequest } from "../httpRequestHandler";
+import { AppConfig } from "../../config";
 
 /* istanbul ignore file */
 // eslint-disable-next-line no-unused-vars
-import { AppConfig } from "../../config";
 
 export const getProcessReq = (form, submissionId ) => {
   const requestFormat = {
@@ -42,7 +42,6 @@
       processKey: form.processKey,
     };
   });
-<<<<<<< HEAD
 };
 const dynamicSort = (property) => {
   let sortOrder = 1;
@@ -89,10 +88,7 @@
       ? `Bearer ${token || UserService.getToken()}`
       : token,
   };
-  
+
   return httpPOSTRequest(API.DEPLOY_BPM, data, token, isBearer, headers);
 
-};
-=======
-}; 
->>>>>>> a306f932
+};