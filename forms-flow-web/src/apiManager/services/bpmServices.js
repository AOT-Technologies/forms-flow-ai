--- conflicted
+++ resolved
@@ -42,8 +42,8 @@
       processKey: form.processKey,
     };
   });
-<<<<<<< HEAD
 };
+
 const dynamicSort = (property) => {
   let sortOrder = 1;
   if (property[0] === "-") {
@@ -89,9 +89,7 @@
       ? `Bearer ${token || UserService.getToken()}`
       : token,
   };
-  
+
   return httpPOSTRequest(API.DEPLOY_BPM, data, token, isBearer, headers);
 
-=======
->>>>>>> 3edc3407
 };