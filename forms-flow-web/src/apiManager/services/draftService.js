import {
  httpGETRequest,
  httpPOSTRequest,
  httpPOSTRequestWithoutToken,
  httpPUTRequest,
  httpPUTRequestWithoutToken,
} from "../httpRequestHandler";
import API from "../endpoints";
import { replaceUrl } from "../../helper/helper";
import {
  setDraftlist,
  setDraftSubmission,
  setDraftDetail,
  setDraftCount,
<<<<<<< HEAD
  setDraftDetailStatusCode
=======
  setDraftSubmissionError,
>>>>>>> 0f5bfca0
} from "../../actions/draftActions";
import moment from "moment";

export const draftCreate = (data, ...rest) => {
  const done = rest.length ? rest[0] : () => {};
  const URL = API.DRAFT_BASE;
  return (dispatch) => {
    httpPOSTRequest(URL, data)
      .then((res) => {
        if (res.data) {
          dispatch(setDraftSubmission(res.data));
          done(true);
        } else {
          dispatch(setDraftSubmissionError("Error Posting data"));
          done(false);
        }
      })
      .catch((error) => {
        dispatch(setDraftSubmissionError(error));
        done(false);
      });
  };
};

export const draftUpdate = (data, ...rest) => {
  const draftId = rest.length ? rest[0] : null;
  const done = draftId && rest.length > 1 ? rest[1] : () => {};
  const URL = replaceUrl(API.DRAFT_UPDATE, "<draft_id>", draftId);
  return () => {
    httpPUTRequest(URL, data)
      .then((res) => {
        if (res.data) {
          done(null, res.data);
        } else {
          done("Error Posting data");
        }
      })
      .catch((error) => {
        done(error);
      });
  };
};

export const draftSubmit = (data, ...rest) => {
  const draftId = rest.length ? rest[0] : null;
  const done = draftId && rest.length > 1 ? rest[1] : () => {};
  const URL = replaceUrl(API.DRAFT_APPLICATION_CREATE, "<draft_id>", draftId);
  return () => {
    httpPUTRequest(URL, data)
      .then((res) => {
        if (res.data) {
          done(null, res.data);
        } else {
          done("Error Posting data");
        }
      })
      .catch((error) => {
        done(error);
      });
  };
};

export const publicDraftCreate = (data, ...rest) => {
  const done = rest.length ? rest[0] : () => {};
  const URL = API.DRAFT_PUBLIC_CREATE;
  return (dispatch) => {
    httpPOSTRequestWithoutToken(URL, data)
      .then((res) => {
        if (res.data) {
          dispatch(setDraftSubmission(res.data));
          done(true);
        } else {
          dispatch(setDraftSubmissionError("Error Posting data"));
          done(false);
        }
      })
      .catch((error) => {
        dispatch(setDraftSubmissionError(error));
        done(false);
      });
  };
};

export const publicDraftUpdate = (data, ...rest) => {
  const draftId = rest.length ? rest[0] : null;
  const done = draftId && rest.length > 1 ? rest[1] : () => {};
  const URL = replaceUrl(API.DRAFT_UPDATE_PUBLIC, "<draft_id>", draftId);
  return () => {
    httpPUTRequestWithoutToken(URL, data)
      .then((res) => {
        if (res.data) {
          done(null, res.data);
        } else {
          done("Error Posting data");
        }
      })
      .catch((error) => {
        done(error);
      });
  };
};

export const publicDraftSubmit = (data, ...rest) => {
  const done = rest.length ? rest[0] : () => {};
  const URL = API.DRAFT_APPLICATION_CREATE_PUBLIC;
  return () => {
    httpPUTRequestWithoutToken(URL, data)
      .then((res) => {
        if (res.data) {
          done(null, res.data);
        } else {
          done("Error Posting data");
        }
      })
      .catch((error) => {
        done(error);
      });
  };
};

export const fetchDrafts = (pageNo = 1, limit = 5, ...rest) => {
  const done = rest.length ? rest[0] : () => {};
  const URL = `${API.DRAFT_BASE}?pageNo=${pageNo}&limit=${limit}&sortBy=id&sortOrder=desc`;
  return (dispatch) => {
    httpGETRequest(URL)
      .then((res) => {
        if (res.data) {
          dispatch(setDraftlist(res.data.drafts));
          dispatch(setDraftCount(res.data?.totalCount || 0));
        } else {
          done("Error fetching data");
        }
      })
      .catch((error) => {
        done(error);
      });
  };
};

export const getDraftById = (draftId, ...rest) => {
  const done = rest.length ? rest[0] : () => {};
  const apiUrlgetDraft = `${API.DRAFT_BASE}/${draftId}`;
  return (dispatch) => {
    httpGETRequest(apiUrlgetDraft)
      .then((res) => {
        if (res.data && Object.keys(res.data).length) {
          const draft = res.data;
          // const processData = getFormattedProcess(application);
          dispatch(setDraftDetail(draft));
          // dispatch(setApplicationProcess(processData));
          dispatch(setDraftDetailStatusCode(res.status));
          done(null, draft);
        } else {
          // dispatch(serviceActionError(res));
          dispatch(setDraftDetail({}));
          dispatch(setDraftDetailStatusCode(403));
          done("No data");
          // dispatch(setDraftDetailLoader(false));
        }
        done(null, res.data);
        // dispatch(setDraftDetailLoader(false));
      })
      .catch((error) => {
        console.log("Error", error);
        // dispatch(serviceActionError(error));
        dispatch(setDraftDetail({}));
        dispatch(setDraftDetailStatusCode(403));
        done(error);
        // dispatch(setDraftDetailLoader(false));
      });
  };
};

// Draft filter handler
export const FilterDrafts = (params, ...rest) => {
  const done = rest.length ? rest[0] : () => {};
  return (dispatch) => {
    const { DraftName, id, modified } = params.filters;
    let url = `${API.DRAFT_BASE}?pageNo=${params.page}&limit=${params.sizePerPage}`;
    if (DraftName && DraftName !== "") {
      url += `&DraftName=${DraftName?.filterVal}`;
    }
    if (id && id !== "") {
      url += `&id=${id.filterVal}`;
    }

    if (modified && modified?.filterVal?.length === 2) {
      let modifiedFrom = moment
        .utc(modified.filterVal[0])
        .format("YYYY-MM-DDTHH:mm:ssZ")
        .replace("+", "%2B");
      let modifiedTo = moment
        .utc(modified.filterVal[1])
        .format("YYYY-MM-DDTHH:mm:ssZ")
        .replace("+", "%2B");
      url += `&modifiedFrom=${modifiedFrom}&modifiedTo=${modifiedTo}`;
    }

    if (params.sortField !== null) {
      url += `&sortBy=${params.sortField}&sortOrder=${params.sortOrder}`;
    }

    httpGETRequest(url)
      .then((res) => {
        if (res.data) {
          const drafts = res.data.drafts || [];
          dispatch(setDraftCount(res.data.totalCount || 0));
          dispatch(setDraftlist(drafts));
          done(null, drafts);
        } else {
          // dispatch(serviceActionError(res));
        }
        done(null, res.data);
      })
      .catch((error) => {
        // dispatch(serviceActionError(error));
        done(error);
      });
  };
};<|MERGE_RESOLUTION|>--- conflicted
+++ resolved
@@ -12,11 +12,8 @@
   setDraftSubmission,
   setDraftDetail,
   setDraftCount,
-<<<<<<< HEAD
+  setDraftSubmissionError,
   setDraftDetailStatusCode
-=======
-  setDraftSubmissionError,
->>>>>>> 0f5bfca0
 } from "../../actions/draftActions";
 import moment from "moment";
 
