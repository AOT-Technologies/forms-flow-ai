 /* istanbul ignore file */
import moment from "moment";

export const taskSubmissionFormatter = (taskSubmissionData) =>{
  const res = {};
  taskSubmissionData.forEach(taskSubmission => res[taskSubmission.name] = taskSubmission.value);
  return res;
}


export const taskDetailVariableDataFormatter = (taskVariableData) =>{
  const res = {};
  for(let variable in taskVariableData){
    res[variable] = taskVariableData[variable].value;
  }
  return res;
}

export const insightDashboardFormatter = (dashboardsData) =>{
  const dashboards = dashboardsData.map(dashboard => {
    return  {value:dashboard.id, label:dashboard.name}
  });
  return dashboards;
}


export const addApplicationDetailsToFormComponent = (formObjData) => {
   const applicationStatusComponent = formObjData.components.find(component => component.key === "applicationStatus");
   if(!applicationStatusComponent){
     formObjData.components.unshift({input:true,tableView: true, key:"applicationStatus", title:"Application Status"})
     formObjData.components.unshift({input:true,tableView: true,key:"applicationId", title:"Application Id"})
   }
  return formObjData;
}

export const getRelevantApplications = (applications, submissionData) => {
  //TODO UPDATE SUBMISSIONS VIEW
  submissionData.submissions = submissionData.submissions.map( submission => {
    const applicationData = applications.find(application => application.submissionId === submission._id);
    if(applicationData){
      submission.data.applicationId = applicationData.id;
      submission.data.applicationStatus = applicationData.applicationStatus;
      return submission;
    }else {
      return null;
    }
  }).filter(submission=>submission);
  return submissionData;
}


export const getLocalDateTime = (date) => {
  return date?new Date(date.replace(' ','T')+'Z').toLocaleString(): "-";
}

export const getProcessDataFromList = (processList,processId,dataKey) => {
  const process = processList.find(process=>process.id===processId);
  return process && process[dataKey] ;
}

export const getUserNamefromList = (userList,userId) => {
  const user = userList.find(user=>user.id===userId);
  return user?`${user.firstName} ${user.lastName}`: userId;
}

//formURl is of https://base-url/form/:formId/submission/:submissionId
 // formURl is of https://base-url/public/form/:formId/submission/:submissionId
export const getFormIdSubmissionIdFromURL = (formUrl) => {
  let formString = "/form/"
  let submissionString = "/submission/"
  let firstPositionOfString = formUrl.indexOf("/form/")
  let lastPositionOfString = formUrl.indexOf("/submission")
  const formId = formUrl.substring(firstPositionOfString+formString.length,lastPositionOfString)
  let firstPositionOfSubmissionString = formUrl.indexOf(submissionString) + submissionString.length
  const submissionId = formUrl.substring(firstPositionOfSubmissionString)
  return {formId,submissionId};
}

export const getFormUrl = (formId, submissionId) => {
  return `${window.location.origin}/form/${formId}/submission/${submissionId}`;
}

export const getISODateTime=(date)=>{
    if(date){
      return moment(date).format('YYYY-MM-DD[T]HH:mm:ss.SSSZZ');
    }else{
      return null
    }
};

export const getFormattedDateAndTime = (date)=>{
  return new Date(date).toLocaleDateString('en-us',  {weekday: 'long', year: 'numeric', month: 'long', day: 'numeric',hour: '2-digit', minute: '2-digit', hour12: true});
};

export const getSearchText = (query) => {
  //  Function Extracts text from /text/i 
   let searchText = ""
   if(query !== ""){
     let searchString = "/"
     let firstPosition = query.indexOf('/')
     let lastPosition = query.indexOf('/i')
    searchText = query.substring(firstPosition + searchString.length,lastPosition)
   }
   return searchText;
}

export const getFormattedProcess = (application)=>{
  const processData = {
    processName:application.processName,
    formProcessMapperId:application.formProcessMapperId,
    processKey:application.processKey
  }
  return processData;
}

export const checkIsObjectId = (data) => {
<<<<<<< HEAD
  // Regex check if the data is a mongoDb object Id or not 
  return data.match(/^[0-9a-fA-F]{24}$/) !== null;;
=======
  // Condition to check if the data is a mongoDb object Id or not 
  return data.length === 24 && !isNaN(Number('0x' + data));
>>>>>>> b3a58c2f
}<|MERGE_RESOLUTION|>--- conflicted
+++ resolved
@@ -114,11 +114,6 @@
 }
 
 export const checkIsObjectId = (data) => {
-<<<<<<< HEAD
-  // Regex check if the data is a mongoDb object Id or not 
-  return data.match(/^[0-9a-fA-F]{24}$/) !== null;;
-=======
   // Condition to check if the data is a mongoDb object Id or not 
   return data.length === 24 && !isNaN(Number('0x' + data));
->>>>>>> b3a58c2f
 }