--- conflicted
+++ resolved
@@ -81,7 +81,6 @@
       });
   };
 };
-<<<<<<< HEAD
 
 const dynamicSort = (property) => {
   let sortOrder = 1;
@@ -113,8 +112,10 @@
 }
 
 export const getPaginatedForms = (data,page,limit,sort) => {
+  console.log("length",data.length)
+  console.log("page",page)
+  console.log("limit",limit)
+  
   data.sort(dynamicSort(sort));
   return  data.slice((page-1)*limit,((page-1)*limit)+limit);
-}
-=======
->>>>>>> c140b743
+}