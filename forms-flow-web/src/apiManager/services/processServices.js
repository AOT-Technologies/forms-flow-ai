--- conflicted
+++ resolved
@@ -65,11 +65,7 @@
 export const fetchAllBpmProcesses = (  {tenant_key = null,
   firstResult,
   maxResults,
-<<<<<<< HEAD
-  searchKey,},
-=======
   searchKey,} = {},
->>>>>>> 237c58cb
   ...rest) => {
   const done = rest.length ? rest[0] : () => {};
 
@@ -145,11 +141,7 @@
 export const fetchAllDmnProcesses = ({tenant_key = null,
   firstResult,
   maxResults,
-<<<<<<< HEAD
-  searchKey},
-=======
   searchKey} = {},
->>>>>>> 237c58cb
   ...rest) => {
   const done = rest.length ? rest[0] : () => {};
 
