--- conflicted
+++ resolved
@@ -14,12 +14,8 @@
    setProcessDiagramLoading,
    setFormPreviosData,
    setApplicationCountResponse,
-<<<<<<< HEAD
-   setUnPublishApiError
-=======
    setUnPublishApiError,
    setResetProcess
->>>>>>> c9267d23
  } from "../../actions/processActions";
  import { setApplicationCount } from "../../actions/processActions";
  import { replaceUrl } from "../../helper/helper";
@@ -163,7 +159,6 @@
        });
      } else {
         httpPOSTRequest(`${API.FORM}`, data).then(async(res) => {
-<<<<<<< HEAD
 
          if(res.data){  
            dispatch(getApplicationCount(res.data.id));
@@ -251,97 +246,6 @@
        });
    };
  };
- 
- 
- export const unPublishForm = (mapperId) =>{
-=======
-
-         if(res.data){  
-           dispatch(getApplicationCount(res.data.id));
-           dispatch(setFormProcessesData(res.data));
-           done(null, res.data);
-         }
-         else{
-          dispatch(setFormProcessesData([]));
-          done(null, []);
-         }
-       })
-       .catch((error) => {
-         dispatch(getFormProcesses(data.formId));
-         toast.error("Form process failed");
-         console.log("Error", error);
-         dispatch(setFormProcessLoadError(true));
-         done(error);
-       });
-     }
-     
- 
-   };
- };
- 
- /**
-  *
-  * @param  {...any} rest
-  */
- export const getProcessActivities = (process_instance_id, ...rest) => {
-   const done = rest.length ? rest[0] : () => {};
-   const apiUrlProcessActivities= replaceUrl(
-     API.PROCESS_ACTIVITIES,
-     "<process_instance_id>",
-     process_instance_id
-   );
-   return (dispatch) => {
-     httpGETRequest(
-       apiUrlProcessActivities,
-       {},
-       UserService.getToken(),
-       true
-     )
-       .then((res) => {
-         if (res.data) {
-           dispatch(setProcessActivityData(res.data.childActivityInstances));
-           dispatch(setProcessActivityLoadError(false));
-         } else {
-           dispatch(setProcessActivityData(null));
-           dispatch(setProcessActivityLoadError(true));
-         }
-         done(null,res.data);
-       })
-       .catch((error) => {
-         done(error);
-         dispatch(setProcessActivityData(null));
-         dispatch(setProcessActivityLoadError(true));
-       });
-   };
- };
- 
- export const fetchDiagram = (process_key, ...rest) => {
-   const url =replaceUrl(API.PROCESSES_XML,"<process_key>",process_key)
-   const done = rest.length ? rest[0] : () => {};
-   return (dispatch) => {
-     httpGETRequest(
-       url,
-       {},
-       UserService.getToken(),
-       true
-     )
-     .then((res) => {
-       if (res.data && res.data.bpmn20Xml) {
-         dispatch(setProcessDiagramXML(res.data.bpmn20Xml));
-         // console.log('res.data.bpmn20Xml>>',res.data.bpmn20Xml);
-       } else {
-         dispatch(setProcessDiagramXML(""));
-       }
-       dispatch(setProcessDiagramLoading(false));
-       done(null,res.data);
-     })
-     .catch((error) => {
-         dispatch(setProcessDiagramXML(""));
-         dispatch(setProcessDiagramLoading(false));
-         done(error);
-       });
-   };
- };
 
  export const resetFormProcessData = ()=>{
   return(dispatch)=>{
@@ -352,25 +256,18 @@
  
  export const unPublishForm = (mapperId, ...rest) =>{
    const done = rest.length ? rest[0] : () => {};
->>>>>>> c9267d23
    const url = replaceUrl(API.UNPUBLISH_FORMS,"<mapper id>",mapperId)
    return(dispatch) =>{
      httpDELETERequest(url).then((res)=>{
       toast.success(`Form deleted successfully`);
-<<<<<<< HEAD
-=======
       dispatch(resetFormProcessData());
       done(null,res.data);
->>>>>>> c9267d23
      })
      .catch((error)=>{
        toast.error("Form unpublishing Failed");
        console.log("error",error)
        dispatch(setUnPublishApiError(true));
-<<<<<<< HEAD
-=======
        done(error);
->>>>>>> c9267d23
      })
    }
  }