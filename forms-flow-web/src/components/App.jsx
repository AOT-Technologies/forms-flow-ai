--- conflicted
+++ resolved
@@ -7,11 +7,6 @@
 import BaseRouting from "./BaseRouting";
 import {Helmet} from "react-helmet";
 import {KEYCLOAK_URL} from "../constants/constants";
-<<<<<<< HEAD
-
-require("typeface-nunito-sans");
-=======
->>>>>>> da20863d
 
 const App = React.memo((props) => {
     const { store, history } = props;
