@import "./../../assets/styles/themes.scss";
.div-no-application {
    margin-top: 10%;
    margin-bottom: 10%;
}

.lbl-no-application {
    font-size: 21px;
    font-weight: bold;
}

.lbl-no-application-desc {
    font-size: 15px;
}

.div-no-application-list {
    margin-top: 15%;
    margin-bottom: 20%;
}

.icon-search {
    font-family: Nunito Sans, SemiBold, FontAwesome;
    font-size: 14px;
}

.react-bootstrap-table {
    min-height: 434px;
    overflow: auto;
}
<<<<<<< HEAD

.dropdown-menu.show::before {
    position: absolute !important;
    left: 6px !important;
    top: 154px !important;
    width: 0 !important;
    height: 0 !important;
    border-left: 5px solid transparent !important;
    border-bottom: 5px solid transparent !important;
    border-right: 5px solid transparent !important;
    border-top: 7.5px solid $gray !important;
}
.dropdown-menu.show::after {
    position: absolute !important;
    left: 8px !important;
    top: 154px !important;
    width: 0 !important;
    height: 0 !important;
    border-left: 5px solid transparent !important;
    border-bottom: 5px solid transparent !important;
    border-right: 5px solid transparent !important;
    border-top: 7.5px solid rgb(255, 255, 255) !important;
}

.dropdown-menu {
    transform: translate3d(0px, -37.8px, 0px) !important;
}

.filter-sort-bar {
    margin-bottom: 1rem;
    .filter-list-view {
        position: absolute;
        z-index: 1000;
        background-color: white;
        top: 31px;;
        min-width: 180px;
    }
    .sort-container{
        min-width: 250px;
    }
    .filter-container-list {
        
        margin-left: 1rem;
    }
    .application-filter-list-view{
        position: relative;
        display: flex;
        flex-direction: column;
        align-items: flex-end;
    }
}
=======
 
>>>>>>> 92b35a62
<|MERGE_RESOLUTION|>--- conflicted
+++ resolved
@@ -23,39 +23,6 @@
     font-size: 14px;
 }
 
-.react-bootstrap-table {
-    min-height: 434px;
-    overflow: auto;
-}
-<<<<<<< HEAD
-
-.dropdown-menu.show::before {
-    position: absolute !important;
-    left: 6px !important;
-    top: 154px !important;
-    width: 0 !important;
-    height: 0 !important;
-    border-left: 5px solid transparent !important;
-    border-bottom: 5px solid transparent !important;
-    border-right: 5px solid transparent !important;
-    border-top: 7.5px solid $gray !important;
-}
-.dropdown-menu.show::after {
-    position: absolute !important;
-    left: 8px !important;
-    top: 154px !important;
-    width: 0 !important;
-    height: 0 !important;
-    border-left: 5px solid transparent !important;
-    border-bottom: 5px solid transparent !important;
-    border-right: 5px solid transparent !important;
-    border-top: 7.5px solid rgb(255, 255, 255) !important;
-}
-
-.dropdown-menu {
-    transform: translate3d(0px, -37.8px, 0px) !important;
-}
-
 .filter-sort-bar {
     margin-bottom: 1rem;
     .filter-list-view {
@@ -79,6 +46,4 @@
         align-items: flex-end;
     }
 }
-=======
- 
->>>>>>> 92b35a62
+ 