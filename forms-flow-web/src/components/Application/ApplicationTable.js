import React, { useState } from "react";
import { useDispatch, useSelector } from "react-redux";
import { getUserRolePermission } from "../../helper/user";
import {
  CLIENT,
  MULTITENANCY_ENABLED,
  STAFF_REVIEWER,
} from "../../constants/constants";
import { CLIENT_EDIT_STATUS } from "../../constants/applicationConstants";
import { HelperServices } from "@formsflow/service";
import { Translation } from "react-i18next";
import ApplicationFilter from "./ApplicationFilter";
import { Dropdown } from "react-bootstrap";
import Pagination from "react-js-pagination";
import { useTranslation } from "react-i18next";

import {
  setApplicationListActivePage,
  setApplicationLoading,
  setApplicationSortBy,
  setApplicationSortOrder,
  setCountPerpage,
} from "../../actions/applicationActions";
import { push } from "connected-react-router";
import LoadingOverlay from "react-loading-overlay";

const ApplicationTable = () => {
  const dispatch = useDispatch();
  const [displayFilter, setDisplayFilter] = useState(false);
  const searchParams = useSelector((state) => state.applications.searchParams);
  const [filterParams, setFilterParams] = useState(searchParams);
  const [pageLimit, setPageLimit] = useState(5);
  const applications = useSelector(
    (state) => state.applications.applicationsList
  );
  const { t } = useTranslation();

  const tenantKey = useSelector((state) => state.tenants?.tenantId);
  const redirectUrl = MULTITENANCY_ENABLED ? `/tenant/${tenantKey}/` : "/";
  const userRoles = useSelector((state) => state.user.roles);
  const pageNo = useSelector((state) => state.applications?.activePage);
  const limit = useSelector((state) => state.applications?.countPerPage);
  const sortOrder = useSelector((state) => state.applications?.sortOrder);
  const sortBy = useSelector((state) => state.applications?.sortBy);
  const isApplicationLoading = useSelector(
    (state) => state.applications.isApplicationLoading
  );
  const isAscending = sortOrder === "asc" ? true : false;
  const totalForms = useSelector(
    (state) => state.applications?.applicationCount
  );
  const isClientEdit = (applicationStatus) => {
    if (
      getUserRolePermission(userRoles, CLIENT) ||
      getUserRolePermission(userRoles, STAFF_REVIEWER)
    ) {
      return CLIENT_EDIT_STATUS.includes(applicationStatus);
    } else {
      return false;
    }
  };
  const listApplications = (applications) => {
    let totalApplications = applications.map((application) => {
      application.isClientEdit = isClientEdit(application.applicationStatus);
      return application;
    });
    return totalApplications;
  };

  const pageOptions = [
    {
      text: "5",
      value: 5,
    },
    {
      text: "25",
      value: 25,
    },
    {
      text: "50",
      value: 50,
    },
    {
      text: "100",
      value: 100,
    },
    {
      text: "All",
      value: totalForms,
    },
  ];

  const submissionDetails = (data) => {
    dispatch(push(`${redirectUrl}application/${data.id}`));
  };

  const viewSubmissionDetails = (data) => (
    <button
      className="btn btn-link text-primary mt-2"
      onClick={() => submissionDetails(data)}
    >
      <Translation>{(t) => t("View Details")}</Translation>{" "}
    </button>
  );

  const getNoDataIndicationContent = () => {
    return (
      <div className="div-no-application">
        <label className="lbl-no-application">
          {" "}
          <Translation>{(t) => t("No submissions found")}</Translation>{" "}
        </label>
        <br />
        {(filterParams?.id ||
          filterParams?.applicationName ||
          filterParams?.applicationStatus ||
          filterParams?.modified) && (
          <label className="lbl-no-application-desc">
            {" "}
            <Translation>
              {(t) =>
                t("Please change the selected filters to view submissions")
              }
            </Translation>
          </label>
        )}
        <br />
      </div>
    );
  };

  const viewSubmittedForm = (formData) => {
    const url =
      formData.isClientEdit || formData.isResubmit
        ? `${redirectUrl}form/${formData.formId}/submission/${formData.submissionId}/edit`
        : `${redirectUrl}form/${formData.formId}/submission/${formData.submissionId}`;
    return (
      <button
        className="btn btn-link text-primary mt-2"
        onClick={() => window.open(url, "_blank")}
      >
        <Translation>
          {(t) =>
            t(
              `${
                formData.isClientEdit || formData.isResubmit
                  ? "Edit Form"
                  : "View Submitted Form"
              }`
            )
          }
        </Translation>{" "}
      </button>
    );
  };

  const handlePageChange = (page) => {
    dispatch(setApplicationLoading(true));
    dispatch(setApplicationListActivePage(page));
  };

  const onSizePerPageChange = (limit) => {
    dispatch(setApplicationLoading(true));
    setPageLimit(limit);
    dispatch(setCountPerpage(limit));
    dispatch(setApplicationListActivePage(1));
  };

  const updateSort = (sortOrder, sortBy) => {
    dispatch(setApplicationLoading(true));
    dispatch(setApplicationSortOrder(sortOrder));
    dispatch(setApplicationSortBy(sortBy));
    dispatch(setApplicationListActivePage(1));
  };

  return (
    <>
      <LoadingOverlay
        active={isApplicationLoading}
        spinner
        text={t("Loading...")}
      >
        <table className="table custom-table table-responsive-sm">
          <thead>
            <tr>
              <th>
                {t("Id")}{" "}
                {isAscending && sortBy === "id" ? (
                  <i
                    onClick={() => updateSort("desc", "id")}
                    className="fa-sharp fa-solid fa-arrow-down-1-9 cursor-pointer"
                    title={t("Descending")}
                  />
                ) : (
                  <i
                    onClick={() => updateSort("asc", "id")}
                    className="fa-sharp fa-solid fa-arrow-down-9-1 cursor-pointer"
                    title={t("Ascending")}
                  />
                )}{" "}
              </th>
              <th>
                {t("Form Title")}{" "}
                {isAscending && sortBy === "applicationName" ? (
                  <i
                    onClick={() => updateSort("desc", "applicationName")}
                    className="fa-sharp fa-solid fa-arrow-down-a-z cursor-pointer"
                    title={t("Descending")}
                  />
                ) : (
                  <i
                    onClick={() => updateSort("asc", "applicationName")}
                    className="fa-sharp fa-solid fa-arrow-down-z-a cursor-pointer"
                    title={t("Ascending")}
                  />
                )}
              </th>
              <th>
                {t("Status")}
                {isAscending && sortBy === "applicationStatus" ? (
                  <i
                    onClick={() => updateSort("desc", "applicationStatus")}
                    className="fa-sharp fa-solid fa-arrow-down-a-z  ms-2 cursor-pointer"
                    title={t("Descending")}
                  />
                ) : (
                  <i
                    onClick={() => updateSort("asc", "applicationStatus")}
                    className="fa-sharp fa-solid fa-arrow-down-z-a  ms-2 cursor-pointer"
                    title={t("Ascending")}
                  />
                )}
              </th>
              <th>
                {t("Last Modified")}
                {isAscending && sortBy === "modified" ? (
                  <i
                    onClick={() => updateSort("desc", "modified")}
                    className="fa-sharp fa-solid fa-arrow-down-1-9  ms-2 cursor-pointer"
                    title={t("Descending")}
                  />
                ) : (
                  <i
                    onClick={() => updateSort("asc", "modified")}
                    className="fa-sharp fa-solid fa-arrow-down-9-1  ms-2 cursor-pointer"
                    title={t("Ascending")}
                  />
                )}
              </th>
              <th colSpan="4">
                <div className="d-flex justify-content-end filter-sort-bar mt-1">
                  <div className="filter-container-list application-filter-list-view">
                    <button
                      type="button"
                      className="btn btn-outline-secondary tooltiptext"
                      onClick={() => {
                        setDisplayFilter(true);
                      }}
                      data-testid="submission-filter-btn"
                    >
                      <svg
                        xmlns="http://www.w3.org/2000/svg"
                        width="16"
                        height="16"
                        fill="currentColor"
                        className="bi bi-filter me-2"
                        viewBox="0 0 16 16"
                      >
                        <path d="M6 10.5a.5.5 0 0 1 .5-.5h3a.5.5 0 0 1 0 1h-3a.5.5 0 0 1-.5-.5zm-2-3a.5.5 0 0 1 .5-.5h7a.5.5 0 0 1 0 1h-7a.5.5 0 0 1-.5-.5zm-2-3a.5.5 0 0 1 .5-.5h11a.5.5 0 0 1 0 1h-11a.5.5 0 0 1-.5-.5z" />
                      </svg>
                      {t("Filter")}
                    </button>

                    {displayFilter && (
                      <div className="clickable shadow border filter-list-view m-0 p-0">
                        <ApplicationFilter
                          filterParams={filterParams}
                          setFilterParams={setFilterParams}
                          setDisplayFilter={setDisplayFilter}
                        />
                      </div>
                    )}
                  </div>
                </div>
              </th>
            </tr>
          </thead>
          <tbody>
            {applications.length ? (
              listApplications(applications)?.map((e) => {
                return (
                  <tr key={e.id}>
                    <td>{e.id}</td>
                    <td>{e.applicationName}</td>
                    <td>{e.applicationStatus}</td>
                    <td>{HelperServices?.getLocalDateAndTime(e.modified)}</td>
                    <td data-testid="{`submitted-form-button-${e._id}`}">{viewSubmittedForm(e)}</td>
                    <td data-testid="{`submitted-form-details-button-${e._id}`}">{viewSubmissionDetails(e)}</td>
                  </tr>
                );
              })
            ) : (
              <td colSpan="6" className="text-center">
                {getNoDataIndicationContent()}
              </td>
            )}
          </tbody>
        </table>

        {applications.length ? (
          <div className="d-flex justify-content-between align-items-center  flex-column flex-md-row">
            <div className="d-flex align-items-center">
<<<<<<< HEAD
              <span className="mr-2"> {t("Rows per page")}</span>
              <Dropdown size="sm" data-testid="page-limit-dropdown">
                <Dropdown.Toggle variant="light" id="dropdown-basic" data-testid="page-limit-dropdown-toggle">
=======
              <span className="me-2"> {t("Rows per page")}</span>
              <Dropdown size="sm">
                <Dropdown.Toggle variant="light" id="dropdown-basic">
>>>>>>> 778f9a00
                  {pageLimit}
                </Dropdown.Toggle>
                <Dropdown.Menu>
                  {pageOptions.map((option) => (
                    <Dropdown.Item
                      key={option.value}
                      type="button"
                      onClick={() => {
                        onSizePerPageChange(option.value);
                      }}
                      data-testid={`page-limit-dropdown-item-${option.value}`}
                    >
                      {option.text}
                    </Dropdown.Item>
                  ))}
                </Dropdown.Menu>
              </Dropdown>
              <span className="ms-2">
                {t("Showing")} {(limit * pageNo) - (limit - 1)} {t("to")}{" "}
                {limit * pageNo > totalForms ? totalForms : limit * pageNo}{" "}
                {t("of")} {totalForms} {t("results")}
              </span>
            </div>
            <div className="d-flex align-items-center">
              <Pagination
                activePage={pageNo}
                itemsCountPerPage={limit}
                totalItemsCount={totalForms}
                pageRangeDisplayed={5}
                itemClass="page-item"
                linkClass="page-link"
                onChange={handlePageChange}
              />
            </div>
          </div>
        ) : null}
      </LoadingOverlay>
    </>
  );
};

export default ApplicationTable;<|MERGE_RESOLUTION|>--- conflicted
+++ resolved
@@ -310,15 +310,9 @@
         {applications.length ? (
           <div className="d-flex justify-content-between align-items-center  flex-column flex-md-row">
             <div className="d-flex align-items-center">
-<<<<<<< HEAD
-              <span className="mr-2"> {t("Rows per page")}</span>
-              <Dropdown size="sm" data-testid="page-limit-dropdown">
-                <Dropdown.Toggle variant="light" id="dropdown-basic" data-testid="page-limit-dropdown-toggle">
-=======
               <span className="me-2"> {t("Rows per page")}</span>
               <Dropdown size="sm">
-                <Dropdown.Toggle variant="light" id="dropdown-basic">
->>>>>>> 778f9a00
+                <Dropdown.Toggle variant="light" id="dropdown-basic" data-testid="page-limit-dropdown-toggle">
                   {pageLimit}
                 </Dropdown.Toggle>
                 <Dropdown.Menu>
