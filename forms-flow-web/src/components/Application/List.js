/* eslint-disable */
import React, { useEffect, useRef } from "react";
import { useDispatch, useSelector } from "react-redux";
import BootstrapTable from "react-bootstrap-table-next";
import filterFactory from "react-bootstrap-table2-filter";
import paginationFactory from "react-bootstrap-table2-paginator";
import ToolkitProvider from "react-bootstrap-table2-toolkit";
import "react-bootstrap-table-next/dist/react-bootstrap-table2.min.css";
import {
  setApplicationListActivePage,
  setCountPerpage,
  setApplicationListLoader,
} from "../../actions/applicationActions";
import {
  getAllApplications,
  FilterApplications,
  getAllApplicationStatus,
} from "../../apiManager/services/applicationServices";
import Loading from "../../containers/Loading";
import Nodata from "./nodata";
import { useTranslation } from "react-i18next";
import { columns, getoptions, defaultSortedBy } from "./table";
import { getUserRolePermission } from "../../helper/user";
import {
  CLIENT,
  DRAFT_ENABLED,
  MULTITENANCY_ENABLED,
  STAFF_REVIEWER,
} from "../../constants/constants";
import { CLIENT_EDIT_STATUS } from "../../constants/applicationConstants";
import Alert from "react-bootstrap/Alert";
import { Translation } from "react-i18next";

import overlayFactory from "react-bootstrap-table2-overlay";
import { SpinnerSVG } from "../../containers/SpinnerSVG";
import Head from "../../containers/Head";
import { push } from "connected-react-router";
import isValiResourceId from "../../helper/regExp/validResourceId";
import ApplicationTable from "./ApplicationTable";

export const ApplicationList = React.memo(() => {
  const { t } = useTranslation();
  const applications = useSelector(
    (state) => state.applications.applicationsList
  );
  const countPerPage = useSelector((state) => state.applications.countPerPage);
  const applicationStatus = useSelector(
    (state) => state.applications.applicationStatus
  );
  const isApplicationListLoading = useSelector(
    (state) => state.applications.isApplicationListLoading
  );
  const applicationCount = useSelector(
    (state) => state.applications.applicationCount
  );
  const pageNo = useSelector((state) => state.totalApplications?.activePage);
  const limit = useSelector((state) => state.applications?.countPerPage);
  const totalApplications = useSelector((state) => state.applications?.applicationCount);
  const draftCount = useSelector((state) => state.draft.draftCount);
  const dispatch = useDispatch();
  const userRoles = useSelector((state) => state.user.roles);
  const page = useSelector((state) => state.applications.activePage);
  const iserror = useSelector((state) => state.applications.iserror);
  const error = useSelector((state) => state.applications.error);
  const [filtermode, setfiltermode] = React.useState(false);
  const tenantKey = useSelector((state) => state.tenants?.tenantId);
  const redirectUrl = MULTITENANCY_ENABLED ? `/tenant/${tenantKey}/` : "/";
  const [lastModified, setLastModified] = React.useState(null);
  const [isLoading, setIsLoading] = React.useState(false);
  const [invalidFilters, setInvalidFilters] = React.useState({});

  useEffect(() => {
    setIsLoading(false);
  }, [applications]);
  useEffect(() => {
    dispatch(getAllApplicationStatus());
  }, [dispatch]);

  useEffect(() => {
    dispatch(getAllApplications(page,limit));
  }, [dispatch, page,limit,totalApplications]);

  const isClientEdit = (applicationStatus) => {
    if (
      getUserRolePermission(userRoles, CLIENT) ||
      getUserRolePermission(userRoles, STAFF_REVIEWER)
    ) {
      return CLIENT_EDIT_STATUS.includes(applicationStatus);
    } else {
      return false;
    }
  };

  if (isApplicationListLoading) {
    return <Loading />;
  }
  const getNoDataIndicationContent = () => {
    return (
      <div className="div-no-application">
        <label className="lbl-no-application">
          {" "}
          <Translation>{(t) => t("No submissions found")}</Translation>{" "}
        </label>
        <br />
        <label className="lbl-no-application-desc">
          {" "}
          <Translation>
            {(t) =>
              t("Please change the selected filters to view submissions")
            }
          </Translation>
        </label>
        <br />
      </div>
    );
  };
  const validateFilters = (newState) => {
    if (
      newState.filters?.id?.filterVal &&
      !isValiResourceId(newState.filters?.id?.filterVal)
    ) {
      return setInvalidFilters({ ...invalidFilters, APPLICATION_ID: true });
    } else {
      return setInvalidFilters({ ...invalidFilters, APPLICATION_ID: false });
    }
  };

  const handlePageChange = (type, newState) => {
    validateFilters(newState);
    if (type === "filter") {
      setfiltermode(true);
    } else if (type === "pagination") {
      if (countPerPage > 5) {
        dispatch(setApplicationListLoader(true));
      } else {
        setIsLoading(true);
      }
    }
    dispatch(setCountPerpage(newState.sizePerPage));
    dispatch(FilterApplications(newState));
    dispatch(setApplicationListActivePage(newState.page));
  };

  const listApplications = (applications) => {
    let totalApplications = applications.map((application) => {
      application.isClientEdit = isClientEdit(application.applicationStatus);
      return application;
    });
    return totalApplications;
  };

  const headerList = () => {
    return [
      {
        name: "Submissions",
        count: applicationCount,
        onClick: () => dispatch(push(`${redirectUrl}application`)),
        icon: "list",
      },
      {
        name: "Drafts",
        count: draftCount,
        onClick: () => dispatch(push(`${redirectUrl}draft`)),
        icon: "edit",
      },
    ];
  };

  let headOptions = headerList();

  if (!DRAFT_ENABLED) {
    headOptions.pop();
  }

  return (
<<<<<<< HEAD
    <>
    <Head items={headOptions} page="Applications" />
    <ApplicationTable/>
    </>
=======
    <ToolkitProvider
      bootstrap4
      keyField="id"
      data={listApplications(applications)}
      columns={columns(
        applicationStatus,
        lastModified,
        setLastModified,
        t,
        redirectUrl,
        invalidFilters
      )}
      search
    >
      {(props) => (
        <div className="container" role="definition">
          <Head items={headOptions} page="Submissions" />
          <br />
          <div>
            {applicationCount > 0 || filtermode ? (
              <BootstrapTable
                remote={{ pagination: true, filter: true, sort: true }}
                loading={isLoading}
                filter={filterFactory()}
                pagination={paginationFactory(
                  getoptions(applicationCount, page, countPerPage)
                )}
                onTableChange={handlePageChange}
                filterPosition={"top"}
                {...props.baseProps}
                noDataIndication={() =>
                  !isLoading && getNoDataIndicationContent()
                }
                defaultSorted={defaultSortedBy}
                overlay={overlayFactory({
                  spinner: <SpinnerSVG />,
                  styles: {
                    overlay: (base) => ({
                      ...base,
                      background: "rgba(255, 255, 255)",
                      height: `${
                        countPerPage > 5
                          ? "100% !important"
                          : "350px !important"
                      }`,
                      top: "65px",
                    }),
                  },
                })}
              />
            ) : iserror ? (
              <Alert variant={"danger"}>{error}</Alert>
            ) : (
              <Nodata text={t("No Submissions Found")} />
            )}
          </div>
        </div>
      )}
    </ToolkitProvider>
>>>>>>> 92b35a62
  );
});

export default ApplicationList;<|MERGE_RESOLUTION|>--- conflicted
+++ resolved
@@ -173,72 +173,10 @@
   }
 
   return (
-<<<<<<< HEAD
     <>
     <Head items={headOptions} page="Applications" />
     <ApplicationTable/>
     </>
-=======
-    <ToolkitProvider
-      bootstrap4
-      keyField="id"
-      data={listApplications(applications)}
-      columns={columns(
-        applicationStatus,
-        lastModified,
-        setLastModified,
-        t,
-        redirectUrl,
-        invalidFilters
-      )}
-      search
-    >
-      {(props) => (
-        <div className="container" role="definition">
-          <Head items={headOptions} page="Submissions" />
-          <br />
-          <div>
-            {applicationCount > 0 || filtermode ? (
-              <BootstrapTable
-                remote={{ pagination: true, filter: true, sort: true }}
-                loading={isLoading}
-                filter={filterFactory()}
-                pagination={paginationFactory(
-                  getoptions(applicationCount, page, countPerPage)
-                )}
-                onTableChange={handlePageChange}
-                filterPosition={"top"}
-                {...props.baseProps}
-                noDataIndication={() =>
-                  !isLoading && getNoDataIndicationContent()
-                }
-                defaultSorted={defaultSortedBy}
-                overlay={overlayFactory({
-                  spinner: <SpinnerSVG />,
-                  styles: {
-                    overlay: (base) => ({
-                      ...base,
-                      background: "rgba(255, 255, 255)",
-                      height: `${
-                        countPerPage > 5
-                          ? "100% !important"
-                          : "350px !important"
-                      }`,
-                      top: "65px",
-                    }),
-                  },
-                })}
-              />
-            ) : iserror ? (
-              <Alert variant={"danger"}>{error}</Alert>
-            ) : (
-              <Nodata text={t("No Submissions Found")} />
-            )}
-          </div>
-        </div>
-      )}
-    </ToolkitProvider>
->>>>>>> 92b35a62
   );
 });
 
