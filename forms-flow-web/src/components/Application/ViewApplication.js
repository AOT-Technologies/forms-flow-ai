import React, { useEffect } from "react";
import { Link, useParams } from "react-router-dom";
import { useDispatch, useSelector } from "react-redux";
import startCase from "lodash/startCase";

import { Tabs, Tab } from "react-bootstrap";
import Details from "./Details";
import { getApplicationById } from "../../apiManager/services/applicationServices";
import Loading from "../../containers/Loading";
import {
  setApplicationDetailLoader,
  setApplicationDetailStatusCode,
} from "../../actions/applicationActions";
import ProcessDiagram from "../BPMN/ProcessDiagramHook";
import History from "./ApplicationHistory";
import View from "../Form/Item/Submission/Item/View";
import { getForm, getSubmission } from "react-formio";
import NotFound from "../NotFound";
import { Translation,useTranslation } from "react-i18next";
import { CUSTOM_SUBMISSION_URL,CUSTOM_SUBMISSION_ENABLE, MULTITENANCY_ENABLED } from "../../constants/constants";
import { fetchAllBpmProcesses } from "../../apiManager/services/processServices";
import { getCustomSubmission } from "../../apiManager/services/FormServices";

const ViewApplication = React.memo(() => {
  const {t} = useTranslation();
  const { applicationId } = useParams();
  const applicationDetail = useSelector(
    (state) => state.applications.applicationDetail
  );
  const applicationDetailStatusCode = useSelector(
    (state) => state.applications.applicationDetailStatusCode
  );
  const isApplicationDetailLoading = useSelector(
    (state) => state.applications.isApplicationDetailLoading
  );
  const applicationProcess = useSelector(
    (state) => state.applications.applicationProcess
  );
  const tenantKey = useSelector((state) => state.tenants?.tenantId);
  const dispatch = useDispatch();
  const redirectUrl = MULTITENANCY_ENABLED ? `/tenant/${tenantKey}/` : "/";

  useEffect(() => {
    dispatch(setApplicationDetailLoader(true));
    dispatch(
      getApplicationById(applicationId, (err, res) => {
        if (!err) {
          if (res.submissionId && res.formId) {
            dispatch(getForm("form", res.formId));
            if(CUSTOM_SUBMISSION_URL && CUSTOM_SUBMISSION_ENABLE){
              dispatch(getCustomSubmission(res.submissionId,res.formId));
            }else{
              dispatch(getSubmission("submission", res.submissionId, res.formId));
            }
          }
        }
      })
    );
    return () => {
      dispatch(setApplicationDetailLoader(true));
      dispatch(setApplicationDetailStatusCode(""));
    };
  }, [applicationId, dispatch]);

  useEffect(() => {
    if (tenantKey) {
      dispatch(fetchAllBpmProcesses());
    }
  }, [dispatch, tenantKey]);

  if (isApplicationDetailLoading) {
    return <Loading />;
  }

  if (
    Object.keys(applicationDetail).length === 0 &&
    applicationDetailStatusCode === 403
  ) {
    return (
      <NotFound
        errorMessage={t("Access Denied")}
        errorCode={applicationDetailStatusCode}
      />
    );
  }

  return (
    <div className="container">
      <div className="main-header">
        <Link title={t("go back")} to={`${redirectUrl}application`}>
          <i className="fa fa-chevron-left fa-lg" />
        </Link>
<<<<<<< HEAD
        <h3 className="ml-3 text-truncate">
=======
        <h3 className="ml-3 text-truncate" style={{height:"45px"}}>
>>>>>>> 3a0b4b41
          <span className="application-head-details">
            <i className="fa fa-list-alt" aria-hidden="true" />
            &nbsp; <Translation>{(t) => t("Applications")}</Translation> /
          </span>{" "}
          {`${startCase(applicationDetail.applicationName)}`}
        </h3>
      </div>
      <br />
      <Tabs id="application-details" defaultActiveKey="details" mountOnEnter>
        <Tab
          eventKey="details"
          title={<Translation>{(t) => t("Details")}</Translation>}
        >
          <Details application={applicationDetail} />
        </Tab>
        <Tab
          eventKey="form"
          title={<Translation>{(t) => t("Form")}</Translation>}
        >
          <View page="application-detail" />
        </Tab>
        <Tab
          eventKey="history"
          title={<Translation>{(t) => t("History")}</Translation>}
        >
          <History page="application-detail" applicationId={applicationId} />
        </Tab>
        <Tab
          eventKey="process-diagram"
          title={<Translation>{(t) => t("Process Diagram")}</Translation>}
        >
          <ProcessDiagram
            processKey={applicationProcess.processKey}
            processInstanceId={applicationDetail.processInstanceId}
            tenant={applicationDetail.processTenant}
          />
        </Tab>
      </Tabs>
    </div>
  );
});

export default ViewApplication;<|MERGE_RESOLUTION|>--- conflicted
+++ resolved
@@ -90,11 +90,7 @@
         <Link title={t("go back")} to={`${redirectUrl}application`}>
           <i className="fa fa-chevron-left fa-lg" />
         </Link>
-<<<<<<< HEAD
-        <h3 className="ml-3 text-truncate">
-=======
         <h3 className="ml-3 text-truncate" style={{height:"45px"}}>
->>>>>>> 3a0b4b41
           <span className="application-head-details">
             <i className="fa fa-list-alt" aria-hidden="true" />
             &nbsp; <Translation>{(t) => t("Applications")}</Translation> /
