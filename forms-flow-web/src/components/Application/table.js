--- conflicted
+++ resolved
@@ -110,11 +110,7 @@
       dataField: "applicationStatus",
       text: "Application Status",
       sort: true,
-<<<<<<< HEAD
       filter: applicationStatus?.length > 0 && selectFilter({
-=======
-      filter: selectFilter({
->>>>>>> 8a3910e4
         options: getApplicationStatusOptions(applicationStatus),
         style:cutomStyle,
         placeholder: "All",
@@ -227,4 +223,4 @@
     idFilter("");
     nameFilter("");
     modifiedDateFilter("");
-};+};
