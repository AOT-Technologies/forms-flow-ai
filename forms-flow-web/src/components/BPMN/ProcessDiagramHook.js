import React, {useCallback, useEffect, useState} from 'react';
import {useDispatch,useSelector} from "react-redux";

import BpmnJS from 'bpmn-js/dist/bpmn-navigated-viewer.production.min.js';
import Loading from "../../containers/Loading";
import {fetchDiagram, getProcessActivities} from "../../apiManager/services/processServices";
import {setProcessActivityData, setProcessDiagramLoading, setProcessDiagramXML} from "../../actions/processActions";
import "./bpm.scss"
import usePrevious from "./UsePrevious";
import Nodata from "../Nodata";
import { useTranslation } from "react-i18next";
const ProcessDiagram = React.memo((props)=>{
  const {t}=useTranslation();
  const process_key = props.process_key;
  const processInstanceId = props.processInstanceId;
  const dispatch= useDispatch();
  const isProcessDiagramLoading = useSelector(state=>state.process.isProcessDiagramLoading);
  const diagramXML = useSelector(state => state.process.processDiagramXML);
  const markers =  useSelector(state => state.process.processActivityList);
  const prevMarkers = usePrevious(markers);
  const [bpmnViewer, setBpmnViewer] = useState(null);

  const containerRef = useCallback(node => {
    if (node !== null) {
      setBpmnViewer(new BpmnJS({ container:"#process-diagram-container" }));
    }
  }, []);

  useEffect(()=>{
    if(bpmnViewer){
      bpmnViewer.on('import.done', (event) => {
        const {
          error
        } = event;
        if (error) {
          console.log('bpmnViewer error >', error);
        }
      });
    }
    return ()=>{
      bpmnViewer && bpmnViewer.destroy();
    }
  },[bpmnViewer])


  useEffect(()=>{
    if(process_key){
      dispatch(setProcessDiagramLoading(true));
      dispatch(fetchDiagram(process_key));
    }
    else
    {
      dispatch(setProcessDiagramLoading(false));
    }
    return ()=>{
      dispatch(setProcessDiagramLoading(true));
      dispatch(setProcessDiagramXML(""));
    }
  },[process_key,dispatch])

  useEffect(()=>{
    if(processInstanceId){
      dispatch(getProcessActivities(processInstanceId));
    }
    return ()=>{
      dispatch(setProcessActivityData(null));
    }
  },[processInstanceId,dispatch])


 useEffect(()=>{
   if(diagramXML && bpmnViewer) {
     bpmnViewer.importXML(diagramXML);
   }
 },[diagramXML,bpmnViewer])

  useEffect(()=> {
    if(diagramXML && bpmnViewer && markers && markers[0]) {
        let marker = markers;
      if ((!prevMarkers || (prevMarkers[0] && markers[0].id === prevMarkers[0].id))&& marker!=null){
          setTimeout(() => {
            bpmnViewer && bpmnViewer.get('canvas') &&
            bpmnViewer.get('canvas').addMarker({'id':markers[0].activityId}, 'highlight');
          },0);
      }
   }
 },[diagramXML,bpmnViewer,markers,prevMarkers]);
 
 const zoom = () => {
  bpmnViewer.get('zoomScroll').stepZoom(1)
  }

<<<<<<< HEAD
  const zoomOut = () => {
    bpmnViewer.get('zoomScroll').stepZoom(-1)
    }
  const zoomReset = ()=>{ bpmnViewer.get('zoomScroll').reset();}
    
  /*const handleError = (err) => {
    console.log(err);
    const { onError } = props;
    if (onError) {
      onError(err);
    }
  }
  const handleShown = (warnings)=>{
    const { onShown } = props;
    if (onShown) {
      onShown(warnings);
    }
  }*/
  
  
  // if(processInstanceId === null && isProcessDiagramLoading === false)
  // { 
  //   return <div className="bpmn-viewer-container">
  //     <div className="bpm-container">
  //       <Nodata text={"No Process Diagram found"} className={"div-no-application-list text-center"}/>
  //     </div>
  //   </div>
  // }


  // if(processInstanceId === null && isProcessDiagramLoading === false)
  // {
  //   return <div className="bpmn-viewer-container">
  //     <div className="bpm-container">
  //       <Nodata text={"No Process Diagram found"} className={"div-no-application-list text-center"}/>
  //     </div>
  //   </div>
  // }
=======
 const zoom = () => {
  bpmnViewer.get('zoomScroll').stepZoom(1)
  }

  const zoomOut = () => {
    bpmnViewer.get('zoomScroll').stepZoom(-1)
    }
  const zoomReset = ()=>{ bpmnViewer.get('zoomScroll').reset();}
>>>>>>> c9267d23

  if (isProcessDiagramLoading) {
    return <div className="bpmn-viewer-container">
      <div className="bpm-container">
      <Loading/>
      </div>
    </div>
  }
  if( diagramXML=== ""){
    return <div className="bpmn-viewer-container">
      <div className="bpm-container">
        <Nodata text={t("No Process Diagram found")} className={"div-no-application-list text-center"}/>
      </div>
    </div>
  }
  
  return (
    <>
    <div className="bpmn-viewer-container">
      <div id="process-diagram-container" className="bpm-container grab-cursor" ref={containerRef}/>
    </div >
    <div className="d-flex  justify-content-end btn_zoom">
      <div className="d-flex flex-column">
    <button className='mb-3' title='Reset Zoom' onClick={()=>zoomReset()}>
<<<<<<< HEAD
     <i class="fa fa-retweet" aria-hidden="true"></i> 
    {/* <i className="icon-screenshot"></i> */}
   </button> 
    <button  title='Zoom In' onClick={()=>zoom()}>
    <i class="fa fa-search-plus" aria-hidden="true"></i>
    {/* <i className="fa fa-plus" aria-hidden="true"></i> */}
   </button>
   <button title='Zoom Out' onClick={()=>zoomOut()}>
   <i class="fa fa-search-minus" aria-hidden="true"></i>
    {/* <i className="fa fa-minus" aria-hidden="true"></i> */}
=======
     <i className="fa fa-retweet" aria-hidden="true"/>
   </button>
    <button  title='Zoom In' onClick={()=>zoom()}>
    <i className="fa fa-search-plus" aria-hidden="true"/>
   </button>
   <button title='Zoom Out' onClick={()=>zoomOut()}>
   <i className="fa fa-search-minus" aria-hidden="true"/>
>>>>>>> c9267d23
  </button>
  </div>
    </div>
    </>
  );
});

export default ProcessDiagram;<|MERGE_RESOLUTION|>--- conflicted
+++ resolved
@@ -90,55 +90,10 @@
   bpmnViewer.get('zoomScroll').stepZoom(1)
   }
 
-<<<<<<< HEAD
   const zoomOut = () => {
     bpmnViewer.get('zoomScroll').stepZoom(-1)
     }
   const zoomReset = ()=>{ bpmnViewer.get('zoomScroll').reset();}
-    
-  /*const handleError = (err) => {
-    console.log(err);
-    const { onError } = props;
-    if (onError) {
-      onError(err);
-    }
-  }
-  const handleShown = (warnings)=>{
-    const { onShown } = props;
-    if (onShown) {
-      onShown(warnings);
-    }
-  }*/
-  
-  
-  // if(processInstanceId === null && isProcessDiagramLoading === false)
-  // { 
-  //   return <div className="bpmn-viewer-container">
-  //     <div className="bpm-container">
-  //       <Nodata text={"No Process Diagram found"} className={"div-no-application-list text-center"}/>
-  //     </div>
-  //   </div>
-  // }
-
-
-  // if(processInstanceId === null && isProcessDiagramLoading === false)
-  // {
-  //   return <div className="bpmn-viewer-container">
-  //     <div className="bpm-container">
-  //       <Nodata text={"No Process Diagram found"} className={"div-no-application-list text-center"}/>
-  //     </div>
-  //   </div>
-  // }
-=======
- const zoom = () => {
-  bpmnViewer.get('zoomScroll').stepZoom(1)
-  }
-
-  const zoomOut = () => {
-    bpmnViewer.get('zoomScroll').stepZoom(-1)
-    }
-  const zoomReset = ()=>{ bpmnViewer.get('zoomScroll').reset();}
->>>>>>> c9267d23
 
   if (isProcessDiagramLoading) {
     return <div className="bpmn-viewer-container">
@@ -163,18 +118,6 @@
     <div className="d-flex  justify-content-end btn_zoom">
       <div className="d-flex flex-column">
     <button className='mb-3' title='Reset Zoom' onClick={()=>zoomReset()}>
-<<<<<<< HEAD
-     <i class="fa fa-retweet" aria-hidden="true"></i> 
-    {/* <i className="icon-screenshot"></i> */}
-   </button> 
-    <button  title='Zoom In' onClick={()=>zoom()}>
-    <i class="fa fa-search-plus" aria-hidden="true"></i>
-    {/* <i className="fa fa-plus" aria-hidden="true"></i> */}
-   </button>
-   <button title='Zoom Out' onClick={()=>zoomOut()}>
-   <i class="fa fa-search-minus" aria-hidden="true"></i>
-    {/* <i className="fa fa-minus" aria-hidden="true"></i> */}
-=======
      <i className="fa fa-retweet" aria-hidden="true"/>
    </button>
     <button  title='Zoom In' onClick={()=>zoom()}>
@@ -182,7 +125,6 @@
    </button>
    <button title='Zoom Out' onClick={()=>zoomOut()}>
    <i className="fa fa-search-minus" aria-hidden="true"/>
->>>>>>> c9267d23
   </button>
   </div>
     </div>
