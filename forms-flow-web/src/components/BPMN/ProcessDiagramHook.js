
import React, {useCallback, useEffect, useState} from 'react';
import {useDispatch,useSelector} from "react-redux";

import BpmnJS from 'bpmn-js/dist/bpmn-navigated-viewer.production.min.js';
import Loading from "../../containers/Loading";
import {fetchDiagram, getProcessActivities} from "../../apiManager/services/processServices";
import {setProcessActivityData, setProcessDiagramLoading, setProcessDiagramXML} from "../../actions/processActions";
import "./bpm.scss"
import usePrevious from "./UsePrevious";
import Nodata from "../Nodata";

const ProcessDiagram = React.memo((props)=>{
  const process_key = props.process_key;
  const processInstanceId = props.processInstanceId;
  const dispatch= useDispatch();
  const isProcessDiagramLoading = useSelector(state=>state.process.isProcessDiagramLoading);
  const diagramXML = useSelector(state => state.process.processDiagramXML);
  const markers =  useSelector(state => state.process.processActivityList);
  const prevMarkers = usePrevious(markers);
  const [bpmnViewer, setBpmnViewer] = useState(null);

  const containerRef = useCallback(node => {
    if (node !== null) {
      setBpmnViewer(new BpmnJS({ container:"#process-diagram-container" }));
    }
  }, []);

  useEffect(()=>{
    if(bpmnViewer){
      bpmnViewer.on('import.done', (event) => {
        const {
          error
        } = event;
        if (error) {
          console.log('bpmnViewer error >', error);
        }
      });
    }
    return ()=>{
      bpmnViewer && bpmnViewer.destroy();
    }
  },[bpmnViewer])


  useEffect(()=>{
    if(process_key){
      dispatch(setProcessDiagramLoading(true));
      dispatch(fetchDiagram(process_key));
    }
    else
    {
      dispatch(setProcessDiagramLoading(false));
    }
    return ()=>{
      dispatch(setProcessDiagramLoading(true));
      dispatch(setProcessDiagramXML(""));
    }
  },[process_key,dispatch])

  useEffect(()=>{
    if(processInstanceId){
      dispatch(getProcessActivities(processInstanceId));
    }
    return ()=>{
      dispatch(setProcessActivityData(null));
    }
  },[processInstanceId,dispatch])


 useEffect(()=>{
   if(diagramXML && bpmnViewer) {
     bpmnViewer.importXML(diagramXML);
   }
 },[diagramXML,bpmnViewer])

  useEffect(()=> {
    if(diagramXML && bpmnViewer && markers && markers[0]) {
        let marker = markers;
      if ((!prevMarkers || (prevMarkers[0] && markers[0].id === prevMarkers[0].id))&& marker!=null){
          setTimeout(() => {
            bpmnViewer && bpmnViewer.get('canvas') &&
            bpmnViewer.get('canvas').addMarker({'id':markers[0].activityId}, 'highlight');
          },0);
      }
   }
 },[diagramXML,bpmnViewer,markers,prevMarkers]);
 
 const zoom = () => {
  bpmnViewer.get('zoomScroll').stepZoom(1)
  }

<<<<<<< HEAD
  const zoomOut = () => {
    bpmnViewer.get('zoomScroll').stepZoom(-1)
    }
  const zoomReset = ()=>{ bpmnViewer.get('zoomScroll').reset();}
    
  /*const handleError = (err) => {
    console.log(err);
    const { onError } = props;
    if (onError) {
      onError(err);
    }
=======
 const zoom = () => {
  bpmnViewer.get('zoomScroll').stepZoom(1)
>>>>>>> cdbb41b0
  }

  const zoomOut = () => {
    bpmnViewer.get('zoomScroll').stepZoom(-1)
    }
  const zoomReset = ()=>{ bpmnViewer.get('zoomScroll').reset();}

  if (isProcessDiagramLoading) {
    return <div className="bpmn-viewer-container">
      <div className="bpm-container">
      <Loading/>
      </div>
    </div>
  }
  if( diagramXML=== ""){
    return <div className="bpmn-viewer-container">
      <div className="bpm-container">
        <Nodata text={"No Process Diagram found"} className={"div-no-application-list text-center"}/>
      </div>
    </div>
  }

  return (
    <>
    <div className="bpmn-viewer-container">
      <div id="process-diagram-container" className="bpm-container grab-cursor" ref={containerRef}/>
    </div >
    <div className="d-flex  justify-content-end btn_zoom">
      <div className="d-flex flex-column">
    <button className='mb-3' title='Reset Zoom' onClick={()=>zoomReset()}>
<<<<<<< HEAD
     <i class="fa fa-retweet" aria-hidden="true"></i> 
    {/* <i className="icon-screenshot"></i> */}
   </button> 
    <button  title='Zoom In' onClick={()=>zoom()}>
    <i class="fa fa-search-plus" aria-hidden="true"></i>
    {/* <i className="fa fa-plus" aria-hidden="true"></i> */}
   </button>
   <button title='Zoom Out' onClick={()=>zoomOut()}>
   <i class="fa fa-search-minus" aria-hidden="true"></i>
    {/* <i className="fa fa-minus" aria-hidden="true"></i> */}
=======
     <i className="fa fa-retweet" aria-hidden="true"/>
   </button>
    <button  title='Zoom In' onClick={()=>zoom()}>
    <i className="fa fa-search-plus" aria-hidden="true"/>
   </button>
   <button title='Zoom Out' onClick={()=>zoomOut()}>
   <i className="fa fa-search-minus" aria-hidden="true"/>
>>>>>>> cdbb41b0
  </button>
  </div>
    </div>
    </>
  );
});

export default ProcessDiagram;
<|MERGE_RESOLUTION|>--- conflicted
+++ resolved
@@ -85,27 +85,9 @@
       }
    }
  },[diagramXML,bpmnViewer,markers,prevMarkers]);
- 
+
  const zoom = () => {
   bpmnViewer.get('zoomScroll').stepZoom(1)
-  }
-
-<<<<<<< HEAD
-  const zoomOut = () => {
-    bpmnViewer.get('zoomScroll').stepZoom(-1)
-    }
-  const zoomReset = ()=>{ bpmnViewer.get('zoomScroll').reset();}
-    
-  /*const handleError = (err) => {
-    console.log(err);
-    const { onError } = props;
-    if (onError) {
-      onError(err);
-    }
-=======
- const zoom = () => {
-  bpmnViewer.get('zoomScroll').stepZoom(1)
->>>>>>> cdbb41b0
   }
 
   const zoomOut = () => {
@@ -136,18 +118,6 @@
     <div className="d-flex  justify-content-end btn_zoom">
       <div className="d-flex flex-column">
     <button className='mb-3' title='Reset Zoom' onClick={()=>zoomReset()}>
-<<<<<<< HEAD
-     <i class="fa fa-retweet" aria-hidden="true"></i> 
-    {/* <i className="icon-screenshot"></i> */}
-   </button> 
-    <button  title='Zoom In' onClick={()=>zoom()}>
-    <i class="fa fa-search-plus" aria-hidden="true"></i>
-    {/* <i className="fa fa-plus" aria-hidden="true"></i> */}
-   </button>
-   <button title='Zoom Out' onClick={()=>zoomOut()}>
-   <i class="fa fa-search-minus" aria-hidden="true"></i>
-    {/* <i className="fa fa-minus" aria-hidden="true"></i> */}
-=======
      <i className="fa fa-retweet" aria-hidden="true"/>
    </button>
     <button  title='Zoom In' onClick={()=>zoom()}>
@@ -155,7 +125,6 @@
    </button>
    <button title='Zoom Out' onClick={()=>zoomOut()}>
    <i className="fa fa-search-minus" aria-hidden="true"/>
->>>>>>> cdbb41b0
   </button>
   </div>
     </div>
