--- conflicted
+++ resolved
@@ -52,13 +52,9 @@
 
     return (
     
-<<<<<<< HEAD
+ 
         <div className="container py-2 mt-4">
         <div className="min-container-height pl-md-3">
-=======
-        <div className="container py-2">
-        <div className="min-hightcontainer">
->>>>>>> b07dbecb
         <ToastContainer />
             <Switch>
               <Route path="/public">
@@ -83,14 +79,10 @@
         </div>
             
             {isAuth ? <Footer /> : null}
-<<<<<<< HEAD
+ 
         </div>
         </div>
-=======
-         
-        </div>
-    
->>>>>>> b07dbecb
+ 
     );
   }
 );
