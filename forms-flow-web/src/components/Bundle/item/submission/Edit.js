--- conflicted
+++ resolved
@@ -180,18 +180,8 @@
   }
   return (
     <div className="p-3">
-<<<<<<< HEAD
-      <div className="d-flex align-items-center">
-        <h3 className="">
-          {/* <span className="">
-            <i className="fa fa-folder-o" aria-hidden="true"></i> Bundle/
-          </span> */}
-          {bundleData.formName}
-        </h3>
-=======
          <div className="d-flex align-items-center justify-content-between">
         <h3 className="task-head px-2 py-2">{bundleData.formName}</h3>
->>>>>>> 470a3059
       </div>
       <hr />
     
