import React, { Fragment } from "react";
import { OverlayTrigger, Tooltip } from "react-bootstrap";
import { Translation } from "react-i18next";


const CardFormCounter = React.memo((props) => {
  const { submitionData, getStatusDetails, selectedMetricsId } = props;
  const { formName, mapperId, count ,version } = submitionData;
  return (
    <Fragment>
      <div
        className=" card-counter form-card-counter "
        onClick={() => getStatusDetails(mapperId)}
      >
        <div
          className={`white-box analytics-info submission-counter ${
            selectedMetricsId === mapperId && "active"
          }`}
        >
          <div className="name">
          <i className="fa fa-wpforms p-1" />

            <OverlayTrigger
              placement="top"
              delay={{ show: 0, hide: 400 }}
              overlay={(propsData) => (
                <Tooltip id="overlay-example" {...propsData}>
                  {formName} <span style={{fontSize:"16px"}}>Version {version}</span>
                </Tooltip>
              )}
            >
              <span>{formName}</span>
            </OverlayTrigger>
<<<<<<< HEAD
            <div className="small-title"><Translation>{(t)=>t("Form name")}</Translation></div>
          </div>
          <div className="count">
            <div className="counter ">{count}</div>
            <div className="small-title"><Translation>{(t)=>t("Total Submissions")}</Translation></div>
=======
            <div className="small-title" >Form Name</div>
          </div>
          <div className="count">
            <div className="counter ">{count}</div>
            <div className="small-title" >Total Submissions</div>
>>>>>>> ca253f62
          </div>
        </div>
      </div>
    </Fragment>
  );
});
export default CardFormCounter;<|MERGE_RESOLUTION|>--- conflicted
+++ resolved
@@ -31,19 +31,11 @@
             >
               <span>{formName}</span>
             </OverlayTrigger>
-<<<<<<< HEAD
             <div className="small-title"><Translation>{(t)=>t("Form name")}</Translation></div>
           </div>
           <div className="count">
             <div className="counter ">{count}</div>
             <div className="small-title"><Translation>{(t)=>t("Total Submissions")}</Translation></div>
-=======
-            <div className="small-title" >Form Name</div>
-          </div>
-          <div className="count">
-            <div className="counter ">{count}</div>
-            <div className="small-title" >Total Submissions</div>
->>>>>>> ca253f62
           </div>
         </div>
       </div>
