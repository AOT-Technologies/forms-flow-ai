--- conflicted
+++ resolved
@@ -23,11 +23,7 @@
               delay={{ show: 0, hide: 400 }}
               overlay={(propsData) => (
                 <Tooltip id="overlay-example" {...propsData}>
-<<<<<<< HEAD
-                  {formName} <span>Version {version}</span>
-=======
                   {formName} <span style={{fontSize:"16px"}}>Version {version}</span>
->>>>>>> 961580fd
                 </Tooltip>
               )}
             >
