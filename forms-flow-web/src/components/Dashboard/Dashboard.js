--- conflicted
+++ resolved
@@ -26,10 +26,6 @@
   const submissionsStatusList = useSelector(
     (state) => state.metrics.submissionsStatusList
   );
-<<<<<<< HEAD
-
-=======
->>>>>>> 76a1967e
   const isMetricsLoading = useSelector(
     (state) => state.metrics.isMetricsLoading
   );
@@ -65,14 +61,10 @@
     dispatch(fetchMetricsSubmissionCount(fromDate, toDate, searchBy.value));
   }, [dispatch,searchBy.value,dateRange]);
 
-<<<<<<< HEAD
-
-=======
   useEffect(()=>{
     setSHowSubmissionData(submissionsList[0])
   },[submissionsList])
   
->>>>>>> 76a1967e
   const  onChangeInput =(option) => {
     setSearchBy(option);
 
