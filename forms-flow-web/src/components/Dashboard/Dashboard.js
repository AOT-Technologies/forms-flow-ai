--- conflicted
+++ resolved
@@ -51,12 +51,8 @@
     moment(lastDay),
   ]);
   const [showSubmissionData,setSHowSubmissionData]=useState(submissionsList[0])
-<<<<<<< HEAD
-
-=======
   const [show ,setShow] =useState(true)
  
->>>>>>> 961580fd
   const getFormattedDate = (date) => {
     return moment.utc(date).format("YYYY-MM-DDTHH:mm:ssZ").replace("+","%2B")
   };
@@ -154,9 +150,6 @@
               {isMetricsStatusLoading ? (
                 <Loading />
               ) : (
-<<<<<<< HEAD
-                <StatusChart  submissionsStatusList={submissionsStatusList} submissionData={showSubmissionData} />
-=======
                 <Modal
                   show={show}
                   size="lg"
@@ -172,7 +165,6 @@
                     <StatusChart  submissionsStatusList={submissionsStatusList} submissionData={showSubmissionData} />
                   </Modal.Body>
                 </Modal>
->>>>>>> 961580fd
               )}
             </div>
           )}
