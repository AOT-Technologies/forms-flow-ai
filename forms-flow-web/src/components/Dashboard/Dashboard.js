--- conflicted
+++ resolved
@@ -49,11 +49,7 @@
     moment(firsDay),
     moment(lastDay),
   ]);
-<<<<<<< HEAD
-  const [showSubmissionData,setSHowSubmissionData]=useState({})
-=======
   const [showSubmissionData,setSHowSubmissionData]=useState(submissionsList[0])
->>>>>>> cdbb41b0
 
   const getFormattedDate = (date) => {
     return moment.utc(date).format("YYYY-MM-DDTHH:mm:ssZ").replace("+","%2B")
