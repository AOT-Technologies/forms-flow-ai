/* eslint-disable no-unused-vars */
import React, { Fragment, useEffect, useRef, useState } from "react";
import ApplicationCounter from "./ApplicationCounter";
import { useDispatch, useSelector } from "react-redux";
import { Route, Redirect } from "react-router";
import StatusChart from "./StatusChart";
import Modal from "react-bootstrap/Modal";
import {
  fetchMetricsSubmissionCount,
  fetchMetricsSubmissionStatusCount,
} from "../../apiManager/services/metricsServices";
import Pagination from "react-js-pagination";
import Loading from "../../containers/Loading";
import LoadError from "../Error";
import DateRangePicker from "@wojtekmaj/react-daterange-picker";
import moment from "moment";
import { Translation, useTranslation } from "react-i18next";
import {
  setMetricsDateRangeLoading,
  setMetricsSubmissionLimitChange,
  setMetricsSubmissionPageChange,
  setMetricsSubmissionSearch,
  setMetricsSubmissionSort,
  SetSubmissionStatusCountLoader,
  setMetricsDateChange,
} from "../../actions/metricsActions";
import LoadingOverlay from "@ronchalant/react-loading-overlay";
import { Button } from "react-bootstrap";
import { push } from "connected-react-router";
import { MULTITENANCY_ENABLED } from "../../constants/constants";
import Head from "../../containers/Head";
import { getUserInsightsPermission } from "../../helper/user";
const Dashboard = React.memo(() => {
  const { t } = useTranslation();
  const dispatch = useDispatch();
  const submissionsList = useSelector((state) => state.metrics.submissionsList);
  const tenantKey = useSelector((state) => state.tenants?.tenantId);
  const submissionsStatusList = useSelector(
    (state) => state.metrics.submissionsStatusList
  );
  const isMetricsLoading = useSelector(
    (state) => state.metrics.isMetricsLoading
  );
  const isMetricsStatusLoading = useSelector(
    (state) => state.metrics.isMetricsStatusLoading
  );
  const selectedMetricsId = useSelector(
    (state) => state.metrics.selectedMetricsId
  );
  const metricsLoadError = useSelector(
    (state) => state.metrics.metricsLoadError
  );
  const metricsStatusLoadError = useSelector(
    (state) => state.metrics.metricsStatusLoadError
  );
  const sortOrder = useSelector((state) => state.metrics.sortOrder);
  const searchText = useSelector((state) => state.metrics.searchText);


  const activePage = useSelector((state) => state.metrics.pageno);
  const limit = useSelector((state) => state.metrics.limit);
  const totalItems = useSelector((state) => state.metrics.totalItems);
  const pageRange = useSelector((state) => state.metrics.pagination.numPages);
  const sort = useSelector((state) => state.metrics.sort);
  const redirectUrl = MULTITENANCY_ENABLED ? `/tenant/${tenantKey}/` : "/";
  const submissionStatusCountLoader = useSelector(
    (state) => state.metrics.submissionStatusCountLoader
  );
  const metricsDateRangeLoader = useSelector(
    (state) => state.metrics.metricsDateRangeLoader
  );
  const dateRange = useSelector((state) => state.metrics.submissionDate);
  const [selectedLimitValue, setSelectedLimitValue] = useState(limit);
  let numberofSubmissionListFrom =
    activePage === 1 ? 1 : (activePage * limit) - limit + 1;
  let numberofSubmissionListTo = activePage === 1 ? limit : limit * activePage;
  const [isAscending, setIsAscending] = useState(false);
  const [searchBy, setSearchBy] = useState("created");
  const [sortsBy, setSortsBy] = useState("formName");

  const [showSubmissionData, setSHowSubmissionData] = useState(
    submissionsList[0]
  );
  const [show, setShow] = useState(false);
  // State to set search text for submission data
  const [showClearButton, setShowClearButton] = useState("");
  const searchInputBox = useRef("");
  //Array for pagination dropdown
  const options = [
    { value: '6', label: '6' },
    { value: '12', label: '12' },
    { value: '30', label: '30' },
    { value: totalItems, label: 'All' }
  ];

  // Function to handle search text
  const handleSearch = () => {
    dispatch(setMetricsSubmissionLimitChange(6));
    dispatch(setMetricsSubmissionSearch(searchInputBox.current.value));

  };
  const onClear = () => {
    searchInputBox.current.value = "";
    setShowClearButton(false);
    handleSearch();
  };
  const clearDate = () => {
    console.log("clear date");
  };
  // Function to handle sort for submission data
  const handleSort = () => {
    //setOpacity(1);
    setIsAscending(!isAscending);
    const updatedQuery = {
      sort: isAscending ? 'asc' : "desc",
    };
    dispatch(setMetricsSubmissionSort(updatedQuery.sort || "asc"));
  };
  // Function to handle page limit change for submission data
  const handleLimitChange = (limit) => {
    setSelectedLimitValue(limit);
    dispatch(setMetricsSubmissionLimitChange(limit));
  };
  // Function to handle pageination page change for submission data
  const handlePageChange = (pageNumber) => {
    dispatch(setMetricsSubmissionPageChange(pageNumber));
  };
  const getFormattedDate = (date) => {
    return moment.utc(date).format("YYYY-MM-DDTHH:mm:ssZ").replace("+", "%2B");
  };
  useEffect(() => {
    const fromDate = getFormattedDate(dateRange[0]);
    const toDate = getFormattedDate(dateRange[1]);
    dispatch(setMetricsDateRangeLoading(true));
    setShowClearButton(searchText);
    setSelectedLimitValue(limit);
    /*eslint max-len: ["error", { "code": 170 }]*/
    dispatch(fetchMetricsSubmissionCount(fromDate, toDate, searchBy, searchText, activePage, limit, sortsBy, sortOrder, (err, data) => { }));
  }, [dispatch, activePage, limit, sortsBy, sortOrder, dateRange, searchText, searchBy]);
  useEffect(() => {
    setSHowSubmissionData(submissionsList[0]);
  }, [submissionsList]);

  const onChangeInput = (option) => {
    dispatch(setMetricsSubmissionLimitChange(6));
    setSearchBy(option);
  };
<<<<<<< HEAD
  if (isMetricsLoading ) {
=======
  if (isMetricsLoading  || metricsDateRangeLoader) {
>>>>>>> b7b35476
    return <Loading />;
  }
  const getStatusDetails = (id) => {
    const fromDate = getFormattedDate(dateRange[0]);
    const toDate = getFormattedDate(dateRange[1]);
    dispatch(SetSubmissionStatusCountLoader(true));
    dispatch(
      fetchMetricsSubmissionStatusCount(
        id,
        fromDate,
        toDate,
        searchBy,
        (err, data) => {
          dispatch(SetSubmissionStatusCountLoader(false));
          setShow(true);
        }
      )
    );
  };

  const onSetDateRange = (date) => {
    dispatch(setMetricsSubmissionLimitChange(6));
    dispatch(setMetricsDateRangeLoading(true));
    dispatch(setMetricsDateChange(date));
  };
  const headerList = () => {
    return [
      {
        name: "Metrics",
        count: totalItems,
        onClick: () => dispatch(push(`${redirectUrl}metrics`)),
        icon: "pie-chart",
      },
      {
        name: "Insights",
        onClick: () => dispatch(push(`${redirectUrl}insights`)),
        icon: "lightbulb-o",
      },
    ];
  };


  
  const noOfApplicationsAvailable = submissionsList?.length || 0;
  if (metricsLoadError) {
    return (
      <LoadError text={t("The operation couldn't be completed. Please try after sometime")} />
    );
  }
  return (
    <Fragment>
      <LoadingOverlay
<<<<<<< HEAD
        active={submissionStatusCountLoader}
=======
        active = {submissionStatusCountLoader}
>>>>>>> b7b35476
        spinner
        text={t("Loading...")}
      >
        <div className="container dashboard_container mb-4" id="main" role="complementary" >
          <div className="dashboard mb-2" >
            <div className="row ">
              <div className="col-12" >
                <Head items={headerList()} page="Metrics"/>
                <div className="row ">
                  <div className="col-12 col-lg-4 ">
                    <h2 className="application-title">
                      <i className="fa fa-bars mr-1" />
                      <Translation>{(t) => t("Submissions")}</Translation>
                    </h2>
                  </div>
                  <div className="col-12 col-lg-5">
                    <div style={{ width: "200px", float: "right" }}>
                      <select
                        onChange={(e) => onChangeInput(e.target.value)}
                        className="date-select mx-5 mb-3"
                        title="choose any"
                        aria-label="Select date type"
                      >
                        <option className="date-select" value="created">
                          {t("Created Date")}
                        </option>
                        <option className="date-select" value="modified">
                          {t("Modified Date")}
                        </option>
                      </select>
                    </div>
                  </div>
                  <div className="col-12 col-lg-3 d-flex align-items-end flex-lg-column mt-3 mt-lg-0">
                    <DateRangePicker
                      onChange={onSetDateRange}
                      value={dateRange}
                      dayPlaceholder="dd"
                      monthPlaceholder="mm"
                      yearPlaceholder="yyyy"
                      calendarAriaLabel={t("Select the date")}
                      dayAriaLabel="Select the day"
                      clearAriaLabel="Clear value"
                      clearIcon={null}
                    />
                  </div>
                </div>
                <div className="row mt-2 mx-2">
                  <div className="col">
                    <div className="input-group">
                      <span
                        className="sort-span"
                        onClick={handleSort}
                        style={{
                          cursor: "pointer",
                        }}>
                        <i
                          className="fa fa-long-arrow-up fa-lg mt-2 fa-lg-hover"
                          title="Sort by form name"
                          style={{
                            opacity: `${sortOrder === "asc" ? 1 : 0.5}`,
                          }}
                        />
                        <i
                          className="fa fa-long-arrow-down fa-lg mt-2 ml-1 fa-lg-hover"
                          title="Sort by form name"
                          style={{
                            opacity: `${sortOrder === "desc" ? 1 : 0.5}`,
                          }}
                        />
                      </span>
                      <div className="form-outline ml-3">
                        <input
                          type="search"
                          id="form1"
                          ref={searchInputBox}
                          onKeyPress={(e) =>
                            e.key === "Enter" && handleSearch()
                          }
                          onChange={(e) => {
                            setShowClearButton(e.target.value);
                            e.target.value === "" && handleSearch();
                          }}
                          autoComplete="off"
                          className="form-control"
                          placeholder={t(searchText ? searchText : "Search...")}
                        />
                      </div>
                      {showClearButton && (
                        <button
                          type="button"
                          className="btn btn-outline-primary ml-2"
                          onClick={() => onClear()}
                        >
                          <i className="fa fa-times"></i>
                        </button>
                      )}
                      <button
                        type="button"
                        className="btn btn-outline-primary ml-2"
                        name="search-button"
                        title={t("Click to search")}
                        onClick={() => handleSearch()}
                      >
                        <i className="fa fa-search"></i>
                      </button>
                    </div>
                  </div>
                </div>
              </div>
              {submissionsList.length ? (
                <div className="col-12">
                  {!metricsDateRangeLoader && <ApplicationCounter
                    className="dashboard-card"
                    application={submissionsList}
                    getStatusDetails={getStatusDetails}
                    selectedMetricsId={selectedMetricsId}
                    noOfApplicationsAvailable={noOfApplicationsAvailable}
                    setSHowSubmissionData={setSHowSubmissionData}
                  />}
                </div>
              ) : (
                <div className="col-12 col-sm-6 col-md-6 no_submission_main">
                  {!metricsDateRangeLoader && <div className="col-12 col-sm-6 col-md-6 no_sumbsmission">
                    <h3>{t("No submissions found")}</h3>
                  </div>}
                </div>
              )}
              {submissionsList.length && !metricsDateRangeLoader ? (
                <div className=" w-100 p-3 d-flex align-items-center">
                  <Pagination
                    activePage={activePage}
                    itemsCountPerPage={limit}
                    totalItemsCount={totalItems}
                    pageRangeDisplayed={pageRange < 5 ? pageRange : 5}
                    itemClass="page-item"
                    linkClass="page-link"
                    onChange={handlePageChange}
                  />
                  <select
                    title="Choose page limit"
                    onChange={(e) => handleLimitChange(e.target.value)}
                    value={selectedLimitValue}
                    className="form-select mx-5 mb-3"
                    aria-label="Choose page limit"
                  >
                    {/* eslint max-len: ["error", { "code": 500 }] */}
                    {options.map(({ value, label }, index) => <option value={value} key={index} >{label}</option>)}
                  </select>

                  <span>
                    {t("Showing")} {numberofSubmissionListFrom} {t("to")}{" "}
                    {numberofSubmissionListTo > totalItems
                      ? totalItems
                      : numberofSubmissionListTo}{" "}
                    {t("of")} {totalItems}
                  </span>
                </div>
              ) : null}
              {metricsStatusLoadError && <LoadError />}
              {noOfApplicationsAvailable > 0 && (
                <div className="col-12">
                  {isMetricsStatusLoading || metricsDateRangeLoader ? (
                    <Loading />
                  ) : (
                    <Modal
                      show={show}
                      size="lg"
                      onHide={() => setShow(false)}
                      aria-labelledby="example-custom-modal-styling-title"
                    >
                      <Modal.Header closeButton>
                        <Modal.Title id="example-custom-modal-styling-title">
                          {t("Submission Status")}
                        </Modal.Title>
                      </Modal.Header>
                      <Modal.Body>
                        <StatusChart
                          submissionsStatusList={submissionsStatusList}
                          submissionData={showSubmissionData}
                        />
                      </Modal.Body>
                    </Modal>
                  )}
                </div>
              )}
            </div>
          </div>
        </div>

        <Route path={"/metrics/:notAvailable"}>
          {" "}
          <Redirect exact to="/404" />
        </Route>
      </LoadingOverlay>
    </Fragment >
  );
});

export default Dashboard;<|MERGE_RESOLUTION|>--- conflicted
+++ resolved
@@ -145,11 +145,8 @@
     dispatch(setMetricsSubmissionLimitChange(6));
     setSearchBy(option);
   };
-<<<<<<< HEAD
+
   if (isMetricsLoading ) {
-=======
-  if (isMetricsLoading  || metricsDateRangeLoader) {
->>>>>>> b7b35476
     return <Loading />;
   }
   const getStatusDetails = (id) => {
@@ -202,11 +199,7 @@
   return (
     <Fragment>
       <LoadingOverlay
-<<<<<<< HEAD
-        active={submissionStatusCountLoader}
-=======
         active = {submissionStatusCountLoader}
->>>>>>> b7b35476
         spinner
         text={t("Loading...")}
       >
