--- conflicted
+++ resolved
@@ -218,40 +218,6 @@
         >
           <Head items={headerList()} page="Metrics" />
           <div className="d-flex flex-wrap justify-content-between col-md-12">
-<<<<<<< HEAD
-            <div className="input-group col-12 col-md-4 px-0">
-              <FormControl
-                type="search"
-                title="Search"
-                ref={searchInputBox}
-                onKeyPress={(e) => e.key === "Enter" && handleSearch()}
-                onChange={(e) => {
-                  setShowClearButton(e.target.value);
-                  setSearchTextInput(e.target.value);
-                  e.target.value === "" && handleSearch();
-                }}
-                autoComplete="off"
-                value={searchTextInput}
-                placeholder={t("Search...")}
-                className="bg-white"
-              />
-              {showClearButton && (
- 
-                  <InputGroup.Text   onClick={() => onClear()}
-                  className="bg-white cursor-pointer">
-                    <i className="fa fa-times"></i>
-                  </InputGroup.Text>
-            
-              )}
- 
-                <InputGroup.Text  title={t("Click to search")}
-                onClick={() => handleSearch()}
-                 className="bg-white cursor-pointer">
-                  <i className="fa fa-search"></i>
-                </InputGroup.Text>
- 
-            </div>
-=======
           <div className="custom-input-group col-12 col-md-4 px-0">
       <InputGroup>
         <FormControl
@@ -270,25 +236,19 @@
           className="bg-white"
         />
         {showClearButton && (
-          <InputGroup.Append className="d-flex cursor-pointer"onClick={() => onClear()}>
-            <InputGroup.Text className= "bg-white rounded-0">
+    
+            <InputGroup.Text className= "d-flex cursor-pointer bg-white rounded-0" onClick={onClear}>
               <i className="fa fa-times"></i>
             </InputGroup.Text>
-          </InputGroup.Append>
+     
         )}
-
-        <InputGroup.Append
-          title={t("Click to search")}
-          onClick={() => handleSearch()}
-          className="d-flex cursor-pointer"
-        >
-          <InputGroup.Text className= "bg-white rounded-start-0">
+ 
+          <InputGroup.Text   title={t("Click to search")}     onClick={handleSearch} className= "d-flex cursor-pointer bg-white rounded-start-0">
             <i className="fa fa-search"></i>
           </InputGroup.Text>
-        </InputGroup.Append>
+     
         </InputGroup>
     </div>
->>>>>>> f8d6f8cc
 
             <div className="d-flex justify-content-end align-items-center col-12 col-md-4 px-0">
               <div className="input-group me-2">
