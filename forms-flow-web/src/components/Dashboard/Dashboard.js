--- conflicted
+++ resolved
@@ -165,14 +165,8 @@
           spinner
           text={t("Loading...")}
           >
-<<<<<<< HEAD
             
-    <div className="container  mb-4" id="main" style={{overflowY:"scroll",maxHeight:"100px"}}>
-=======
-            {
-              submissionsList.length? (
     <div className="container dashboard_container mb-4" id="main">
->>>>>>> 930d3e77
       <div className="dashboard mb-2">
         <div className="row ">
           <div className="col-12">
