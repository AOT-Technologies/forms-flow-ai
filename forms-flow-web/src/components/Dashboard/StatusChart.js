--- conflicted
+++ resolved
@@ -30,13 +30,6 @@
     <div className="row">
       <div className="col-12">
         <div className="card-counter">
-<<<<<<< HEAD
-          <div className="white-box status-container d-flex">
-            <div className="col-lg-6  col-xs-12">
-              <h2>Submission Status - {applicationName} <span>Version :</span> {submissionData?.version}</h2>
-              <div className="chart text-center">
-                <PieChart width={600} height={400}>
-=======
        <div className="d-flex align-items-center">
        <span className="text-primary mr-2">Form Name : </span><h2>{applicationName}</h2>
        </div>
@@ -44,7 +37,6 @@
           <div className="white-box status-container flex-row d-md-flex align-items-center">
             <div className="chart text-center">
                 <PieChart width={400} height={400}>
->>>>>>> 961580fd
                   <Pie
                     data={pieData}
                     labelLine={false}
