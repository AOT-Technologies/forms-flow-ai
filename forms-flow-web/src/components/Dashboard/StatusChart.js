import React, { useMemo } from "react";
import { useTranslation } from "react-i18next";
import LoadingOverlay from "react-loading-overlay";

import { Legend, PieChart, Pie, Cell, LabelList } from "recharts";

const COLORS = [
  "#0088FE",
  "#00C49F",
  "#FFBB28",
  "#FF8042",
  "#a05195",
  "#d45087",
  "#f95d6a",
  "#ff7c43",
];

// label={renderCustomizedLabel}
const ChartForm = React.memo((props) => {
  const { submissionsStatusList, submissionData, submissionStatusCountLoader } = props;
  const {formVersions, formName, parentFormId} = submissionData;
<<<<<<< HEAD

  const sortedVersions = useMemo(()=>
  (formVersions?.sort((version1, version2)=>
  version1.version > version2.version ? 1 : -1)),[formVersions]);

=======
  
  const sortedVersions = useMemo(()=> 
  (formVersions?.sort((version1, version2)=> 
  version1.version > version2.version ? 1 : -1)),[formVersions]);
  
>>>>>>> 3a0b4b41
  const version = formVersions?.length;

  const { t } = useTranslation();
  const pieData = submissionsStatusList || [];
<<<<<<< HEAD

  const handlePieData = (value) => {
    const isParentId = value === "all";
    const id = isParentId ? parentFormId : value;
    const option = {parentId : isParentId};
    props.getStatusDetails(id,option);
  };


=======

  const handlePieData = (value) => {
    const isParentId = value === "all";
    const id = isParentId ? parentFormId : value;
    const option = {parentId : isParentId};
    props.getStatusDetails(id,option);
  };

 
>>>>>>> 3a0b4b41

  return (
    <div className="row">
      <div className="col-12">
        <div className="card-counter">
          <div className=" d-flex align-items-center justify-content-between">
          <div>
          <div className="d-flex align-items-center">
            <span className="text-primary mr-2">{t("Form Name")} : </span>
<<<<<<< HEAD
            <h2>{formName}</h2>
=======
            <h2 className="text-truncate" style={{ maxWidth: version > 1 ? "500px" : "700px"}}>{formName}</h2>
>>>>>>> 3a0b4b41
          </div>
          <p>
            <span className="text-primary">{t("Latest Version")} :</span>{" "}
            {`v${version}`}
          </p>
          </div>
          {
            sortedVersions.length > 1 ? (
              <div className="col-3">
            <p className="form-label mb-0">{t("Select form version")}</p>
            <select className="form-select" aria-label="Default select example"  onChange={(e) =>{ handlePieData(e.target.value);}}>
                {
<<<<<<< HEAD
                  sortedVersions.map((option)=> <option key={option.formId}
=======
                  sortedVersions.map((option)=> <option key={option.formId} 
>>>>>>> 3a0b4b41
                  value={option.formId}>v{option.version}</option>)
                }
                <option selected value={"all"}>{t("All")}</option>
            </select>
          </div>
            ) : ""
          }
          </div>
          <LoadingOverlay
        active={submissionStatusCountLoader}
        spinner
        text={t("Loading...")}
      >
          <div className="white-box status-container flex-row d-md-flex align-items-center">
            <div className="chart text-center">
              <PieChart width={400} height={400}>
                <Pie
                  paddingAngle={1}
                  minAngle={1}
                  data={pieData}
                  labelLine={false}
                  outerRadius={90}
                  fill="#8884d8"
                  dataKey="count"
                  nameKey="statusName"
                  label
                >
                  <Legend />
                  <LabelList
                    dataKey="statusName"
                    nameKey="statusName"
                    position="insideTop"
                    angle="45"
                  />
                  {pieData.map((entry, index) => (
                    <Cell
                      key={`cell-${index}`}
                      fill={COLORS[index % COLORS.length]}
                    />
                  ))}
                </Pie>
              </PieChart>
            </div>

            {
              pieData.length ? (
                <div className="d-flex border flex-wrap rounded p-4   ">
              {pieData.map((entry, index) => (
                <div className=" d-flex align-items-center m-3" key={index}>
                  <span
                    className="rounded-circle shadow  mr-2"
                    style={{
                      backgroundColor: COLORS[index % COLORS.length],
                      width: "25px",
                      height: "25px",
                    }}
                  ></span>
                  <div className="legent-text">{entry.statusName}</div>
                </div>
              ))}
            </div>
              ) : "No submissions"
            }
          </div>
          </LoadingOverlay>
        </div>
      </div>
    </div>
  );
});

export default ChartForm;<|MERGE_RESOLUTION|>--- conflicted
+++ resolved
@@ -19,24 +19,14 @@
 const ChartForm = React.memo((props) => {
   const { submissionsStatusList, submissionData, submissionStatusCountLoader } = props;
   const {formVersions, formName, parentFormId} = submissionData;
-<<<<<<< HEAD
 
   const sortedVersions = useMemo(()=>
   (formVersions?.sort((version1, version2)=>
   version1.version > version2.version ? 1 : -1)),[formVersions]);
 
-=======
-  
-  const sortedVersions = useMemo(()=> 
-  (formVersions?.sort((version1, version2)=> 
-  version1.version > version2.version ? 1 : -1)),[formVersions]);
-  
->>>>>>> 3a0b4b41
   const version = formVersions?.length;
-
   const { t } = useTranslation();
   const pieData = submissionsStatusList || [];
-<<<<<<< HEAD
 
   const handlePieData = (value) => {
     const isParentId = value === "all";
@@ -46,18 +36,6 @@
   };
 
 
-=======
-
-  const handlePieData = (value) => {
-    const isParentId = value === "all";
-    const id = isParentId ? parentFormId : value;
-    const option = {parentId : isParentId};
-    props.getStatusDetails(id,option);
-  };
-
- 
->>>>>>> 3a0b4b41
-
   return (
     <div className="row">
       <div className="col-12">
@@ -66,11 +44,7 @@
           <div>
           <div className="d-flex align-items-center">
             <span className="text-primary mr-2">{t("Form Name")} : </span>
-<<<<<<< HEAD
-            <h2>{formName}</h2>
-=======
             <h2 className="text-truncate" style={{ maxWidth: version > 1 ? "500px" : "700px"}}>{formName}</h2>
->>>>>>> 3a0b4b41
           </div>
           <p>
             <span className="text-primary">{t("Latest Version")} :</span>{" "}
@@ -83,11 +57,7 @@
             <p className="form-label mb-0">{t("Select form version")}</p>
             <select className="form-select" aria-label="Default select example"  onChange={(e) =>{ handlePieData(e.target.value);}}>
                 {
-<<<<<<< HEAD
                   sortedVersions.map((option)=> <option key={option.formId}
-=======
-                  sortedVersions.map((option)=> <option key={option.formId} 
->>>>>>> 3a0b4b41
                   value={option.formId}>v{option.version}</option>)
                 }
                 <option selected value={"all"}>{t("All")}</option>
