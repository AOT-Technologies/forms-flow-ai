import React from "react";
import { useTranslation } from "react-i18next";

import { Legend, PieChart, Pie, Cell, LabelList } from "recharts";

const COLORS = [
  "#0088FE",
  "#00C49F",
  "#FFBB28",
  "#FF8042",
  "#a05195",
  "#d45087",
  "#f95d6a",
  "#ff7c43",
];

// label={renderCustomizedLabel}
const ChartForm = React.memo((props) => {
  
  const { submissionsStatusList,submissionData } = props;
 const {t} = useTranslation();
  const pieData = submissionsStatusList;
  
  if (pieData?.length === 0) {
    return <div>{t("No submission status")}</div>;
  }

  const { applicationName  } = pieData[0];
  
  return (
    <div className="row">
      <div className="col-12">
        <div className="card-counter">
<<<<<<< HEAD
          <div className="white-box status-container d-flex">
            <div className="col-lg-6  col-xs-12">
              <h2>{t("Submission Status")} - {applicationName} <span>{t("Version")} :</span> {submissionData?.version}</h2>
              <div className="chart text-center">
                <PieChart width={600} height={400}>
=======
       <div className="d-flex align-items-center">
       <span className="text-primary mr-2">Form Name : </span><h2>{applicationName}</h2>
       </div>
        <p><span className="text-primary">Version :</span> {submissionData?.version}</p>
          <div className="white-box status-container flex-row d-md-flex align-items-center">
            <div className="chart text-center">
                <PieChart width={400} height={400}>
>>>>>>> 961580fd
                  <Pie
                    data={pieData}
                    labelLine={false}
                    outerRadius={90}
                    fill="#8884d8"
                    dataKey="count"
                    nameKey="statusName"
                    label
                  >
                    <Legend />
                    <LabelList
                      dataKey="statusName"
                      nameKey="statusName"
                      position="insideTop"
                      angle="45"
                    />
                    {pieData.map((entry, index) => (
                      <Cell
                        key={`cell-${index}`}
                        fill={COLORS[index % COLORS.length]}
                      />
                    ))}
                  </Pie>
                </PieChart>
              </div>
            
            <div className="d-flex border flex-wrap rounded p-4   ">
              {pieData.map((entry, index) => (
                <div className=" d-flex align-items-center m-3" key={index}>
                  <span
                    className="rounded-circle shadow bg-primary mr-2"
                    style={{ backgroundColor: COLORS[index % COLORS.length] , width:"25px", height:"25px"}}
                  ></span>
                  <div className="legent-text">{entry.statusName}</div>
                </div>
              ))}
            </div>
            </div>
          </div>
        </div>
       
    </div>
  );
});

export default ChartForm;<|MERGE_RESOLUTION|>--- conflicted
+++ resolved
@@ -31,21 +31,13 @@
     <div className="row">
       <div className="col-12">
         <div className="card-counter">
-<<<<<<< HEAD
-          <div className="white-box status-container d-flex">
-            <div className="col-lg-6  col-xs-12">
-              <h2>{t("Submission Status")} - {applicationName} <span>{t("Version")} :</span> {submissionData?.version}</h2>
-              <div className="chart text-center">
-                <PieChart width={600} height={400}>
-=======
        <div className="d-flex align-items-center">
-       <span className="text-primary mr-2">Form Name : </span><h2>{applicationName}</h2>
+       <span className="text-primary mr-2">{("Form Name")} : </span><h2>{applicationName}</h2>
        </div>
-        <p><span className="text-primary">Version :</span> {submissionData?.version}</p>
+        <p><span className="text-primary">{t("Version")} :</span> {submissionData?.version}</p>
           <div className="white-box status-container flex-row d-md-flex align-items-center">
             <div className="chart text-center">
                 <PieChart width={400} height={400}>
->>>>>>> 961580fd
                   <Pie
                     data={pieData}
                     labelLine={false}
