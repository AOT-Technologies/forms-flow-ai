import React, { useMemo } from "react";
import { useTranslation } from "react-i18next";
import LoadingOverlay from "react-loading-overlay";

import { Legend, PieChart, Pie, Cell, LabelList } from "recharts";

const COLORS = [
  "#0088FE",
  "#00C49F",
  "#FFBB28",
  "#FF8042",
  "#a05195",
  "#d45087",
  "#f95d6a",
  "#ff7c43",
];

// label={renderCustomizedLabel}
const ChartForm = React.memo((props) => {
  const { submissionsStatusList, submissionData, submissionStatusCountLoader } = props;
  const {formVersions, formName, parentFormId} = submissionData;
<<<<<<< HEAD
  
  const sortedVersions = useMemo(()=> 
  (formVersions?.sort((version1, version2)=> 
  version1.version > version2.version ? 1 : -1)),[formVersions]);
  
=======

  const sortedVersions = useMemo(()=>
  (formVersions?.sort((version1, version2)=>
  version1.version > version2.version ? 1 : -1)),[formVersions]);

>>>>>>> f49c6ec9
  const version = formVersions?.length;

  const { t } = useTranslation();
  const pieData = submissionsStatusList || [];
<<<<<<< HEAD

  const handlePieData = (value) => {
    const isParentId = value === "all";
    const id = isParentId ? parentFormId : value;
    const option = {parentId : isParentId};
    props.getStatusDetails(id,option);
  };

 
=======

  const handlePieData = (value) => {
    const isParentId = value === "all";
    const id = isParentId ? parentFormId : value;
    const option = {parentId : isParentId};
    props.getStatusDetails(id,option);
  };


>>>>>>> f49c6ec9

  return (
    <div className="row">
      <div className="col-12">
        <div className="card-counter">
          <div className=" d-flex align-items-center justify-content-between">
          <div>
          <div className="d-flex align-items-center">
            <span className="text-primary mr-2">{t("Form Name")} : </span>
            <h2>{formName}</h2>
          </div>
          <p>
            <span className="text-primary">{t("Latest Version")} :</span>{" "}
            {`v${version}`}
          </p>
          </div>
          {
            sortedVersions.length > 1 ? (
              <div className="col-3">
            <p className="form-label mb-0">{t("Select form version")}</p>
            <select className="form-select" aria-label="Default select example"  onChange={(e) =>{ handlePieData(e.target.value);}}>
                {
<<<<<<< HEAD
                  sortedVersions.map((option)=> <option key={option.formId} 
=======
                  sortedVersions.map((option)=> <option key={option.formId}
>>>>>>> f49c6ec9
                  value={option.formId}>v{option.version}</option>)
                }
                <option selected value={"all"}>{t("All")}</option>
            </select>
          </div>
            ) : ""
          }
          </div>
          <LoadingOverlay
        active={submissionStatusCountLoader}
        spinner
        text={t("Loading...")}
      >
          <div className="white-box status-container flex-row d-md-flex align-items-center">
            <div className="chart text-center">
              <PieChart width={400} height={400}>
                <Pie
                  paddingAngle={1}
                  minAngle={1}
                  data={pieData}
                  labelLine={false}
                  outerRadius={90}
                  fill="#8884d8"
                  dataKey="count"
                  nameKey="statusName"
                  label
                >
                  <Legend />
                  <LabelList
                    dataKey="statusName"
                    nameKey="statusName"
                    position="insideTop"
                    angle="45"
                  />
                  {pieData.map((entry, index) => (
                    <Cell
                      key={`cell-${index}`}
                      fill={COLORS[index % COLORS.length]}
                    />
                  ))}
                </Pie>
              </PieChart>
            </div>

            {
              pieData.length ? (
                <div className="d-flex border flex-wrap rounded p-4   ">
              {pieData.map((entry, index) => (
                <div className=" d-flex align-items-center m-3" key={index}>
                  <span
                    className="rounded-circle shadow  mr-2"
                    style={{
                      backgroundColor: COLORS[index % COLORS.length],
                      width: "25px",
                      height: "25px",
                    }}
                  ></span>
                  <div className="legent-text">{entry.statusName}</div>
                </div>
              ))}
            </div>
              ) : "No submissions"
            }
          </div>
          </LoadingOverlay>
        </div>
      </div>
    </div>
  );
});

export default ChartForm;<|MERGE_RESOLUTION|>--- conflicted
+++ resolved
@@ -19,34 +19,15 @@
 const ChartForm = React.memo((props) => {
   const { submissionsStatusList, submissionData, submissionStatusCountLoader } = props;
   const {formVersions, formName, parentFormId} = submissionData;
-<<<<<<< HEAD
-  
-  const sortedVersions = useMemo(()=> 
-  (formVersions?.sort((version1, version2)=> 
-  version1.version > version2.version ? 1 : -1)),[formVersions]);
-  
-=======
 
   const sortedVersions = useMemo(()=>
   (formVersions?.sort((version1, version2)=>
   version1.version > version2.version ? 1 : -1)),[formVersions]);
 
->>>>>>> f49c6ec9
   const version = formVersions?.length;
 
   const { t } = useTranslation();
   const pieData = submissionsStatusList || [];
-<<<<<<< HEAD
-
-  const handlePieData = (value) => {
-    const isParentId = value === "all";
-    const id = isParentId ? parentFormId : value;
-    const option = {parentId : isParentId};
-    props.getStatusDetails(id,option);
-  };
-
- 
-=======
 
   const handlePieData = (value) => {
     const isParentId = value === "all";
@@ -56,7 +37,6 @@
   };
 
 
->>>>>>> f49c6ec9
 
   return (
     <div className="row">
@@ -79,11 +59,7 @@
             <p className="form-label mb-0">{t("Select form version")}</p>
             <select className="form-select" aria-label="Default select example"  onChange={(e) =>{ handlePieData(e.target.value);}}>
                 {
-<<<<<<< HEAD
-                  sortedVersions.map((option)=> <option key={option.formId} 
-=======
                   sortedVersions.map((option)=> <option key={option.formId}
->>>>>>> f49c6ec9
                   value={option.formId}>v{option.version}</option>)
                 }
                 <option selected value={"all"}>{t("All")}</option>
