import React from "react";
import { Translation } from "react-i18next";

import { Legend, PieChart, Pie, Cell, LabelList } from "recharts";

const COLORS = [
  "#0088FE",
  "#00C49F",
  "#FFBB28",
  "#FF8042",
  "#a05195",
  "#d45087",
  "#f95d6a",
  "#ff7c43",
];

// label={renderCustomizedLabel}
const ChartForm = React.memo((props) => {
  
  const { submissionsStatusList,submissionData } = props;

  const pieData = submissionsStatusList;
  
  if (pieData?.length === 0) {
    return <div>No submission status</div>;
  }

  const { applicationName  } = pieData[0];
  
  return (
    <div className="row">
      <div className="col-12">
        <div className="card-counter">
          <div className="white-box status-container d-flex">
            <div className="col-lg-6  col-xs-12">
<<<<<<< HEAD
              <h2><Translation>{(t)=>t("submission_status")}</Translation> - {applicationName }</h2>
=======
              <h2>Submission Status - {applicationName} <span>Version :</span> {submissionData?.version}</h2>
>>>>>>> 76a1967e
              <div className="chart text-center">
                <PieChart width={600} height={400}>
                  <Pie
                    data={pieData}
                    cx={200}
                    cy={200}
                    labelLine={false}
                    outerRadius={90}
                    fill="#8884d8"
                    dataKey="count"
                    nameKey="statusName"
                    label
                  >
                    <Legend />
                    <LabelList
                      dataKey="statusName"
                      nameKey="statusName"
                      position="insideTop"
                      angle="45"
                    />
                    {pieData.map((entry, index) => (
                      <Cell
                        key={`cell-${index}`}
                        fill={COLORS[index % COLORS.length]}
                      />
                    ))}
                  </Pie>
                </PieChart>
                {/* </div>
        </div> */}
              </div>
            </div>
            <div className="col-lg-6  col-xs-12 legent-container">
              {pieData.map((entry, index) => (
                <div className="legent" key={index}>
                  <span
                    className="legent-color"
                    style={{ backgroundColor: COLORS[index % COLORS.length] }}
                  ></span>
                  <div className="legent-text">{entry.statusName}</div>
                </div>
              ))}
            </div>
          </div>
        </div>
      </div>
    </div>
  );
});

export default ChartForm;<|MERGE_RESOLUTION|>--- conflicted
+++ resolved
@@ -1,5 +1,5 @@
 import React from "react";
-import { Translation } from "react-i18next";
+import { useTranslation } from "react-i18next";
 
 import { Legend, PieChart, Pie, Cell, LabelList } from "recharts";
 
@@ -18,11 +18,11 @@
 const ChartForm = React.memo((props) => {
   
   const { submissionsStatusList,submissionData } = props;
-
+ const {t} = useTranslation();
   const pieData = submissionsStatusList;
   
   if (pieData?.length === 0) {
-    return <div>No submission status</div>;
+    return <div>{t("No submission status")}</div>;
   }
 
   const { applicationName  } = pieData[0];
@@ -33,11 +33,7 @@
         <div className="card-counter">
           <div className="white-box status-container d-flex">
             <div className="col-lg-6  col-xs-12">
-<<<<<<< HEAD
-              <h2><Translation>{(t)=>t("submission_status")}</Translation> - {applicationName }</h2>
-=======
-              <h2>Submission Status - {applicationName} <span>Version :</span> {submissionData?.version}</h2>
->>>>>>> 76a1967e
+              <h2>{t("Submission Status")} - {applicationName} <span>{t("Version")} :</span> {submissionData?.version}</h2>
               <div className="chart text-center">
                 <PieChart width={600} height={400}>
                   <Pie
