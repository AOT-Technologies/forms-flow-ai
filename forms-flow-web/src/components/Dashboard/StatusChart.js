--- conflicted
+++ resolved
@@ -49,11 +49,7 @@
             <h2>{formName}</h2>
           </div>
           <p>
-<<<<<<< HEAD
-            <span className="text-primary">{t("Version")} :</span>{" "}
-=======
             <span className="text-primary">{t("Latest Version")} :</span>{" "}
->>>>>>> 3ada0e82
             {`v${version}`}
           </p>
           </div>
