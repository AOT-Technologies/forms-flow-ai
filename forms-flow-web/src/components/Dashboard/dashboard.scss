@import "./../../assets/styles/themes.scss";

.dashboard {
  background: $white;
  margin-top: 10px;
  & .line-hr {
    border-top: 1px solid $light-blue;
  }
  & .card-counter {
    width: 100%;
    margin: 25px 0px;
    transition: 1s;
    & .white-box {
      background: $white;
      border: 1px solid $light-blue;
      padding: 25px;
      margin-bottom: 30px;
      font-size: larger;
      cursor: pointer;
<<<<<<< HEAD
     
      &.active,&:hover:not(.active){
=======
      &.active,&:hover{
>>>>>>> c140b743
        background-color:  $dark-blue !important;
        color: $white;
        & .small-title {
          font-size: 16px;
          color: $white;
        }
      }
      & .box-title {
        margin: 0 0 12px;
        text-transform: uppercase;
        font-size: 18px;
        font-weight: bold;
      }
      & .two-part {
        display: flex;
        justify-content: space-between;
        font-size: 16px;
        font-weight: normal;
        & .counter {
          font-size: 38px;
        }
      }
    }
    
  }
  & .progress {
    height: 12px;
  }
  & .progress-bar {
    transition: all 4s ease;
    transition-delay: 1s;
  }
  & .application-title {
    margin-bottom: -5px;
    color: $black;
  }
  & .dashboard-title {
    color: $black;
  }
  & .dashboard-icon-style {
    height: 27px;
    width: 27px;
    margin-bottom: 6px;
    margin-right: 5px;
  }
  & .app-title-container {
    display: flex;
    justify-content: space-between;
    align-items: center;
  }
  & .react-daterange-picker__wrapper {
    color: $black;
    padding: 5px;
    border: 1px solid $black;
    background: $white;
    & input {
      color: #036;
    }
    & select {
      -webkit-appearance: none;
      -moz-appearance: none;
      text-indent: 1px;
      text-overflow: "";
      color: #036;
    }
    & .react-daterange-picker__range-divider {
      margin: 0 15px;
    }
  }
  & .status-container {
    display: flex;

    & .legent-container {
      display: flex;
      align-self: center;
      flex-direction: row;
      flex-wrap: wrap;
      border: 1px solid $black;
      padding: 30px;
      border-radius: 10px;
      & .legent {
        width: 50%;
        min-height: 45px;

        & .legent-color {
          width: 40px;
          height: 30px;
          float: left;
          margin-right: 10px;
        }
        & .legent-text {
          text-transform: capitalize;
        }
      }
    }
  }
  & .form-card-counter {
    & .counter {
      font-size: 42px;
      text-align: center;
      font-weight: bold;
    }
    & .form-title {
      text-align: center;
      color: #9eabc0 !important;
    }
    .submission-counter {
      display: flex;
      justify-content: space-between;
      & .name {
        font-size: 28px;
        align-self: center;
        width: 60%;

        white-space: nowrap;
        overflow: hidden;
        text-overflow: ellipsis;
      }
    }
    .small-title {
      font-size: 16px;
      color: black;
    }
  }
  .no-data-submission {
    margin-top: 5%;
  }
}
.form-select{
  width:80px;
  height: 35px;
  border-radius: 3px;
  border-color:rgba(222,226,230);
  color: #0056B3
}  
<<<<<<< HEAD
=======
.date-select{
  width:150px;
  height: 45px;
  cursor: pointer;
}
>>>>>>> c140b743
<|MERGE_RESOLUTION|>--- conflicted
+++ resolved
@@ -17,12 +17,7 @@
       margin-bottom: 30px;
       font-size: larger;
       cursor: pointer;
-<<<<<<< HEAD
-     
-      &.active,&:hover:not(.active){
-=======
       &.active,&:hover{
->>>>>>> c140b743
         background-color:  $dark-blue !important;
         color: $white;
         & .small-title {
@@ -158,11 +153,8 @@
   border-color:rgba(222,226,230);
   color: #0056B3
 }  
-<<<<<<< HEAD
-=======
 .date-select{
   width:150px;
   height: 45px;
   cursor: pointer;
-}
->>>>>>> c140b743
+}