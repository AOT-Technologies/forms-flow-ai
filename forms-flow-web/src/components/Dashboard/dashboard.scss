@import "./../../assets/styles/themes.scss";

.dashboard {
  background: $white;
  margin-top: 10px;
  & .line-hr {
    border-top: 1px solid $light-blue;
  }
  & .card-counter {
    width: 100%;
    margin: 25px 0px;
    transition: 1s;
    & .white-box {
      background: $white;
      border: 1px solid $light-blue;
      padding: 25px;
      margin-bottom: 30px;
      font-size: larger;
      cursor: pointer;
      &.active,&:hover{
        background-color:  $dark-blue !important;
        color: $white;
        & .small-title {
          font-size: 16px;
          color: $white;
        }
      }
      & .box-title {
        margin: 0 0 12px;
        text-transform: uppercase;
        font-size: 18px;
        font-weight: bold;
      }
      & .two-part {
        display: flex;
        justify-content: space-between;
        font-size: 16px;
        font-weight: normal;
        & .counter {
          font-size: 38px;
        }
      }
    }
    
  }
  & .progress {
    height: 12px;
  }
  & .progress-bar {
    transition: all 4s ease;
    transition-delay: 1s;
  }
  & .application-title {
    margin-bottom: -5px;
    color: $black;
  }
  & .dashboard-title {
    color: $black;
  }
  & .dashboard-icon-style {
    height: 27px;
    width: 27px;
    margin-bottom: 6px;
    margin-right: 5px;
  }
  & .app-title-container {
    display: flex;
    justify-content: space-between;
    align-items: center;
  }
  & .react-daterange-picker__wrapper {
    color: $black;
    padding: 5px;
    border: 1px solid $black;
    background: $white;
    & input {
      color: #036;
    }
    & select {
      -webkit-appearance: none;
      -moz-appearance: none;
      text-indent: 1px;
      text-overflow: "";
      color: #036;
    }
    & .react-daterange-picker__range-divider {
      margin: 0 15px;
    }
  }
  & .status-container {
    display: flex;

    & .legent-container {
      display: flex;
      align-self: center;
      flex-direction: row;
      flex-wrap: wrap;
      border: 1px solid $black;
      padding: 30px;
      border-radius: 10px;
      & .legent {
        width: 50%;
        min-height: 45px;

        & .legent-color {
          width: 40px;
          height: 30px;
          float: left;
          margin-right: 10px;
        }
        & .legent-text {
          text-transform: capitalize;
        }
      }
    }
  }
  & .form-card-counter {
    & .counter {
      font-size: 42px;
      text-align: center;
      font-weight: bold;
    }
    & .form-title {
      text-align: center;
      color: #9eabc0 !important;
    }
    .submission-counter {
      display: flex;
      justify-content: space-between;
      & .name {
        font-size: 28px;
        align-self: center;
        width: 60%;

        white-space: nowrap;
        overflow: hidden;
        text-overflow: ellipsis;
      }
    }
    .small-title {
      font-size: 16px;
      color: black;
    }
  }
  .no-data-submission {
    margin-top: 5%;
  }
}
.form-select{
  width:80px;
  height: 35px;
  border-radius: 3px;
  border-color:rgba(222,226,230);
  color: #0056B3
}  
.date-select{
  width:150px;
  height: 45px;
  cursor: pointer;
}
<<<<<<< HEAD
.no_submission_main{
  min-width: 100%;
}
.no_sumbsmission{
  margin-left:30rem;
  height:60vh;
  display:flex;
  flex-direction:column;
  align-items:center;
  justify-content:center;
=======
.dashboard_container{
  overflow-y: scroll;
  max-height: 100px;
>>>>>>> 930d3e77
}<|MERGE_RESOLUTION|>--- conflicted
+++ resolved
@@ -158,7 +158,6 @@
   height: 45px;
   cursor: pointer;
 }
-<<<<<<< HEAD
 .no_submission_main{
   min-width: 100%;
 }
@@ -169,9 +168,8 @@
   flex-direction:column;
   align-items:center;
   justify-content:center;
-=======
+}
 .dashboard_container{
   overflow-y: scroll;
   max-height: 100px;
->>>>>>> 930d3e77
 }