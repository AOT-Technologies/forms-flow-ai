--- conflicted
+++ resolved
@@ -2,14 +2,6 @@
 import Dashboard from "./Dashboard";
 import "./dashboard.scss";
 
-<<<<<<< HEAD
-const DashboardPage = React.memo(() => {
-  return <Dashboard />;
-});
-
-export default DashboardPage;
-=======
 export default React.memo(() => {
   return <Dashboard />;
-});
->>>>>>> da20863d
+});