--- conflicted
+++ resolved
@@ -85,20 +85,14 @@
   const saveDraft = (payload, exitType = exitType) => {
     let dataChanged = !isEqual(payload.data, lastUpdatedDraft.data);
     if (draftSubmission?.id) {
-<<<<<<< HEAD
-      if (dataChanged)
-        dispatch(
-          draftUpdate(payload, draftSubmission?.id, (err) => {
-            if (exitType === "UNMOUNT" && !err)
-              toast.success("Submission saved to draft.");
-          })
-        );
-=======
       if (dataChanged) {
         setDraftCreating(true);
         dispatch(
           draftUpdate(payload, draftSubmission?.id, (err) => {
-            if (!err){
+            if (exitType === "UNMOUNT" && !err) {
+              toast.success("Submission saved to draft.");
+            }
+            if (!err) {
               setTimeout(() => {
                 setDraftSaved(true);
                 setTimeout(() => {
@@ -106,13 +100,12 @@
                   setDraftSaved(false);
                 }, 2000);
               }, 3000);
-            }else{
+            } else {
               setDraftCreating(false);
             }
           })
         );
       }
->>>>>>> 5459044f
     }
   };
 
@@ -180,16 +173,19 @@
           )}
         </div>
         {draftCreating ? (
-           <div className="d-flex w-75 justify-content-end">
-           <span className="p-2 info-background mr-2">
-           <i className="fa fa-info-circle mr-2" aria-hidden="true"></i>
-             Form which is not submitted is saved to draft
-           </span>
-           <SavingLoading text={draftSaved ? "Saved to draft" : "Saving..."} saved={draftSaved} />
-           </div>
-          ) : (
-            ""
-          )}
+          <div className="d-flex w-75 justify-content-end">
+            <span className="p-2 info-background mr-2">
+              <i className="fa fa-info-circle mr-2" aria-hidden="true"></i>
+              Form which is not submitted is saved to draft
+            </span>
+            <SavingLoading
+              text={draftSaved ? "Saved to draft" : "Saving..."}
+              saved={draftSaved}
+            />
+          </div>
+        ) : (
+          ""
+        )}
       </div>
       <Errors errors={errors} />
       <LoadingOverlay
