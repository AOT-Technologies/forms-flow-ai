import React, { useEffect, useRef, useState } from "react";
import { connect, useDispatch, useSelector } from "react-redux";
import {
  selectRoot,
  resetSubmissions,
  saveSubmission,
  Form,
  selectError,
  Errors,
} from "react-formio";
import { push } from "connected-react-router";
import { Link, useParams } from "react-router-dom";
import { useTranslation, Translation } from "react-i18next";
import LoadingOverlay from "react-loading-overlay";
import { toast } from "react-toastify";
import isEqual from "lodash/isEqual";

import { formio_resourceBundles } from "../../resourceBundles/formio_resourceBundles";
import useInterval from "../../customHooks/useInterval";
import { CUSTOM_EVENT_TYPE } from "../ServiceFlow/constants/customEventTypes";
import selectApplicationCreateAPI from "../Form/Item/apiSelectHelper";
import {
  setFormSubmissionError,
  setFormSubmissionLoading,
  setFormSubmitted,
} from "../../actions/formActions";
import { postCustomSubmission } from "../../apiManager/services/FormServices";
import {
  getProcessReq,
  getDraftReqFormat,
} from "../../apiManager/services/bpmServices";
import {
  deleteDraftbyId,
  draftUpdate,
} from "../../apiManager/services/draftService";
import {
  CUSTOM_SUBMISSION_URL,
  CUSTOM_SUBMISSION_ENABLE,
  MULTITENANCY_ENABLED,
  DRAFT_ENABLED,
  DRAFT_POLLING_RATE,
} from "../../constants/constants";
import Loading from "../../containers/Loading";
import SubmissionError from "../../containers/SubmissionError";
import SavingLoading from "../Loading/SavingLoading";
import Confirm from "../../containers/Confirm";
import { setDraftDelete } from "../../actions/draftActions";
<<<<<<< HEAD
import { setFormStatusLoading } from "../../actions/processActions"; 
import { getFormProcesses } from "../../apiManager/services/processServices";
=======
import { setFormStatusLoading } from "../../actions/processActions";
import { getFormProcesses } from "../../apiManager/services/processServices";
import { textTruncate } from "../../helper/helper";

>>>>>>> f49c6ec9
const View = React.memo((props) => {
  const { t } = useTranslation();
  const lang = useSelector((state) => state.user.lang);
  const isFormSubmissionLoading = useSelector(
    (state) => state.formDelete.isFormSubmissionLoading
  );
  const isPublicStatusLoading = useSelector(
    (state) => state.applications.isPublicStatusLoading
  );

  const isFormSubmitted = useSelector(
    (state) => state.formDelete.formSubmitted
  );

  const draftDelete = useSelector((state) => state.draft?.draftDelete);

  const isPublic = !props.isAuthenticated;
  const tenantKey = useSelector((state) => state.tenants?.tenantId);
  const redirectUrl = MULTITENANCY_ENABLED ? `/tenant/${tenantKey}/` : "/";
  const draftSubmission = useSelector((state) => state.draft.submission);
  const [draftSaved, setDraftSaved] = useState(false);
  const [showNotification, setShowNotification] = useState(false);
  /**
   * `draftData` is used for keeping the uptodate form entry,
   * this will get updated on every change the form is having.
   */
  const [draftData, setDraftData] = useState(draftSubmission?.data);
  // Holds the latest data saved by the server
  const lastUpdatedDraft = useSelector((state) => state.draft.lastUpdated);
  const draftRef = useRef();
  const { formId, draftId } = useParams();
  const [poll, setPoll] = useState(DRAFT_ENABLED);
  const exitType = useRef("UNMOUNT");
  const {
    isAuthenticated,
    submission,
    hideComponents,
    onSubmit,
    onCustomEvent,
    errors,
    options,
    form: { form, isActive, url },
  } = props;
  const dispatch = useDispatch();

  const saveDraft = (payload, exitType = exitType) => {
    if (exitType === "SUBMIT" || processData?.status !== "active") return;
    let dataChanged = !isEqual(payload.data, lastUpdatedDraft.data);
    if (draftSubmission?.id) {
      if (String(draftSubmission?.id) !== String(draftId)) return;
      if (dataChanged) {
        setDraftSaved(false);
        if (!showNotification) setShowNotification(true);
        dispatch(
          draftUpdate(payload, draftSubmission?.id, (err) => {
            if (exitType === "UNMOUNT" && !err) {
              toast.success(t("Submission saved to draft."));
            }
            if (!err) {
              setDraftSaved(true);
            } else {
              setDraftSaved(false);
            }
          })
        );
      }
    }
  };
  const formStatusLoading = useSelector(
    (state) => state.process?.formStatusLoading
  );

  const processData = useSelector(
    (state) => state.process?.formProcessList
  );

  /**
   * We will repeatedly update the current state to draft table
   * on purticular interval
   */
  useInterval(
    () => {
      let payload = getDraftReqFormat(formId, { ...draftData });
      saveDraft(payload);
    },
    poll ? DRAFT_POLLING_RATE : null
  );

  useEffect(() => {
    if (isAuthenticated) {
      dispatch(setFormStatusLoading(true));
      dispatch(
        getFormProcesses(formId,()=>{
          dispatch(setFormStatusLoading(false));
        })
      );
    }
  }, [isAuthenticated,formId]);

  useEffect(() => {
    return () => {
      let payload = getDraftReqFormat(formId, draftRef.current);
      if (poll) saveDraft(payload, exitType.current);
    };
  }, [poll, exitType.current, draftSubmission?.id]);
<<<<<<< HEAD
 
=======

>>>>>>> f49c6ec9
  if (isActive || isPublicStatusLoading || formStatusLoading) {
    return (
      <div data-testid="loading-view-component">
        <Loading />
      </div>
    );
  }
  


  const deleteDraft = () => {
    dispatch(
      setDraftDelete({
        modalOpen: true,
        draftId: draftSubmission.id,
        draftName: draftSubmission.DraftName,
      })
    );
  };

  const onYes = (e) => {
    e.currentTarget.disabled = true;
    deleteDraftbyId(draftDelete.draftId)
      .then(() => {
        toast.success(t("Draft Deleted Successfully"));
        dispatch(push(`${redirectUrl}draft`));
      })
      .catch((error) => {
        toast.error(error.message);
      })
      .finally(() => {
        dispatch(
          setDraftDelete({
            modalOpen: false,
            draftId: null,
            draftName: "",
          })
        );
      });
  };

  const onNo = () => {
    dispatch(
      setDraftDelete({
        modalOpen: false,
        draftId: null,
        draftName: "",
      })
    );
  };

  if (isFormSubmitted && !isAuthenticated) {
    //This code has relevance only for form Submission Edit by Anonymous Users
    return (
      <div className="text-center pt-5">
        <h1>{t("Thank you for your response.")}</h1>
        <p>{t("saved successfully")}</p>
      </div>
    );
  }

  return (
    <div className="container overflow-y-auto">
      {
        <>
          <span className="pr-2  mr-2 d-flex justify-content-end align-items-center">
            {poll && showNotification && (
              <SavingLoading
                text={
                  draftSaved
                    ? t("Saved to Applications/Drafts")
                    : t("Saving...")
                }
                saved={draftSaved}
              />
            )}
          </span>
        </>
      }
      <div className="d-flex align-items-center justify-content-between">
        <div className="main-header">
          <SubmissionError
            modalOpen={props.submissionError.modalOpen}
            message={props.submissionError.message}
            onConfirm={props.onConfirm}
          ></SubmissionError>
          {isAuthenticated ? (
            <Link title={t("go back")} to={`${redirectUrl}draft`}>
              <i className="fa fa-chevron-left fa-lg" />
            </Link>
          ) : null}

          {form.title ? (
            <h3 className="ml-3">
              <span className="task-head-details">
                <i className="fa fa-wpforms" aria-hidden="true" /> &nbsp;{" "}
                {t("Drafts")}/
              </span>{" "}
              {textTruncate(60,40,form.title)}
            </h3>
          ) : (
            ""
          )}
        </div>
        {processData?.status === "active" ? (
          <button
            className="btn btn-danger mr-2"
            style={{ width: "8.5em" }}
            onClick={() => deleteDraft()}
          >
            {t("Discard Draft")}
          </button>
        ) : (
          ""
        )}
      </div>
      <Errors errors={errors} />
      <LoadingOverlay
        active={isFormSubmissionLoading}
        spinner
        text={<Translation>{(t) => t("Loading...")}</Translation>}
        className="col-12"
      >
        <div className="ml-4 mr-4">
          <Confirm
            modalOpen={draftDelete.modalOpen}
            message={`${t("Are you sure you wish to delete the draft")} "${
              textTruncate(14,12,draftDelete.draftName)
            }"
            ${t("with ID")} "${draftDelete.draftId}"`}
            onNo={() => onNo()}
            onYes={(e) => {
              exitType.current = "SUBMIT";
              onYes(e);
            }}
          />
          {processData?.status === "active" ? (
            <div className="form-view-wrapper">
              <Form
                form={form}
                submission={submission.submission}
                url={url}
                options={{
                  ...options,
                  language: lang,
                  i18n: formio_resourceBundles,
                }}
                hideComponents={hideComponents}
                onChange={(formData) => {
                  setDraftData(formData.data);
                  draftRef.current = formData.data;
                }}
                onSubmit={(data) => {
                  setPoll(false);
                  exitType.current = "SUBMIT";
                  onSubmit(data, form._id, isPublic);
                }}
                onCustomEvent={(evt) => onCustomEvent(evt, redirectUrl)}
              />
            </div>
          ) : (
            <span>
              <div
                className="container"
                style={{
                  maxWidth: "900px",
                  margin: "auto",
                  height: "50vh",
                  display: "flex",
                  flexDirection: "column",
                  alignItems: "center",
                  justifyContent: "center",
                }}
              >
                <h3>{t("Form not published")}</h3>
                <p>{t("You can't submit this form until it is published")}</p>
              </div>
            </span>
          )}
        </div>
      </LoadingOverlay>
    </div>
  );
});

const executeAuthSideEffects = (dispatch, redirectUrl) => {
  dispatch(push(`${redirectUrl}draft`));
};

// eslint-disable-next-line no-unused-vars
const doProcessActions = (submission, ownProps) => {
  return (dispatch, getState) => {
    const state = getState();
    let form = state.form.form;
    let isAuth = state.user.isAuthenticated;
    const tenantKey = state.tenants?.tenantId;
    const redirectUrl = MULTITENANCY_ENABLED ? `/tenant/${tenantKey}/` : `/`;
    dispatch(resetSubmissions("submission"));
    const origin = `${window.location.origin}${redirectUrl}`;
    const data = getProcessReq(form, submission._id, origin);
    let draft_id = state.draft.submission?.id;
    let isDraftCreated = draft_id ? true : false;
    const applicationCreateAPI = selectApplicationCreateAPI(
      isAuth,
      isDraftCreated,
      DRAFT_ENABLED
    );
    dispatch(
      applicationCreateAPI(data, draft_id ? draft_id : null, (err) => {
        dispatch(setFormSubmissionLoading(false));
        if (!err) {
          toast.success(
            <Translation>{(t) => t("Submission Saved")}</Translation>
          );
        } else {
          toast.error(
            <Translation>{(t) => t("Submission Failed.")}</Translation>
          );
        }
        if (isAuth) executeAuthSideEffects(dispatch, redirectUrl);
        else dispatch(setFormSubmitted(true));
      })
    );
  };
};

const mapStateToProps = (state) => {
  return {
    user: state.user.userDetail,
    tenant: state?.tenants?.tenantId,
    form: selectRoot("form", state),
    submission: selectRoot("draft", state),
    isAuthenticated: state.user.isAuthenticated,
    errors: [selectError("form", state), selectError("submission", state)],
    options: {
      noAlerts: false,
      i18n: {
        en: {
          error: <Translation>{(t) => t("Message")}</Translation>,
        },
      },
    },
    submissionError: selectRoot("formDelete", state).formSubmissionError,
  };
};

const mapDispatchToProps = (dispatch, ownProps) => {
  return {
    onSubmit: (submission, formId, isPublic) => {
      dispatch(setFormSubmissionLoading(true));
      // this is callback function for submission
      const callBack = (err, submission) => {
        if (!err) {
          dispatch(doProcessActions(submission, ownProps));
        } else {
          const ErrorDetails = {
            modalOpen: true,
            message: (
              <Translation>
                {(t) => t("Submission cannot be done.")}
              </Translation>
            ),
          };
          toast.error(
            <Translation>{(t) => t("Error while Submission.")}</Translation>
          );
          dispatch(setFormSubmissionLoading(false));
          dispatch(setFormSubmissionError(ErrorDetails));
        }
      };
      if (CUSTOM_SUBMISSION_URL && CUSTOM_SUBMISSION_ENABLE) {
        postCustomSubmission(submission, formId, isPublic, callBack);
      } else {
        dispatch(saveSubmission("submission", submission, formId, callBack));
      }
    },
    onCustomEvent: (customEvent, redirectUrl) => {
      switch (customEvent.type) {
        case CUSTOM_EVENT_TYPE.CUSTOM_SUBMIT_DONE:
          toast.success("Submission Saved.");
          dispatch(push(`${redirectUrl}draft`));
          break;
        case CUSTOM_EVENT_TYPE.CANCEL_SUBMISSION:
          dispatch(push(`${redirectUrl}draft`));
          break;
        default:
          return;
      }
    },
    onConfirm: () => {
      const ErrorDetails = { modalOpen: false, message: "" };
      dispatch(setFormSubmissionError(ErrorDetails));
    },
  };
};

export default connect(mapStateToProps, mapDispatchToProps)(View);<|MERGE_RESOLUTION|>--- conflicted
+++ resolved
@@ -45,15 +45,10 @@
 import SavingLoading from "../Loading/SavingLoading";
 import Confirm from "../../containers/Confirm";
 import { setDraftDelete } from "../../actions/draftActions";
-<<<<<<< HEAD
-import { setFormStatusLoading } from "../../actions/processActions"; 
-import { getFormProcesses } from "../../apiManager/services/processServices";
-=======
 import { setFormStatusLoading } from "../../actions/processActions";
 import { getFormProcesses } from "../../apiManager/services/processServices";
 import { textTruncate } from "../../helper/helper";
 
->>>>>>> f49c6ec9
 const View = React.memo((props) => {
   const { t } = useTranslation();
   const lang = useSelector((state) => state.user.lang);
@@ -159,11 +154,7 @@
       if (poll) saveDraft(payload, exitType.current);
     };
   }, [poll, exitType.current, draftSubmission?.id]);
-<<<<<<< HEAD
- 
-=======
-
->>>>>>> f49c6ec9
+
   if (isActive || isPublicStatusLoading || formStatusLoading) {
     return (
       <div data-testid="loading-view-component">
@@ -171,7 +162,6 @@
       </div>
     );
   }
-  
 
 
   const deleteDraft = () => {
