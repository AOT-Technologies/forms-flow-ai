--- conflicted
+++ resolved
@@ -11,9 +11,11 @@
 import { push } from "connected-react-router";
 import { Link, useParams } from "react-router-dom";
 import { useTranslation, Translation } from "react-i18next";
-import { formio_resourceBundles } from "../../resourceBundles/formio_resourceBundles";
 import LoadingOverlay from "react-loading-overlay";
 import { toast } from "react-toastify";
+import isEqual from "lodash/isEqual";
+
+import { formio_resourceBundles } from "../../resourceBundles/formio_resourceBundles";
 import useInterval from "../../customHooks/useInterval";
 import { CUSTOM_EVENT_TYPE } from "../ServiceFlow/constants/customEventTypes";
 import selectApplicationCreateAPI from "../Form/Item/apiSelectHelper";
@@ -37,8 +39,8 @@
 } from "../../constants/constants";
 import Loading from "../../containers/Loading";
 import SubmissionError from "../../containers/SubmissionError";
-import isEqual from "lodash/isEqual";
 import SavingLoading from "../Loading/SavingLoading";
+
 const View = React.memo((props) => {
   const { t } = useTranslation();
   const lang = useSelector((state) => state.user.lang);
@@ -164,11 +166,7 @@
             onConfirm={props.onConfirm}
           ></SubmissionError>
           {isAuthenticated ? (
-<<<<<<< HEAD
-            <Link title="go back" to={`${redirectUrl}draft`}>
-=======
-            <Link title={t("go back")} to={`${redirectUrl}form`}>
->>>>>>> 7297a996
+            <Link title={t("go back")} to={`${redirectUrl}draft`}>
               <i className="fa fa-chevron-left fa-lg" />
             </Link>
           ) : null}
