--- conflicted
+++ resolved
@@ -45,11 +45,7 @@
 import SavingLoading from "../Loading/SavingLoading";
 import Confirm from "../../containers/Confirm";
 import { setDraftDelete } from "../../actions/draftActions";
-<<<<<<< HEAD
 import { setFormStatusLoading } from "../../actions/processActions";
-=======
-import { setFormStatusLoading } from "../../actions/processActions"; 
->>>>>>> 3a0b4b41
 import { getFormProcesses } from "../../apiManager/services/processServices";
 import { textTruncate } from "../../helper/helper";
 
@@ -158,11 +154,7 @@
       if (poll) saveDraft(payload, exitType.current);
     };
   }, [poll, exitType.current, draftSubmission?.id]);
-<<<<<<< HEAD
-
-=======
- 
->>>>>>> 3a0b4b41
+
   if (isActive || isPublicStatusLoading || formStatusLoading) {
     return (
       <div data-testid="loading-view-component">
@@ -170,7 +162,7 @@
       </div>
     );
   }
-  
+
 
 
   const deleteDraft = () => {
@@ -291,11 +283,7 @@
             modalOpen={draftDelete.modalOpen}
             message={`${t("Are you sure you wish to delete the draft")} "${
               textTruncate(14,12,draftDelete.draftName)
-<<<<<<< HEAD
             }"
-=======
-            }" 
->>>>>>> 3a0b4b41
             ${t("with ID")} "${draftDelete.draftId}"`}
             onNo={() => onNo()}
             onYes={(e) => {
