--- conflicted
+++ resolved
@@ -286,19 +286,12 @@
   modalOpen={draftDelete.modalOpen}
   message={
     <>
-<<<<<<< HEAD
-      {t("Are you sure to delete the draft")}
-      <span style={{ fontWeight: "bold" }}>&nbsp;
-        {textTruncate(14, 12, draftDelete.draftName)}
-      </span>&nbsp;
-      {t("with ID")}
-=======
+
       {t("Are you sure to delete the draft")} 
       <span style={{ fontWeight: "bold" }}>&nbsp;
         {textTruncate(14, 12, draftDelete.draftName)}
       </span>&nbsp;
       {t("with ID")} 
->>>>>>> 8871a7e7
       <span style={{ fontWeight: "bold" }}>&nbsp;
         {draftDelete.draftId}
       </span> ?
