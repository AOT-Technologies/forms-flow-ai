--- conflicted
+++ resolved
@@ -204,16 +204,12 @@
             {
             <div>
             {t("Are you sure you wish to delete the draft")}
-<<<<<<< HEAD
-            <span style={{ fontWeight: "bold" }}> {draftDelete.draftName} </span>
-=======
             <h4 style={{ fontWeight: "bold" }} className="text-truncate"> {draftDelete.draftName} </h4>
->>>>>>> e83deed9
-            {t("with ID")} 
+            {t("with ID")}
             <span style={{fontWeight: "bold"}}> {draftDelete.draftId}</span>
             </div>
             }
-            
+
             onNo={() => onNo()}
             onYes={onYes}
           />
