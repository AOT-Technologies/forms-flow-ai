--- conflicted
+++ resolved
@@ -204,21 +204,12 @@
             {
             <div>
             {t("Are you sure you wish to delete the draft")}
-<<<<<<< HEAD
-            <span style={{ fontWeight: "bold" }}> {draftDelete.draftName} </span>
-            {t("with ID")} 
-            <span style={{fontWeight: "bold"}}> {draftDelete.draftId}</span>
-            </div>
-            }
-            
-=======
             <h4 style={{ fontWeight: "bold" }} className="text-truncate"> {draftDelete.draftName} </h4>
             {t("with ID")}
             <span style={{fontWeight: "bold"}}> {draftDelete.draftId}</span>
             </div>
             }
 
->>>>>>> b589e92d
             onNo={() => onNo()}
             onYes={onYes}
           />
