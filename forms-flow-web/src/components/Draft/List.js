import React, { useEffect, useRef } from "react";
import { useDispatch, useSelector } from "react-redux";
import BootstrapTable from "react-bootstrap-table-next";
import filterFactory from "react-bootstrap-table2-filter";
import paginationFactory from "react-bootstrap-table2-paginator";
import ToolkitProvider from "react-bootstrap-table2-toolkit";
import "react-bootstrap-table-next/dist/react-bootstrap-table2.min.css";
import Loading from "../../containers/Loading";
import Nodata from "../Application/nodata";
import { useTranslation } from "react-i18next";
import { columns, getoptions } from "./table";
import { MULTITENANCY_ENABLED } from "../../constants/constants";
import Alert from "react-bootstrap/Alert";
import { Translation } from "react-i18next";

import overlayFactory from "react-bootstrap-table2-overlay";
import { SpinnerSVG } from "../../containers/SpinnerSVG";
import {
  fetchDrafts,
  FilterDrafts,
} from "../../apiManager/services/draftService";
import Confirm from "../../containers/Confirm";
import Head from "../../containers/Head";
import { push } from "connected-react-router";
import {
  setDraftListLoader,
  setDraftListActivePage,
  setCountPerpage,
  setDraftDelete,
} from "../../actions/draftActions";
import { deleteDraftbyId } from "../../apiManager/services/draftService";
import isValiResourceId from "../../helper/regExp/validResourceId";
import { toast } from "react-toastify";
import { textTruncate } from "../../helper/helper";

export const DraftList = React.memo(() => {
  const { t } = useTranslation();
  const drafts = useSelector((state) => state.draft.draftList);
  const countPerPage = useSelector((state) => state.draft.countPerPage);
  const draftDelete = useSelector((state) => state.draft?.draftDelete);

  const isDraftListLoading = useSelector(
    (state) => state.draft.isDraftListLoading
  );
  const applicationCount = useSelector(
    (state) => state.applications.applicationCount
  );
  const draftCount = useSelector((state) => state.draft.draftCount);
  const dispatch = useDispatch();
  const page = useSelector((state) => state.draft.activePage);
  const iserror = useSelector(
    (state) => state.draft.draftSubmissionError.error
  );
  const error = useSelector(
    (state) => state.draft.draftSubmissionError.message
  );
  const [filtermode, setfiltermode] = React.useState(false);
  const tenantKey = useSelector((state) => state.tenants?.tenantId);
  const redirectUrl = MULTITENANCY_ENABLED ? `/tenant/${tenantKey}/` : "/";
  const [lastModified, setLastModified] = React.useState(null);
  const [isLoading, setIsLoading] = React.useState(false);
  const [invalidFilters, setInvalidFilters] = React.useState({});

  useEffect(() => {
    setIsLoading(false);
  }, [drafts]);

  const useNoRenderRef = (currentValue) => {
    const ref = useRef(currentValue);
    ref.current = currentValue;
    return ref;
  };

  const countPerPageRef = useNoRenderRef(countPerPage);

  const currentPage = useNoRenderRef(page);

  useEffect(() => {
    dispatch(fetchDrafts(currentPage.current, countPerPageRef.current));
  }, [dispatch, currentPage, countPerPageRef]);

  const onYes = (e) => {
    e.currentTarget.disabled = true;
    deleteDraftbyId(draftDelete.draftId)
      .then(() => {
        toast.success(t("Draft Deleted Successfully"));
        dispatch(fetchDrafts(currentPage.current, countPerPageRef.current));
      })
      .catch((error) => {
        toast.error(error.message);
      })
      .finally(() => {
        dispatch(
          setDraftDelete({
            modalOpen: false,
            draftId: null,
            draftName: "",
          })
        );
      });
  };

  const onNo = () => {
    dispatch(
      setDraftDelete({
        modalOpen: false,
        draftId: null,
        draftName: "",
      })
    );
  };
  if (isDraftListLoading) {
    return <Loading />;
  }

  const getNoDataIndicationContent = () => {
    return (
      <div className="div-no-application">
        <label className="lbl-no-application">
          {" "}
          <Translation>{(t) => t("No drafts found")}</Translation>{" "}
        </label>
        <br />
        {filtermode && (
          <label className="lbl-no-application-desc">
            {" "}
            <Translation>
              {(t) => t("Please change the selected filters to view drafts")}
            </Translation>
          </label>
        )}
        <br />
      </div>
    );
  };
  const validateFilters = (newState) => {
    if (
      newState.filters?.id?.filterVal &&
      !isValiResourceId(newState.filters?.id?.filterVal)
    ) {
      return setInvalidFilters({ ...invalidFilters, DRAFT_ID: true });
    } else {
      return setInvalidFilters({ ...invalidFilters, DRAFT_ID: false });
    }
  };
  const handlePageChange = (type, newState) => {
    validateFilters(newState);
    if (type === "filter") {
      setfiltermode(true);
    } else if (type === "pagination") {
      if (countPerPage > 5) {
        dispatch(setDraftListLoader(true));
      } else {
        setIsLoading(true);
      }
    }
    dispatch(setCountPerpage(newState.sizePerPage));
    dispatch(FilterDrafts(newState));
    dispatch(setDraftListActivePage(newState.page));
  };
  const headerList = () => {
    return [
      {
        name: "Applications",
        count: applicationCount,
        onClick: () => dispatch(push(`${redirectUrl}application`)),
        icon: "list",
      },
      {
        name: "Drafts",
        count: draftCount,
        onClick: () => dispatch(push(`${redirectUrl}draft`)),
        icon: "edit",
      },
    ];
  };

  const getNoData = () => {
    if (iserror) {
      return <Alert variant={"danger"}>{error}</Alert>;
    } else {
      return <Nodata text={t("No Drafts Found")} />;
    }
  };

  return (
    <ToolkitProvider
      bootstrap4
      keyField="id"
      data={drafts}
      columns={columns(
        lastModified,
        setLastModified,
        t,
        redirectUrl,
        invalidFilters
      )}
      search
    >
      {(props) => (
        <div className="container" id="main" role="definition">
          <Confirm
            modalOpen={draftDelete.modalOpen}
            message=
            {
            <div>
            {t("Are you sure you wish to delete the draft")}
<<<<<<< HEAD
            <h4 style={{ fontWeight: "bold" }} className="text-truncate"> {draftDelete.draftName} </h4>
            {t("with ID")}
            <span style={{fontWeight: "bold"}}> {draftDelete.draftId}</span>
            </div>
            }

=======
            <span style={{ fontWeight: "bold" }} > {draftDelete.draftName.includes(' ') ? draftDelete.draftName : textTruncate(50,40,draftDelete.draftName)} </span>
            {t("with ID")} 
            <span style={{fontWeight: "bold"}}> {draftDelete.draftId}</span>?
            </div>
            }
            
>>>>>>> 3a0b4b41
            onNo={() => onNo()}
            onYes={onYes}
          />
          <Head items={headerList()} page="Drafts" />
          <br />
          <div>
            {drafts?.length > 0 || filtermode ? (
              <BootstrapTable
                remote={{ pagination: true, filter: true, sort: true }}
                loading={isLoading}
                filter={filterFactory()}
                pagination={paginationFactory(
                  getoptions(draftCount, page, countPerPage)
                )}
                onTableChange={handlePageChange}
                filterPosition={"top"}
                {...props.baseProps}
                noDataIndication={() =>
                  !isLoading && getNoDataIndicationContent()
                }
                overlay={overlayFactory({
                  spinner: <SpinnerSVG />,
                  styles: {
                    overlay: (base) => ({
                      ...base,
                      background: "rgba(255, 255, 255)",
                      height: `${
                        countPerPage > 5
                          ? "100% !important"
                          : "350px !important"
                      }`,
                      top: "65px",
                    }),
                  },
                })}
              />
            ) : (
              getNoData()
            )}
          </div>
        </div>
      )}
    </ToolkitProvider>
  );
});

export default DraftList;<|MERGE_RESOLUTION|>--- conflicted
+++ resolved
@@ -205,21 +205,12 @@
             {
             <div>
             {t("Are you sure you wish to delete the draft")}
-<<<<<<< HEAD
-            <h4 style={{ fontWeight: "bold" }} className="text-truncate"> {draftDelete.draftName} </h4>
+            <span style={{ fontWeight: "bold" }} > {draftDelete.draftName.includes(' ') ? draftDelete.draftName : textTruncate(50,40,draftDelete.draftName)} </span>
             {t("with ID")}
-            <span style={{fontWeight: "bold"}}> {draftDelete.draftId}</span>
-            </div>
-            }
-
-=======
-            <span style={{ fontWeight: "bold" }} > {draftDelete.draftName.includes(' ') ? draftDelete.draftName : textTruncate(50,40,draftDelete.draftName)} </span>
-            {t("with ID")} 
             <span style={{fontWeight: "bold"}}> {draftDelete.draftId}</span>?
             </div>
             }
-            
->>>>>>> 3a0b4b41
+
             onNo={() => onNo()}
             onYes={onYes}
           />
