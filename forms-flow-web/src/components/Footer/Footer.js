--- conflicted
+++ resolved
@@ -1,13 +1,7 @@
 import React from "react";
-<<<<<<< HEAD
-import "./footer.scss";
-import packageInfo  from "../../../package.json";
-=======
 import { version } from "../../../package.json";
->>>>>>> 879ea198
 import { Translation } from "react-i18next";
 
-const version_org = packageInfo.version;
 
 const Footer = React.memo(() => {
   return (
@@ -19,7 +13,7 @@
           <a className="text-link" href="https://formsflow.ai/">
             formsflow.ai
           </a>
-          {` v${version_org}`}
+          {` v${version}`}
         </div>
       </div>
     </div>
