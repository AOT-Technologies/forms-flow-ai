import React from "react";
<<<<<<< HEAD
import packageInfo  from "../../../package.json";
import { Translation } from "react-i18next";

const version_org = packageInfo.version;
=======
// import { version } from "../../../package.json";
// import { Translation } from "react-i18next";

// const version_org = version;
>>>>>>> 5724c202
const Footer = React.memo(() => {
  return (
    <div></div>
   // <div className="ps-md-3 pb-3">
    //   <hr />
    //   <div className="d-flex justify-content-end pb-2">
    //     <div className="fw-bold">
    //       <Translation>{(t) => t("Powered by ")}</Translation>{" "}
    //       <a className="text-link" href="https://formsflow.ai/">
    //         formsflow.ai
    //       </a>
    //       {` v${version_org}`}
    //     </div>
    //   </div>
    // </div>
  );
});
export default Footer;<|MERGE_RESOLUTION|>--- conflicted
+++ resolved
@@ -1,15 +1,7 @@
 import React from "react";
-<<<<<<< HEAD
-import packageInfo  from "../../../package.json";
-import { Translation } from "react-i18next";
-
-const version_org = packageInfo.version;
-=======
 // import { version } from "../../../package.json";
 // import { Translation } from "react-i18next";
-
 // const version_org = version;
->>>>>>> 5724c202
 const Footer = React.memo(() => {
   return (
     <div></div>
