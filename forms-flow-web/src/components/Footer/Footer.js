--- conflicted
+++ resolved
@@ -5,11 +5,7 @@
   return (
     <div className="row footer">
       <div className="col-12 text-center text-align">
-<<<<<<< HEAD
-      Powered by<a href="https://formsflow.ai"> Formsflow.ai</a> {/*{today.getFullYear()}*/}
-=======
       Powered by<a href="https://formsflow.ai" target='_blank'  rel="noreferrer"> formsflow.ai</a> {/*{today.getFullYear()}*/}
->>>>>>> 76ecfdac
       </div>
     </div>
   );
