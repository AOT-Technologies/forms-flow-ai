import React, { useState, useEffect, useReducer } from "react";
import { FormBuilder, Errors } from "react-formio";
import _set from "lodash/set";
import _cloneDeep from "lodash/cloneDeep";
import _camelCase from "lodash/camelCase";
import { push } from "connected-react-router";

import {
  MULTITENANCY_ENABLED,
} from "../../constants/constants";
import { addHiddenApplicationComponent } from "../../constants/applicationComponent";
import { saveFormProcessMapperPost } from "../../apiManager/services/processServices";
import { useDispatch, useSelector } from "react-redux";
import { toast } from "react-toastify";
import { useTranslation, Translation } from "react-i18next";
import { formio_resourceBundles } from "../../resourceBundles/formio_resourceBundles";
import {
  clearFormError,
  setFormFailureErrorData,
  setFormSuccessData,
} from "../../actions/formActions";
import { addTenantkey } from "../../helper/helper";
import { formCreate } from "../../apiManager/services/FormServices";
import { Form } from 'react-bootstrap';
import { handleAuthorization } from "../../apiManager/services/authorizationService";
import RichText from "../Form/RichText";
import { Collapse } from 'react-bootstrap';


// reducer from react-formio code
const reducer = (form, { type, value }) => {
  const formCopy = _cloneDeep(form);
  switch (type) {
    case "formChange":
      for (let prop in value) {
        if (Object.prototype.hasOwnProperty.call(value, prop)) {
          form[prop] = value[prop];
        }
      }
      return form;
    case "replaceForm":
      return _cloneDeep(value);
    case "title":
      if (type === "title" && !form._id) {
        formCopy.name = _camelCase(value);
        formCopy.path = _camelCase(value).toLowerCase();
      }
      break;
    default:
      break;
  }
  _set(formCopy, type, value);
  return formCopy;
};

const Create = React.memo(() => {
  const dispatch = useDispatch();
  const [anonymous, setAnonymous] = useState(false);
  const formData = { display: "form" };
  const [form, dispatchFormAction] = useReducer(reducer, _cloneDeep(formData));
  const saveText = <Translation>{(t) => t("Save & Preview")}</Translation>;
  const errors = useSelector((state) => state.form?.error);
  const lang = useSelector((state) => state.user.lang);
  const tenantKey = useSelector((state) => state.tenants?.tenantId);
  const formAccess = useSelector((state) => state.user?.formAccess || []);
  const roleIds = useSelector((state) => state.user?.roleIds || {});
  const [formSubmitted, setFormSubmitted] = useState(false);
  const submissionAccess = useSelector((state) => state.user?.submissionAccess || []);
  const redirectUrl = MULTITENANCY_ENABLED ? `/tenant/${tenantKey}/` : "/";
  const [open, setOpen] = useState(false);
  const [formDescription, setFormDescription] = useState("");
  const { t } = useTranslation();
  useEffect(() => {
    dispatch(clearFormError("form"));
  }, [dispatch]);

  // for update form access and submission access
  useEffect(() => {
    formAccess.forEach((role) => {
      if (anonymous) {
        if (role.type === "read_all") {
          role.roles.push(roleIds.ANONYMOUS);
        }
      } else {
        if (role.type === "read_all") {
          role.roles = role.roles.filter((id) => id !== roleIds.ANONYMOUS);
        }
      }
    });
    submissionAccess.forEach((access) => {
      if (anonymous) {
        if (access.type === "create_own") {
          access.roles.push(roleIds.ANONYMOUS);
        }
      } else {
        if (access.type === "create_own") {
          access.roles = access.roles.filter((id) => id !== roleIds.ANONYMOUS);
        }
      }
    });
  }, [anonymous]);

  // information about tenant key adding

  const addingTenantKeyInformation = (type) => {
    if (MULTITENANCY_ENABLED) {
      return (
        <span className="ms-1">
          <i
            className="fa fa-info-circle text-primary cursor-pointer"
            data-toggle="tooltip"
            title={`${t("By default, the tenant key would be prefixed to form")}${type}`}
          ></i>
        </span>
      );
    }
  };



  // setting the form data
  useEffect(() => {
    const newForm = { display: "form" };
    if (
      newForm &&
      (form._id !== newForm._id || form.modified !== newForm.modified)
    ) {
      dispatchFormAction({ type: "replaceForm", value: newForm });
    }
  }, [form]);

  // submitting form
  const saveFormData = () => {
    setFormSubmitted(true);
    const newFormData = addHiddenApplicationComponent(form);
    const newForm = {
      ...newFormData,
      tags: ["common"],
    };

    newForm.submissionAccess = submissionAccess;
    newForm.componentChanged = true;
    newForm.newVersion = true;
    newForm.access = formAccess;
    if (MULTITENANCY_ENABLED && tenantKey) {
      newForm.tenantKey = tenantKey;
      if (newForm.path) {
        newForm.path = addTenantkey(newForm.path, tenantKey);
      }
      if (newForm.name) {
        newForm.name = addTenantkey(newForm.name, tenantKey);
      }
    }
    formCreate(newForm).then((res) => {
      const form = res.data;
      const data = {
        formId: form._id,
        formName: form.title,
        description: formDescription,
        formType: form.type,
        formTypeChanged: true,
        anonymousChanged: true,
        parentFormId: form._id,
        titleChanged: true,
        formRevisionNumber: "V1", // to do
        anonymous: formAccess[0]?.roles.includes(roleIds.ANONYMOUS),
      };

      let payload = {
        resourceId: data.formId,
        resourceDetails: {},
        roles: []
      };
      dispatch(setFormSuccessData("form", form));
      handleAuthorization(
        { application: payload, designer: payload, form: payload },
        data.formId
      ).catch((err) => {
        console.log(err);
      });
      dispatch(
        // eslint-disable-next-line no-unused-vars
        saveFormProcessMapperPost(data, (err, res) => {
          if (!err) {
            toast.success(t("Form saved"));
            dispatch(push(`${redirectUrl}formflow/${form._id}/view-edit/`));
          } else {
            setFormSubmitted(false);
            toast.error(t("Error in creating form process mapper"));
          }
        })
      );

    }).catch((err) => {
      let error;
      if (err.response?.data) {
        error = err.response.data;
      } else {
        error = err.message;
      }
      dispatch(setFormFailureErrorData("form", error));

    }).finally(() => {
      setFormSubmitted(false);
    });
  };

  // setting the main option details to the formdata
  const handleChange = (path, event) => {
    const { target } = event;
    const value = target.type === "checkbox" ? target.checked : target.value;
    dispatchFormAction({ type: path, value });
  };

  const formChange = (newForm) =>
    dispatchFormAction({ type: "formChange", value: newForm });

  const handleToggle = () => {
    setOpen(!open);
  };

  return (
    <div>
      <div className="d-flex align-items-center flex-wrap justify-content-between my-4 bg-light p-3">
        <h2>
          <Translation>{(t) => t("Create Form")}</Translation>
        </h2>
        <button data-testid="create-form-btn-save" className="btn btn-primary" disabled={formSubmitted} onClick={() => saveFormData()}>
          {saveText}
        </button>

      </div>

      <Errors errors={errors} />
      <div className="p-4"
        style={{ border: "1px solid #c2c0be", borderRadius: "5px" }}>
        <div className="d-flex pb-4 flex-wrap">
          <div className="col-lg-6 col-md-6 col-sm-6 col-12 px-3">
            <div>
              <div id="form-group-title" className="form-group mb-3">
                <label htmlFor="title" className="control-label field-required fw-bold mb-2">
                  {" "}
                  {t("Title")}
                </label>
                <input
                  data-testid="create-form-title"
                  type="text"
                  className="form-control "
                  id="title"
                  placeholder={t("Enter the form title")}
                  value={form.title || ""}
                  onChange={(event) => handleChange("title", event)}
                />
              </div>
            </div>
            <div className="">
              <label htmlFor="Description" className="control-label fw-bold mb-2">
                {" "}
                {t("Description")}
              </label>
              <div className="bg-white">
                <RichText data-testid="create-form-description" onChange={setFormDescription} value={formDescription} />
              </div>
            </div>
          </div>
          <div className="col-lg-6 col-md-6 col-sm-6 col-12 px-3">
            <div className="d-flex justify-content-between">
              <div className="mb-3">
                <div id="form-group-display" className="form-group">
                  <label htmlFor="form-display" className="control-label fw-bold mb-2">
                    {t("Display as")}
                  </label>
                  <div className="input-group">
                    <div className="form-check form-check-inline">
                      <input
                        data-testid="form-display"
                        className="form-check-input"
                        type="radio"
                        name="display"
                        id="form-radio-form"
                        value="form"
                        checked={form.display === "form"}
                        onChange={(event) => handleChange("display", event)}
                      />
                      <label className="form-check-label fw-light" htmlFor="form-radio-form">
                        {t("Form")}
                      </label>
                    </div>
                    <div className="form-check form-check-inline">
                      <input
                        data-testid="form-wizard"
                        className="form-check-input"
                        type="radio"
                        name="display"
                        id="form-radio-wizard"
                        value="wizard"
                        checked={form.display === "wizard"}
                        onChange={(event) => handleChange("display", event)}
                      />
                      <label className="form-check-label fw-light" htmlFor="form-radio-wizard">
                        {t("Wizard")}
                      </label>
                    </div>
                  </div>
                </div>
              </div>
              <div className="mb-3">
                <div className="form-group">
                  <div className="input-group">
                    <Form.Group controlId="setForAnonymous">
<<<<<<< HEAD
                      <div className="d-flex align-items-center mt-3">
                        <label className="public-label me-2 fw-bold">{t("Make this form public ?")}</label>
                        <Form.Check
                          data-testid="form-anonymous"
                          type="switch"
                          checked={anonymous}
                          id="anonymous"
                          onChange={() => setAnonymous(!anonymous)}
                          custom
                        />
=======
                      <div className="d-flex  mt-3 form-check form-switch ps-0 gap-5">
                        <label className="public-label me-2 fw-bold mb-2">{t("Make this form public ?")}</label>
                        <input 
                        className="form-check-input" 
                        type="checkbox" 
                        role="switch" 
                        id="anonymous"
                        checked={anonymous}
                        onChange={() => setAnonymous(!anonymous)}>
                        </input>
>>>>>>> 9fc79fd8
                      </div>
                    </Form.Group>
                  </div>
                </div>
              </div>
            </div>

            <div>
              <div className="mt-3">
                <div className="d-flex align-items-center cursor-pointer" data-testid="advanced-form-option" onClick={handleToggle}>
                  <i className={`fa ${open ? 'fa-chevron-up' : 'fa-chevron-down'} me-2`}></i>
                  <span className="text-primary fw-bold me-4">{t("Advanced Options")}</span>
                  <hr className="flex-grow-1 ms-2 me-2" />
                </div>
                <Collapse in={open} className="mt-3 px-4">
                  <div id="example-collapse-text">

                    <div className="col-lg-12 col-md-12 col-sm-12 mb-3">
                      <div id="form-group-name" className="form-group">
                        <label htmlFor="name" className="control-label field-required fw-bold mb-2">
                          {t("Name")}
                          {addingTenantKeyInformation("name")}
                        </label>
                        <div className="input-group mb-2">
                          {
                            MULTITENANCY_ENABLED && tenantKey ? <div className="input-group-prepend">
                              <div
                                className="input-group-text"
                                style={{ maxWidth: "150px" }}
                              >
                                <span className="text-truncate">{tenantKey}</span>
                              </div>
                            </div> : ""
                          }
                          <input
                            type="text"
                            data-testid="form-name"
                            className="form-control"
                            id="name"
                            placeholder={t("Enter the form machine name")}
                            value={form?.name || ""}
                            onChange={(event) => handleChange("name", event)}
                          />
                        </div>
                      </div>
                    </div>

                    <div className="d-flex  flex-wrap">
                      <div className="col-lg-6 col-md-6 col-sm-12 pe-3">
                        <div id="form-group-type" className="form-group">
                          <label htmlFor="form-type" className="control-label fw-bold mb-2">
                            {t("Type")}
                          </label>
                          <div className="input-group">
                            <select
                              data-testid="form-type"
                              className="form-control"
                              name="form-type"
                              id="form-type"
                              value={form.type}
                              onChange={(event) => handleChange("type", event)}
                            >
                              <option label={t("Form")} value="form">
                                {t("Form")}
                              </option>
                              <option label={t("Resource")} value="resource">
                                {t("Resource")}
                              </option>
                            </select>
                          </div>
                        </div>
                      </div>

                      <div className="col-lg-6 col-md-6 col-sm-12 ps-3">
                        <div id="form-group-path" className="form-group">
                          <label htmlFor="path" className="control-label field-required fw-bold mb-2">
                            {t("Path")}
                            {addingTenantKeyInformation("path")}
                          </label>
                          <div className="input-group mb-2">
                            {
                              MULTITENANCY_ENABLED && tenantKey ? <div className="input-group-prepend">
                                <div
                                  className="input-group-text"
                                  style={{ maxWidth: "150px" }}
                                >
                                  <span className="text-truncate">{tenantKey}</span>
                                </div>
                              </div> : ""
                            }
                            <input
                              data-testid="form-path"
                              type="text"
                              className="form-control"
                              id="path"
                              placeholder={t("Enter the path name")}
                              value={form?.path || ""}
                              onChange={(event) => handleChange("path", event)}
                            />
                          </div>
                        </div>
                      </div>
                    </div>
                  </div>
                </Collapse>
              </div>
            </div>
          </div>
        </div>
        <hr></hr>
        <div className="mt-4">
          <FormBuilder
            form={form}
            onChange={formChange}
            options={{
              language: lang,
              i18n: formio_resourceBundles,
            }}
          />
        </div>
      </div>
    </div>
  );
});

export default Create;<|MERGE_RESOLUTION|>--- conflicted
+++ resolved
@@ -308,29 +308,17 @@
                 <div className="form-group">
                   <div className="input-group">
                     <Form.Group controlId="setForAnonymous">
-<<<<<<< HEAD
-                      <div className="d-flex align-items-center mt-3">
-                        <label className="public-label me-2 fw-bold">{t("Make this form public ?")}</label>
-                        <Form.Check
-                          data-testid="form-anonymous"
-                          type="switch"
-                          checked={anonymous}
-                          id="anonymous"
-                          onChange={() => setAnonymous(!anonymous)}
-                          custom
-                        />
-=======
                       <div className="d-flex  mt-3 form-check form-switch ps-0 gap-5">
                         <label className="public-label me-2 fw-bold mb-2">{t("Make this form public ?")}</label>
-                        <input 
-                        className="form-check-input" 
-                        type="checkbox" 
-                        role="switch" 
+                        <input
+                        className="form-check-input"
+                        data-testid="form-anonymous"
+                          type="checkbox"
+                        role="switch"
                         id="anonymous"
                         checked={anonymous}
                         onChange={() => setAnonymous(!anonymous)}>
                         </input>
->>>>>>> 9fc79fd8
                       </div>
                     </Form.Group>
                   </div>
