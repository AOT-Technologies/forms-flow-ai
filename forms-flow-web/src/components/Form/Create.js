import React, { useState ,useEffect} from "react";
import { saveForm, FormEdit, Errors } from "@formio/react";
import { push } from "connected-react-router";
import {
  SUBMISSION_ACCESS,
  ANONYMOUS_ID,
  FORM_ACCESS,
} from "../../constants/constants";
import { addHiddenApplicationComponent } from "../../constants/applicationComponent";
import { saveFormProcessMapper } from "../../apiManager/services/processServices";
import { useDispatch,useSelector } from "react-redux";
import { Translation } from "react-i18next";
import { formio_translation } from "../../translations/formiotranslation";

const Create = React.memo((props) => {
const dispatch = useDispatch()
const [anonymous, setAnonymous] = useState(false);
const form = { display: "form" }
const saveText = <Translation>{(t)=>t("save_preview")}</Translation>;
const errors = useSelector((state)=>state.form.error)
const lang = useSelector((state) => state.user.lang);
// for update form access and submission access
useEffect(()=>{
  FORM_ACCESS.forEach(role=>{
    if(anonymous){
      role.roles.push(ANONYMOUS_ID)
    }else{
      role.roles = role.roles.filter(id=>id!==ANONYMOUS_ID)
    }
  });
SUBMISSION_ACCESS.forEach((access) => {
if (anonymous) {
  if (access.type === "create_own") {
    access.roles.push(ANONYMOUS_ID);
  }
} else {
  if (access.type === "create_own") {
    access.roles = access.roles.filter((id) => id !== ANONYMOUS_ID);
  }
}
});
},[anonymous])

// submitting form
const saveFormData =(formData) => {
  formData = addHiddenApplicationComponent(formData);
  const newForm = {
    ...formData,
    tags: ["common"],
  };
  newForm.submissionAccess = SUBMISSION_ACCESS; 
  newForm.access=FORM_ACCESS
  dispatch(
    saveForm("form", newForm, (err, form) => {
      if (!err) {
        // ownProps.setPreviewMode(true);
        const data = {
          formId: form._id,
          formName:form.title,
          formRevisionNumber: "V1", // to do
          anonymous:FORM_ACCESS[0].roles.includes(ANONYMOUS_ID)
        };
        const update = false
        dispatch( saveFormProcessMapper(data,update) );
        dispatch(push(`/formflow/${form._id}/view-edit/`));
      }
    })
  );
}

  return (
    <div>
      <h2><Translation>{(t)=>t("create_form")}</Translation></h2>
      <hr />
      <Errors errors={errors} />
      {props && (
        <div className="form-check text-right">
          <input
            className="form-check-input big-checkbox"
            type="checkbox"
            checked={anonymous}
            onChange={(e) =>{setAnonymous(!anonymous)}}
          /> 
<<<<<<< HEAD
          <label   class="pl-2 form-check-label" for="anonymousCheckBox">
          <Translation>{(t)=>t("anonymous_form")}</Translation>
=======
          <label   className="pl-2 form-check-label" htmlFor="anonymousCheckBox">
          Anonymous Form ?
>>>>>>> 05c08e2e
           </label>
        </div>
      )}
      <FormEdit 
      options={{
        language: lang,
        i18n: formio_translation
        }}{...props}
      form={form} saveText={saveText} saveForm={(formData)=>{saveFormData(formData)}}/>
    </div>
  );
});
 
export default Create;<|MERGE_RESOLUTION|>--- conflicted
+++ resolved
@@ -81,13 +81,8 @@
             checked={anonymous}
             onChange={(e) =>{setAnonymous(!anonymous)}}
           /> 
-<<<<<<< HEAD
-          <label   class="pl-2 form-check-label" for="anonymousCheckBox">
+          <label   class="pl-2 form-check-label" htmlfor="anonymousCheckBox">
           <Translation>{(t)=>t("anonymous_form")}</Translation>
-=======
-          <label   className="pl-2 form-check-label" htmlFor="anonymousCheckBox">
-          Anonymous Form ?
->>>>>>> 05c08e2e
            </label>
         </div>
       )}
