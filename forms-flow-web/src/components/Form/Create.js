import React, { useState, useEffect, useReducer } from "react";
import { saveForm, FormBuilder, Errors } from "react-formio";
import _set from "lodash/set";
import _cloneDeep from "lodash/cloneDeep";
import _camelCase from "lodash/camelCase";
import { push } from "connected-react-router";
import {
  SUBMISSION_ACCESS,
  ANONYMOUS_ID,
  FORM_ACCESS,
} from "../../constants/constants";
import { addHiddenApplicationComponent } from "../../constants/applicationComponent";
import { saveFormProcessMapper } from "../../apiManager/services/processServices";
import { useDispatch, useSelector } from "react-redux";
import { toast } from "react-toastify";

// reducer from react-formio code
const reducer = (form, { type, value }) => {
  const formCopy = _cloneDeep(form);
  switch (type) {
    case "formChange":
      for (let prop in value) {
        if (value.hasOwnProperty(prop)) {
          form[prop] = value[prop];
        }
      }
      return form;
    case "replaceForm":
      return _cloneDeep(value);
    case "title":
      if (type === "title" && !form._id) {
        formCopy.name = _camelCase(value);
        formCopy.path = _camelCase(value).toLowerCase();
      }
      break;
    default:
      break;
  }
  _set(formCopy, type, value);
  return formCopy;
};

const Create = React.memo((props) => {
<<<<<<< HEAD
const dispatch = useDispatch()
const [anonymous, setAnonymous] = useState(false);
const formData = { display: "form" }
const [form, dispatchFormAction] = useReducer(reducer, _cloneDeep(formData));
const saveText = "Save & Preview";
const errors = useSelector((state)=>state.form.error)


// for update form access and submission access
useEffect(()=>{
  FORM_ACCESS.forEach(role=>{
    if(anonymous){
      role.roles.push(ANONYMOUS_ID)
    }else{
      role.roles = role.roles.filter(id=>id!==ANONYMOUS_ID)
    }
  });
SUBMISSION_ACCESS.forEach((access) => {
if (anonymous) {
  if (access.type === "create_own") {
    access.roles.push(ANONYMOUS_ID);
  }
} else {
  if (access.type === "create_own") {
    access.roles = access.roles.filter((id) => id !== ANONYMOUS_ID);
  }
}
});
},[anonymous])
=======
  const dispatch = useDispatch();
  const [anonymous, setAnonymous] = useState(false);
  const formData = { display: "form" };
  const [form, dispatchFormAction] = useReducer(reducer, _cloneDeep(formData));
  const saveText = "Save & Preview";
  const errors = useSelector((state) => state.form.error);

  // for update form access and submission access
  useEffect(() => {
    FORM_ACCESS.forEach((role) => {
      if (anonymous) {
        role.roles.push(ANONYMOUS_ID);
      } else {
        role.roles = role.roles.filter((id) => id !== ANONYMOUS_ID);
      }
    });
    SUBMISSION_ACCESS.forEach((access) => {
      if (anonymous) {
        if (access.type === "create_own") {
          access.roles.push(ANONYMOUS_ID);
        }
      } else {
        if (access.type === "create_own") {
          access.roles = access.roles.filter((id) => id !== ANONYMOUS_ID);
        }
      }
    });
  }, [anonymous]);
>>>>>>> cdbb41b0

  // setting the form data
  useEffect(() => {
    const newForm = { display: "form" };
    if (
      newForm &&
      (form._id !== newForm._id || form.modified !== newForm.modified)
    ) {
      dispatchFormAction({ type: "replaceForm", value: newForm });
    }
  }, [form]);
<<<<<<< HEAD

=======
>>>>>>> cdbb41b0

  // submitting form
  const saveFormData = () => {
    const newFormData = addHiddenApplicationComponent(form);
    const newForm = {
      ...newFormData,
      tags: ["common"],
    };
    newForm.submissionAccess = SUBMISSION_ACCESS;
    newForm.access = FORM_ACCESS;
    dispatch(
      saveForm("form", newForm, (err, form) => {
        if (!err) {
          // ownProps.setPreviewMode(true);
          const data = {
            formId: form._id,
            formName: form.title,
            formRevisionNumber: "V1", // to do
            anonymous: FORM_ACCESS[0].roles.includes(ANONYMOUS_ID),
          };
          const update = false;
          dispatch(
            saveFormProcessMapper(data, update, (err, res) => {
              if (!err) {
                toast.success("Form Saved");
                dispatch(push(`/formflow/${form._id}/view-edit/`));
              } else {
                toast.error("Error in creating form process mapper");
              }
            })
          );
        }
      })
    );
  };
<<<<<<< HEAD
  newForm.submissionAccess = SUBMISSION_ACCESS;
  newForm.access=FORM_ACCESS
  dispatch(
    saveForm("form", newForm, (err, form) => {
      if (!err) {
        // ownProps.setPreviewMode(true);
        const data = {
          formId: form._id,
          formName:form.title,
          formRevisionNumber: "V1", // to do
          anonymous:FORM_ACCESS[0].roles.includes(ANONYMOUS_ID)
        };
        const update = false
        dispatch( saveFormProcessMapper(data,update) );
        dispatch(push(`/formflow/${form._id}/view-edit/`));
      }
    })
  );
}
=======
>>>>>>> cdbb41b0

  // setting the main option details to the formdata
  const handleChange = (path, event) => {
    const { target } = event;
    const value = target.type === "checkbox" ? target.checked : target.value;
    dispatchFormAction({ type: path, value });
  };

  const formChange = (newForm) =>
    dispatchFormAction({ type: "formChange", value: newForm });

  return (
    <div>
      <h2>Create Form</h2>
      <hr />
      <Errors errors={errors} />
      <div>
<<<<<<< HEAD
      <div className="row justify-content-end w-100">
        <div id="save-buttons" className=" save-buttons pull-right">
          <div className="form-group pull-right">
            <span className="btn btn-primary" onClick={() => saveFormData()}>
              {saveText}
            </span>
          </div>
        </div>
       </div>
      <div className="row align-item-center">
        <div className="col-lg-4 col-md-4 col-sm-4">
          <div id="form-group-title" className="form-group">
            <label htmlFor="title" className="control-label field-required">Title</label>
            <input
              type="text"
              className="form-control" id="title"
              placeholder="Enter the form title"
              value={form.title || ''}
              onChange={event => handleChange('title', event)}
            />
          </div>
        </div>
        <div className="col-lg-4 col-md-4 col-sm-4">
          <div id="form-group-name" className="form-group">
            <label htmlFor="name" className="control-label field-required">Name</label>
            <input
              type="text"
              className="form-control"
              id="name"
              placeholder="Enter the form machine name"
              value={form.name || ''}
              onChange={event => handleChange('name', event)}
            />
          </div>
        </div>
        <div className="col-lg-4 col-md-3 col-sm-3">
          <div id="form-group-display" className="form-group">
            <label htmlFor="name" className="control-label">Display as</label>
            <div className="input-group">
              <select
                className="form-control"
                name="form-display"
                id="form-display"
                value={form.display || ''}
                onChange={event => handleChange('display', event)}
              >
                <option label="Form" value="form">Form</option>
                <option label="Wizard" value="wizard">Wizard</option>
              </select>
=======
        <div className="row justify-content-end w-100">
          <div id="save-buttons" className=" save-buttons pull-right">
            <div className="form-group pull-right">
              <span className="btn btn-primary" onClick={() => saveFormData()}>
                {saveText}
              </span>
>>>>>>> cdbb41b0
            </div>
          </div>
        </div>
        <div className="row align-item-center">
          <div className="col-lg-4 col-md-4 col-sm-4">
            <div id="form-group-title" className="form-group">
              <label htmlFor="title" className="control-label field-required">
                Title
              </label>
              <input
                type="text"
                className="form-control"
                id="title"
                placeholder="Enter the form title"
                value={form.title || ""}
                onChange={(event) => handleChange("title", event)}
              />
            </div>
          </div>
          <div className="col-lg-4 col-md-4 col-sm-4">
            <div id="form-group-name" className="form-group">
              <label htmlFor="name" className="control-label field-required">
                Name
              </label>
              <input
                type="text"
                className="form-control"
<<<<<<< HEAD
                id="path"
                placeholder="Enter pathname"
                style={{'textTransform': 'lowercase', width:'120px'}}
                value={form.path || ''}
                onChange={event => handleChange('path', event)}
              />
            </div>
          </div>
        </div>
        <div className="col-lg-4 col-md-4 col-sm-4">
          <div id="form-group-anonymous" className="form-group"  style={{marginTop:'30px'}}>
            <div className="input-group align-items-center">
              <input
               className="m-0" style={{height:'20px', width:'20px'}}
                type="checkbox"
                id="anonymous"
                data-testid="anonymous"
                checked={anonymous}
                onChange={(e) =>{setAnonymous(!anonymous)}}
              />
              <label htmlFor="anonymousLabel" className="form-control border-0">Make this form public ?</label>
            </div>
          </div>
        </div>

=======
                id="name"
                placeholder="Enter the form machine name"
                value={form.name || ""}
                onChange={(event) => handleChange("name", event)}
              />
            </div>
          </div>
          <div className="col-lg-4 col-md-3 col-sm-3">
            <div id="form-group-display" className="form-group">
              <label htmlFor="name" className="control-label">
                Display as
              </label>
              <div className="input-group">
                <select
                  className="form-control"
                  name="form-display"
                  id="form-display"
                  value={form.display || ""}
                  onChange={(event) => handleChange("display", event)}
                >
                  <option label="Form" value="form">
                    Form
                  </option>
                  <option label="Wizard" value="wizard">
                    Wizard
                  </option>
                </select>
              </div>
            </div>
          </div>
          <div className="col-lg-4 col-md-3 col-sm-3">
            <div id="form-group-type" className="form-group">
              <label htmlFor="form-type" className="control-label">
                Type
              </label>
              <div className="input-group">
                <select
                  className="form-control"
                  name="form-type"
                  id="form-type"
                  value={form.type}
                  onChange={(event) => handleChange("type", event)}
                >
                  <option label="Form" value="form">
                    Form
                  </option>
                  <option label="Resource" value="resource">
                    Resource
                  </option>
                </select>
              </div>
            </div>
          </div>
          <div className="col-lg-4 col-md-4 col-sm-4">
            <div id="form-group-path" className="form-group">
              <label htmlFor="path" className="control-label field-required">
                Path
              </label>
              <div className="input-group">
                <input
                  type="text"
                  className="form-control"
                  id="path"
                  placeholder="Enter pathname"
                  style={{ textTransform: "lowercase", width: "120px" }}
                  value={form.path || ""}
                  onChange={(event) => handleChange("path", event)}
                />
              </div>
            </div>
          </div>
          <div className="col-lg-4 col-md-4 col-sm-4">
            <div
              id="form-group-anonymous"
              className="form-group"
              style={{ marginTop: "30px" }}
            >
              <div className="input-group align-items-center">
                <input
                  className="m-0"
                  style={{ height: "20px", width: "20px" }}
                  type="checkbox"
                  id="anonymous"
                  data-testid="anonymous"
                  checked={anonymous}
                  onChange={(e) => {
                    setAnonymous(!anonymous);
                  }}
                />
                <label
                  htmlFor="anonymousLabel"
                  className="form-control border-0"
                >
                  Make this form public ?
                </label>
              </div>
            </div>
          </div>
        </div>
        <FormBuilder form={form} onChange={formChange} />
>>>>>>> cdbb41b0
      </div>
    </div>
  );
});

export default Create;<|MERGE_RESOLUTION|>--- conflicted
+++ resolved
@@ -41,37 +41,6 @@
 };
 
 const Create = React.memo((props) => {
-<<<<<<< HEAD
-const dispatch = useDispatch()
-const [anonymous, setAnonymous] = useState(false);
-const formData = { display: "form" }
-const [form, dispatchFormAction] = useReducer(reducer, _cloneDeep(formData));
-const saveText = "Save & Preview";
-const errors = useSelector((state)=>state.form.error)
-
-
-// for update form access and submission access
-useEffect(()=>{
-  FORM_ACCESS.forEach(role=>{
-    if(anonymous){
-      role.roles.push(ANONYMOUS_ID)
-    }else{
-      role.roles = role.roles.filter(id=>id!==ANONYMOUS_ID)
-    }
-  });
-SUBMISSION_ACCESS.forEach((access) => {
-if (anonymous) {
-  if (access.type === "create_own") {
-    access.roles.push(ANONYMOUS_ID);
-  }
-} else {
-  if (access.type === "create_own") {
-    access.roles = access.roles.filter((id) => id !== ANONYMOUS_ID);
-  }
-}
-});
-},[anonymous])
-=======
   const dispatch = useDispatch();
   const [anonymous, setAnonymous] = useState(false);
   const formData = { display: "form" };
@@ -100,7 +69,6 @@
       }
     });
   }, [anonymous]);
->>>>>>> cdbb41b0
 
   // setting the form data
   useEffect(() => {
@@ -112,10 +80,6 @@
       dispatchFormAction({ type: "replaceForm", value: newForm });
     }
   }, [form]);
-<<<<<<< HEAD
-
-=======
->>>>>>> cdbb41b0
 
   // submitting form
   const saveFormData = () => {
@@ -151,28 +115,6 @@
       })
     );
   };
-<<<<<<< HEAD
-  newForm.submissionAccess = SUBMISSION_ACCESS;
-  newForm.access=FORM_ACCESS
-  dispatch(
-    saveForm("form", newForm, (err, form) => {
-      if (!err) {
-        // ownProps.setPreviewMode(true);
-        const data = {
-          formId: form._id,
-          formName:form.title,
-          formRevisionNumber: "V1", // to do
-          anonymous:FORM_ACCESS[0].roles.includes(ANONYMOUS_ID)
-        };
-        const update = false
-        dispatch( saveFormProcessMapper(data,update) );
-        dispatch(push(`/formflow/${form._id}/view-edit/`));
-      }
-    })
-  );
-}
-=======
->>>>>>> cdbb41b0
 
   // setting the main option details to the formdata
   const handleChange = (path, event) => {
@@ -190,64 +132,12 @@
       <hr />
       <Errors errors={errors} />
       <div>
-<<<<<<< HEAD
-      <div className="row justify-content-end w-100">
-        <div id="save-buttons" className=" save-buttons pull-right">
-          <div className="form-group pull-right">
-            <span className="btn btn-primary" onClick={() => saveFormData()}>
-              {saveText}
-            </span>
-          </div>
-        </div>
-       </div>
-      <div className="row align-item-center">
-        <div className="col-lg-4 col-md-4 col-sm-4">
-          <div id="form-group-title" className="form-group">
-            <label htmlFor="title" className="control-label field-required">Title</label>
-            <input
-              type="text"
-              className="form-control" id="title"
-              placeholder="Enter the form title"
-              value={form.title || ''}
-              onChange={event => handleChange('title', event)}
-            />
-          </div>
-        </div>
-        <div className="col-lg-4 col-md-4 col-sm-4">
-          <div id="form-group-name" className="form-group">
-            <label htmlFor="name" className="control-label field-required">Name</label>
-            <input
-              type="text"
-              className="form-control"
-              id="name"
-              placeholder="Enter the form machine name"
-              value={form.name || ''}
-              onChange={event => handleChange('name', event)}
-            />
-          </div>
-        </div>
-        <div className="col-lg-4 col-md-3 col-sm-3">
-          <div id="form-group-display" className="form-group">
-            <label htmlFor="name" className="control-label">Display as</label>
-            <div className="input-group">
-              <select
-                className="form-control"
-                name="form-display"
-                id="form-display"
-                value={form.display || ''}
-                onChange={event => handleChange('display', event)}
-              >
-                <option label="Form" value="form">Form</option>
-                <option label="Wizard" value="wizard">Wizard</option>
-              </select>
-=======
         <div className="row justify-content-end w-100">
           <div id="save-buttons" className=" save-buttons pull-right">
             <div className="form-group pull-right">
               <span className="btn btn-primary" onClick={() => saveFormData()}>
                 {saveText}
               </span>
->>>>>>> cdbb41b0
             </div>
           </div>
         </div>
@@ -275,33 +165,6 @@
               <input
                 type="text"
                 className="form-control"
-<<<<<<< HEAD
-                id="path"
-                placeholder="Enter pathname"
-                style={{'textTransform': 'lowercase', width:'120px'}}
-                value={form.path || ''}
-                onChange={event => handleChange('path', event)}
-              />
-            </div>
-          </div>
-        </div>
-        <div className="col-lg-4 col-md-4 col-sm-4">
-          <div id="form-group-anonymous" className="form-group"  style={{marginTop:'30px'}}>
-            <div className="input-group align-items-center">
-              <input
-               className="m-0" style={{height:'20px', width:'20px'}}
-                type="checkbox"
-                id="anonymous"
-                data-testid="anonymous"
-                checked={anonymous}
-                onChange={(e) =>{setAnonymous(!anonymous)}}
-              />
-              <label htmlFor="anonymousLabel" className="form-control border-0">Make this form public ?</label>
-            </div>
-          </div>
-        </div>
-
-=======
                 id="name"
                 placeholder="Enter the form machine name"
                 value={form.name || ""}
@@ -402,7 +265,6 @@
           </div>
         </div>
         <FormBuilder form={form} onChange={formChange} />
->>>>>>> cdbb41b0
       </div>
     </div>
   );
