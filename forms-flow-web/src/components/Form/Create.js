import React, { useState, useEffect, useReducer } from "react";
import { FormBuilder, Errors } from "react-formio";
import _set from "lodash/set";
import _cloneDeep from "lodash/cloneDeep";
import _camelCase from "lodash/camelCase";
import { push } from "connected-react-router";
import {
  MULTITENANCY_ENABLED,
} from "../../constants/constants";
import { addHiddenApplicationComponent } from "../../constants/applicationComponent";
import { saveFormProcessMapperPost } from "../../apiManager/services/processServices";
import { useDispatch, useSelector } from "react-redux";
import { toast } from "react-toastify";
import { useTranslation, Translation } from "react-i18next";
import { formio_resourceBundles } from "../../resourceBundles/formio_resourceBundles";
import {
  clearFormError,
  setFormFailureErrorData,
  setFormSuccessData,
} from "../../actions/formActions";
import { addTenantkey } from "../../helper/helper";
import { formCreate } from "../../apiManager/services/FormServices";
import { Checkbox, FormControlLabel } from "@material-ui/core";
import inputValidator from '../../helper/regExp/inputValidator';
// reducer from react-formio code
const reducer = (form, { type, value }) => {
  const formCopy = _cloneDeep(form);
  switch (type) {
    case "formChange":
      for (let prop in value) {
        if (Object.prototype.hasOwnProperty.call(value, prop)) {
          form[prop] = value[prop];
        }
      }
      return form;
    case "replaceForm":
      return _cloneDeep(value);
    case "title":
      if (type === "title" && !form._id) {
        formCopy.name = _camelCase(value);
        formCopy.path = _camelCase(value).toLowerCase();
      }
      break;
    default:
      break;
  }
  _set(formCopy, type, value);
  return formCopy;
};

const Create = React.memo(() => {
  const dispatch = useDispatch();
  const [anonymous, setAnonymous] = useState(false);
  const formData = { display: "form" };
  const [form, dispatchFormAction] = useReducer(reducer, _cloneDeep(formData));
  const saveText = <Translation>{(t) => t("Save & Preview")}</Translation>;
  const errors = useSelector((state) => state.form.error);
  const lang = useSelector((state) => state.user.lang);
  const tenantKey = useSelector((state) => state.tenants?.tenantId);
  const formAccess = useSelector((state) => state.user?.formAccess || []);
  const roleIds = useSelector((state) => state.user?.roleIds || {});
  const [formSubmitted, setFormSubmitted] = useState(false);
<<<<<<< HEAD
  const [isValidName, setIsValidName] = useState(true);
=======
>>>>>>> 8ee35dac
  const submissionAccess = useSelector((state) => state.user?.submissionAccess || []);
  const redirectUrl = MULTITENANCY_ENABLED ? `/tenant/${tenantKey}/` : "/";
  const [canBundle, setCanBundle] = useState(false);
  
  const { t } = useTranslation();
  useEffect(() => {
    dispatch(clearFormError("form"));
  }, [dispatch]);

  // for update form access and submission access
  useEffect(() => {
    formAccess.forEach((role) => {
      if (anonymous) {
        if (role.type === "read_all") {
          role.roles.push(roleIds.ANONYMOUS);
        }
      } else {
        if (role.type === "read_all") {
          role.roles = role.roles.filter((id) => id !== roleIds.ANONYMOUS);
        }
      }
    });
    submissionAccess.forEach((access) => {
      if (anonymous) {
        if (access.type === "create_own") {
          access.roles.push(roleIds.ANONYMOUS);
        }
      } else {
        if (access.type === "create_own") {
          access.roles = access.roles.filter((id) => id !== roleIds.ANONYMOUS);
        }
      }
    });
  }, [anonymous]);

  // information about tenant key adding

  const addingTenantKeyInformation = (type) => {
    if (MULTITENANCY_ENABLED) {
      return (
        <span className="ml-1">
          <i
            className="fa fa-info-circle text-primary cursor-pointer"
            data-toggle="tooltip"
            title={`${t("By default, the tenant key would be prefixed to form")}${type}`}
          ></i>
        </span>
      );
    }
  };



  // setting the form data
  useEffect(() => {
    const newForm = { display: "form" };
    if (
      newForm &&
      (form._id !== newForm._id || form.modified !== newForm.modified)
    ) {
      dispatchFormAction({ type: "replaceForm", value: newForm });
    }
  }, [form]);

  // submitting form
  const saveFormData = () => {
    setFormSubmitted(true);
    const newFormData = addHiddenApplicationComponent(form);
    const newForm = {
      ...newFormData,
      tags: ["common"],
    };

    newForm.submissionAccess = submissionAccess;
    newForm.componentChanged = true;
    newForm.newVersion = true;
    newForm.access = formAccess;
    if (MULTITENANCY_ENABLED && tenantKey) {
      newForm.tenantKey = tenantKey;
      if (newForm.path) {
        newForm.path = addTenantkey(newForm.path, tenantKey);
      }
      if (newForm.name) {
        newForm.name = addTenantkey(newForm.name, tenantKey);
      }
    }
    formCreate(newForm).then((res) => {
      const form = res.data;
      const data = {
        formId: form._id,
        formName: form.title,
        formType: form.type,
        formTypeChanged: true,
        anonymousChanged: true,
        parentFormId: form._id,
        titleChanged: true,
        canBundle:canBundle,
        formRevisionNumber: "V1", // to do
        anonymous: formAccess[0]?.roles.includes(roleIds.ANONYMOUS),
         
      };
      dispatch(setFormSuccessData("form", form));
      dispatch(
        // eslint-disable-next-line no-unused-vars
        saveFormProcessMapperPost(data, (err, res) => {
          if (!err) {
            toast.success(t("Form Saved"));
            dispatch(push(`${redirectUrl}formflow/${form._id}/view-edit/`));
          } else {
            setFormSubmitted(false);
            toast.error(t("Error in creating form process mapper"));
          }
        })
      );

    }).catch((err) => {
      let error;
      if (err.response?.data) {
        error = err.response.data;
      } else {
        error = err.message;
      }
      dispatch(setFormFailureErrorData("form", error));

    }).finally(() => {
      setFormSubmitted(false);
    });
  };

  // setting the main option details to the formdata
  const handleChange = (path, event) => {
    const { target } = event;
    const value = target.type === "checkbox" ? target.checked : target.value;
    dispatchFormAction({ type: path, value });
  };

  const formChange = (newForm) =>
    dispatchFormAction({ type: "formChange", value: newForm });

  return (
    <div>
      <div className="d-flex align-items-center flex-wrap justify-content-between my-4 bg-light p-3">
        <h2>
          <Translation>{(t) => t("Create Form")}</Translation>
        </h2>
<<<<<<< HEAD
        <button className="btn btn-primary" disabled={formSubmitted} onClick={() => {
          isValidName ? saveFormData() : toast.error(t("Please remove the special charcters"));
        }
        }>
=======
        <button className="btn btn-primary" disabled={formSubmitted} onClick={() => saveFormData()}>
>>>>>>> 8ee35dac
          {saveText}
        </button>

      </div>

      <Errors errors={errors} />
      <div className="p-4"
        style={{ border: "1px solid #c2c0be", borderRadius: "5px" }}>

        <div className="row align-item-center">
          <div className="col-lg-4 col-md-4 col-sm-4">
            <div id="form-group-title" className="form-group">
              <label htmlFor="title" className="control-label field-required">
                {" "}
<<<<<<< HEAD
               {t("Title")}
=======
                {t("Title")}
>>>>>>> 8ee35dac
              </label>
              <input
                style={{ color: `${!isValidName ? "red" : ''}` }}
                type="text"
                className="form-control"
                id="title"
                placeholder={t("Enter the form title")}
                value={form.title || ""}
                onBlur={(event) => setIsValidName(inputValidator(event.target.value))}
                onChange={(event) => {
                  event.target.name === '' ? setIsValidName(true) : '';
                  handleChange("title", event);
                }
                }
              />
              {!isValidName && <span className="validation-err" style={{ marginLeft: "0px" }}>Please remove the special charactors...!</span>}
            </div>
          </div>
          <div className="col-lg-4 col-md-4 col-sm-4">
            <div id="form-group-name" className="form-group">
              <label htmlFor="name" className="control-label field-required">
<<<<<<< HEAD
               {t("Name")}
=======
                {t("Name")}
>>>>>>> 8ee35dac
                {addingTenantKeyInformation("name")}
              </label>
              <div className="input-group mb-2">
                {
                  MULTITENANCY_ENABLED && tenantKey ? <div className="input-group-prepend">
                    <div
                      className="input-group-text"
                      style={{ maxWidth: "150px" }}
                    >
                      <span className="text-truncate">{tenantKey}</span>
                    </div>
                  </div> : ""
                }
                <input
                  type="text"
                  className="form-control"
                  id="name"
                  placeholder={t("Enter the form machine name")}
                  value={form.name || ""}
                  onChange={(event) => handleChange("name", event)}
                />
              </div>
            </div>
          </div>
          <div className="col-lg-4 col-md-3 col-sm-3">
            <div id="form-group-display" className="form-group">
              <label htmlFor="name" className="control-label">
<<<<<<< HEAD
               {t("Display as")}
=======
                {t("Display as")}
>>>>>>> 8ee35dac
              </label>
              <div className="input-group">
                <select
                  className="form-control"
                  name="form-display"
                  id="form-display"
                  value={form.display || ""}
                  onChange={(event) => handleChange("display", event)}
                >
                  <option label={t("Form")} value="form">
<<<<<<< HEAD
                   {t("Form")}
=======
                    {t("Form")}
>>>>>>> 8ee35dac
                  </option>
                  <option label={t("Wizard")} value="wizard">
                    {t("Wizard")}
                  </option>
                </select>
              </div>
            </div>
          </div>
          <div className="col-lg-4 col-md-3 col-sm-3">
            <div id="form-group-type" className="form-group">
              <label htmlFor="form-type" className="control-label">
                {t("Type")}
              </label>
              <div className="input-group">
                <select
                  className="form-control"
                  name="form-type"
                  id="form-type"
                  value={form.type}
                  onChange={(event) => handleChange("type", event)}
                >
                  <option label={t("Form")} value="form">
                    {t("Form")}
                  </option>
                  <option label={t("Resource")} value="resource">
                    {t("Resource")}
                  </option>
                </select>
              </div>
            </div>
          </div>
          <div className="col-lg-4 col-md-4 col-sm-4">
            <div id="form-group-path" className="form-group">
              <label htmlFor="path" className="control-label field-required">
                {t("Path")}
                {addingTenantKeyInformation("path")}
              </label>
              <div className="input-group mb-2">
                {
                  MULTITENANCY_ENABLED && tenantKey ? <div className="input-group-prepend">
                    <div
                      className="input-group-text"
                      style={{ maxWidth: "150px" }}
                    >
                      <span className="text-truncate">{tenantKey}</span>
                    </div>
                  </div> : ""
                }
                <input
                  type="text"
                  className="form-control"
                  id="path"
                  placeholder={t("Enter pathname")}
                  style={{ textTransform: "lowercase", width: "120px" }}
                  value={form.path || ""}
                  onChange={(event) => handleChange("path", event)}
                />
              </div>
            </div>
          </div>

          <div className="col-lg-4 col-md-4 col-sm-4">
            <div id="form-group-path" className="form-group">
              <label htmlFor="path" className="control-label "></label>
              <div className="input-group">
                <FormControlLabel
                  control={
                    <Checkbox
                      checked={anonymous}
                      id="anonymous"
                      color="primary"
                      aria-label="Publish"
                      onChange={() => {
                        setAnonymous(!anonymous);
                      }}
                    />
                  }
                  label={t("Make this form public ?")}
                  labelPlacement="start"
                />
                <FormControlLabel
                  control={
                    <Checkbox
                      checked={canBundle}
                      id="bundle"
                      color="primary"
                      aria-label="Publish"
                      onChange={() => {
                        setCanBundle(!canBundle);
                      }}
                    />
                  }
                  label={t("can bundle?")}
                  labelPlacement="start"
                />
              </div>
            </div>
          </div>
        </div>
        <FormBuilder
          form={form}
          onChange={formChange}
          options={{
            language: lang,
            i18n: formio_resourceBundles,
          }}
        />
      </div>
    </div>
  );
});

export default Create;<|MERGE_RESOLUTION|>--- conflicted
+++ resolved
@@ -20,8 +20,7 @@
 } from "../../actions/formActions";
 import { addTenantkey } from "../../helper/helper";
 import { formCreate } from "../../apiManager/services/FormServices";
-import { Checkbox, FormControlLabel } from "@material-ui/core";
-import inputValidator from '../../helper/regExp/inputValidator';
+import { Checkbox, FormControlLabel } from "@material-ui/core"; 
 // reducer from react-formio code
 const reducer = (form, { type, value }) => {
   const formCopy = _cloneDeep(form);
@@ -60,10 +59,6 @@
   const formAccess = useSelector((state) => state.user?.formAccess || []);
   const roleIds = useSelector((state) => state.user?.roleIds || {});
   const [formSubmitted, setFormSubmitted] = useState(false);
-<<<<<<< HEAD
-  const [isValidName, setIsValidName] = useState(true);
-=======
->>>>>>> 8ee35dac
   const submissionAccess = useSelector((state) => state.user?.submissionAccess || []);
   const redirectUrl = MULTITENANCY_ENABLED ? `/tenant/${tenantKey}/` : "/";
   const [canBundle, setCanBundle] = useState(false);
@@ -209,14 +204,7 @@
         <h2>
           <Translation>{(t) => t("Create Form")}</Translation>
         </h2>
-<<<<<<< HEAD
-        <button className="btn btn-primary" disabled={formSubmitted} onClick={() => {
-          isValidName ? saveFormData() : toast.error(t("Please remove the special charcters"));
-        }
-        }>
-=======
         <button className="btn btn-primary" disabled={formSubmitted} onClick={() => saveFormData()}>
->>>>>>> 8ee35dac
           {saveText}
         </button>
 
@@ -231,37 +219,29 @@
             <div id="form-group-title" className="form-group">
               <label htmlFor="title" className="control-label field-required">
                 {" "}
-<<<<<<< HEAD
-               {t("Title")}
-=======
                 {t("Title")}
->>>>>>> 8ee35dac
               </label>
               <input
-                style={{ color: `${!isValidName ? "red" : ''}` }}
+                 
                 type="text"
                 className="form-control"
                 id="title"
                 placeholder={t("Enter the form title")}
                 value={form.title || ""}
-                onBlur={(event) => setIsValidName(inputValidator(event.target.value))}
+                
                 onChange={(event) => {
-                  event.target.name === '' ? setIsValidName(true) : '';
+                  
                   handleChange("title", event);
                 }
                 }
               />
-              {!isValidName && <span className="validation-err" style={{ marginLeft: "0px" }}>Please remove the special charactors...!</span>}
+               
             </div>
           </div>
           <div className="col-lg-4 col-md-4 col-sm-4">
             <div id="form-group-name" className="form-group">
               <label htmlFor="name" className="control-label field-required">
-<<<<<<< HEAD
-               {t("Name")}
-=======
                 {t("Name")}
->>>>>>> 8ee35dac
                 {addingTenantKeyInformation("name")}
               </label>
               <div className="input-group mb-2">
@@ -289,11 +269,7 @@
           <div className="col-lg-4 col-md-3 col-sm-3">
             <div id="form-group-display" className="form-group">
               <label htmlFor="name" className="control-label">
-<<<<<<< HEAD
-               {t("Display as")}
-=======
                 {t("Display as")}
->>>>>>> 8ee35dac
               </label>
               <div className="input-group">
                 <select
@@ -304,11 +280,7 @@
                   onChange={(event) => handleChange("display", event)}
                 >
                   <option label={t("Form")} value="form">
-<<<<<<< HEAD
-                   {t("Form")}
-=======
                     {t("Form")}
->>>>>>> 8ee35dac
                   </option>
                   <option label={t("Wizard")} value="wizard">
                     {t("Wizard")}
