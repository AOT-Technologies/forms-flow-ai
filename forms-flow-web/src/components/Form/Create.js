import React, { useState, useEffect, useReducer } from "react";
import { saveForm, FormBuilder, Errors } from "react-formio";
import _set from "lodash/set";
import _cloneDeep from "lodash/cloneDeep";
import _camelCase from "lodash/camelCase";
import { push } from "connected-react-router";
import {
  SUBMISSION_ACCESS,
  ANONYMOUS_ID,
  FORM_ACCESS,
} from "../../constants/constants";
import { addHiddenApplicationComponent } from "../../constants/applicationComponent";
import { saveFormProcessMapper } from "../../apiManager/services/processServices";
<<<<<<< HEAD
import { useDispatch,useSelector } from "react-redux";
import { useTranslation,Translation } from "react-i18next";
import { formio_translation } from "../../translations/formiotranslation";
=======
import { useDispatch, useSelector } from "react-redux";
import { toast } from "react-toastify";
>>>>>>> b44c70a5

// reducer from react-formio code
const reducer = (form, { type, value }) => {
  const formCopy = _cloneDeep(form);
  switch (type) {
    case "formChange":
      for (let prop in value) {
        if (value.hasOwnProperty(prop)) {
          form[prop] = value[prop];
        }
      }
      return form;
    case "replaceForm":
      return _cloneDeep(value);
    case "title":
      if (type === "title" && !form._id) {
        formCopy.name = _camelCase(value);
        formCopy.path = _camelCase(value).toLowerCase();
      }
      break;
    default:
      break;
  }
  _set(formCopy, type, value);
  return formCopy;
};

const Create = React.memo((props) => {
<<<<<<< HEAD
const dispatch = useDispatch()
const [anonymous, setAnonymous] = useState(false);
const formData = { display: "form" }
const [form, dispatchFormAction] = useReducer(reducer, _cloneDeep(formData));
const saveText = <Translation>{(t)=>t("Save & Preview")}</Translation>;
const errors = useSelector((state)=>state.form.error)
const lang = useSelector((state) => state.user.lang); 
const {t}=useTranslation();
=======
  const dispatch = useDispatch();
  const [anonymous, setAnonymous] = useState(false);
  const formData = { display: "form" };
  const [form, dispatchFormAction] = useReducer(reducer, _cloneDeep(formData));
  const saveText = "Save & Preview";
  const errors = useSelector((state) => state.form.error);
>>>>>>> b44c70a5

  // for update form access and submission access
  useEffect(() => {
    FORM_ACCESS.forEach((role) => {
      if (anonymous) {
        role.roles.push(ANONYMOUS_ID);
      } else {
        role.roles = role.roles.filter((id) => id !== ANONYMOUS_ID);
      }
    });
    SUBMISSION_ACCESS.forEach((access) => {
      if (anonymous) {
        if (access.type === "create_own") {
          access.roles.push(ANONYMOUS_ID);
        }
      } else {
        if (access.type === "create_own") {
          access.roles = access.roles.filter((id) => id !== ANONYMOUS_ID);
        }
      }
    });
  }, [anonymous]);

  // setting the form data
  useEffect(() => {
    const newForm = { display: "form" };
    if (
      newForm &&
      (form._id !== newForm._id || form.modified !== newForm.modified)
    ) {
      dispatchFormAction({ type: "replaceForm", value: newForm });
    }
  }, [form]);

  // submitting form
  const saveFormData = () => {
    const newFormData = addHiddenApplicationComponent(form);
    const newForm = {
      ...newFormData,
      tags: ["common"],
    };
    newForm.submissionAccess = SUBMISSION_ACCESS;
    newForm.access = FORM_ACCESS;
    dispatch(
      saveForm("form", newForm, (err, form) => {
        if (!err) {
          // ownProps.setPreviewMode(true);
          const data = {
            formId: form._id,
            formName: form.title,
            formRevisionNumber: "V1", // to do
            anonymous: FORM_ACCESS[0].roles.includes(ANONYMOUS_ID),
          };
          const update = false;
          dispatch(
            saveFormProcessMapper(data, update, (err, res) => {
              if (!err) {
                toast.success("Form Saved");
                dispatch(push(`/formflow/${form._id}/view-edit/`));
              } else {
                toast.error("Error in creating form process mapper");
              }
            })
          );
        }
      })
    );
  };

  // setting the main option details to the formdata
  const handleChange = (path, event) => {
    const { target } = event;
    const value = target.type === "checkbox" ? target.checked : target.value;
    dispatchFormAction({ type: path, value });
  };

  const formChange = (newForm) =>
    dispatchFormAction({ type: "formChange", value: newForm });

  return (
    <div>
      <h2><Translation>{(t)=>t("Create Form")}</Translation></h2>
      <hr />
      <Errors errors={errors} />
      <div>
<<<<<<< HEAD
      <div className="row justify-content-end w-100">
        <div id="save-buttons" className=" save-buttons pull-right">
          <div className="form-group pull-right">
            <span className="btn btn-primary" onClick={() => saveFormData()}>
              {saveText}
            </span>
          </div>
        </div>
       </div>
      <div className="row align-item-center">
        <div className="col-lg-4 col-md-4 col-sm-4">
          <div id="form-group-title" className="form-group">
            <label htmlFor="title" className="control-label field-required"> <Translation>{(t)=>t("Title")}</Translation></label>
            <input
              type="text"
              className="form-control" id="title"
              placeholder={t("Enter the form title")}
              value={form.title || ''}
              onChange={event => handleChange('title', event)}
            />
          </div>
        </div>
        <div className="col-lg-4 col-md-4 col-sm-4">
          <div id="form-group-name" className="form-group">
            <label htmlFor="name" className="control-label field-required"><Translation>{(t)=>t("Name")}</Translation></label>
            <input
              type="text"
              className="form-control"
              id="name"
              placeholder={t("Enter the form machine name")}
              value={form.name || ''}
              onChange={event => handleChange('name', event)}
            />
          </div>
        </div>
        <div className="col-lg-4 col-md-3 col-sm-3">
          <div id="form-group-display" className="form-group">
            <label htmlFor="name" className="control-label"><Translation>{(t)=>t("Name")}</Translation></label>
            <div className="input-group">
              <select
                className="form-control"
                name="form-display"
                id="form-display"
                value={form.display || ''}
                onChange={event => handleChange('display', event)}
              >
                <option label={t("Form")} value="form"><Translation>{(t)=>t("Form")}</Translation></option>
                <option label={t("Wizard")} value="Wizard"><Translation>{(t)=>t("Wizard")}</Translation></option>
              </select>
            </div>
          </div>
        </div>
        <div className="col-lg-4 col-md-3 col-sm-3">
          <div id="form-group-type" className="form-group">
            <label htmlFor="form-type" className="control-label"><Translation>{(t)=>t("Type")}</Translation></label>
            <div className="input-group">
              <select
                className="form-control"
                name="form-type"
                id="form-type"
                value={form.type}
                onChange={event => handleChange('type', event)}
              >
                <option label={t("Form")} value="form">{t("Form")}</option>
                <option label={t("Resource")} value="resource">{t("Resource")}</option>
              </select>
            </div>
          </div>
        </div>
        <div className="col-lg-4 col-md-4 col-sm-4">
          <div id="form-group-path" className="form-group">
            <label htmlFor="path" className="control-label field-required"><Translation>{(t)=>t("Path")}</Translation></label>
            <div className="input-group">
              <input
                type="text"
                className="form-control"
                id="path"
                placeholder={t("Enter pathname")}
                style={{'textTransform': 'lowercase', width:'120px'}}
                value={form.path || ''}
                onChange={event => handleChange('path', event)}
              />
            </div>
          </div>
        </div>
        <div className="col-lg-4 col-md-4 col-sm-4">
          <div id="form-group-anonymous" className="form-group"  style={{marginTop:'30px'}}>
            <div className="input-group align-items-center">
              <input
               className="m-0" style={{height:'20px', width:'20px'}}
                type="checkbox"
                id="anonymous"
                data-testid="anonymous"
                checked={anonymous}
                onChange={(e) =>{setAnonymous(!anonymous)}}
              />
              <label htmlFor="anonymousLabel" className="form-control border-0"><Translation>{(t)=>t("Make this form public ?")}</Translation></label>
=======
        <div className="row justify-content-end w-100">
          <div id="save-buttons" className=" save-buttons pull-right">
            <div className="form-group pull-right">
              <span className="btn btn-primary" onClick={() => saveFormData()}>
                {saveText}
              </span>
            </div>
          </div>
        </div>
        <div className="row align-item-center">
          <div className="col-lg-4 col-md-4 col-sm-4">
            <div id="form-group-title" className="form-group">
              <label htmlFor="title" className="control-label field-required">
                Title
              </label>
              <input
                type="text"
                className="form-control"
                id="title"
                placeholder="Enter the form title"
                value={form.title || ""}
                onChange={(event) => handleChange("title", event)}
              />
            </div>
          </div>
          <div className="col-lg-4 col-md-4 col-sm-4">
            <div id="form-group-name" className="form-group">
              <label htmlFor="name" className="control-label field-required">
                Name
              </label>
              <input
                type="text"
                className="form-control"
                id="name"
                placeholder="Enter the form machine name"
                value={form.name || ""}
                onChange={(event) => handleChange("name", event)}
              />
            </div>
          </div>
          <div className="col-lg-4 col-md-3 col-sm-3">
            <div id="form-group-display" className="form-group">
              <label htmlFor="name" className="control-label">
                Display as
              </label>
              <div className="input-group">
                <select
                  className="form-control"
                  name="form-display"
                  id="form-display"
                  value={form.display || ""}
                  onChange={(event) => handleChange("display", event)}
                >
                  <option label="Form" value="form">
                    Form
                  </option>
                  <option label="Wizard" value="wizard">
                    Wizard
                  </option>
                </select>
              </div>
            </div>
          </div>
          <div className="col-lg-4 col-md-3 col-sm-3">
            <div id="form-group-type" className="form-group">
              <label htmlFor="form-type" className="control-label">
                Type
              </label>
              <div className="input-group">
                <select
                  className="form-control"
                  name="form-type"
                  id="form-type"
                  value={form.type}
                  onChange={(event) => handleChange("type", event)}
                >
                  <option label="Form" value="form">
                    Form
                  </option>
                  <option label="Resource" value="resource">
                    Resource
                  </option>
                </select>
              </div>
            </div>
          </div>
          <div className="col-lg-4 col-md-4 col-sm-4">
            <div id="form-group-path" className="form-group">
              <label htmlFor="path" className="control-label field-required">
                Path
              </label>
              <div className="input-group">
                <input
                  type="text"
                  className="form-control"
                  id="path"
                  placeholder="Enter pathname"
                  style={{ textTransform: "lowercase", width: "120px" }}
                  value={form.path || ""}
                  onChange={(event) => handleChange("path", event)}
                />
              </div>
            </div>
          </div>
          <div className="col-lg-4 col-md-4 col-sm-4">
            <div
              id="form-group-anonymous"
              className="form-group"
              style={{ marginTop: "30px" }}
            >
              <div className="input-group align-items-center">
                <input
                  className="m-0"
                  style={{ height: "20px", width: "20px" }}
                  type="checkbox"
                  id="anonymous"
                  data-testid="anonymous"
                  checked={anonymous}
                  onChange={(e) => {
                    setAnonymous(!anonymous);
                  }}
                />
                <label
                  htmlFor="anonymousLabel"
                  className="form-control border-0"
                >
                  Make this form public ?
                </label>
              </div>
>>>>>>> b44c70a5
            </div>
          </div>
        </div>
        <FormBuilder form={form} onChange={formChange} />
      </div>
<<<<<<< HEAD
      <FormBuilder
      options={{
        language: lang,
        i18n: formio_translation
        }}
        form={form}
        onChange={formChange}
      />
    </div>
=======
>>>>>>> b44c70a5
    </div>
  );
});

export default Create;<|MERGE_RESOLUTION|>--- conflicted
+++ resolved
@@ -11,14 +11,10 @@
 } from "../../constants/constants";
 import { addHiddenApplicationComponent } from "../../constants/applicationComponent";
 import { saveFormProcessMapper } from "../../apiManager/services/processServices";
-<<<<<<< HEAD
-import { useDispatch,useSelector } from "react-redux";
+import { useDispatch, useSelector } from "react-redux";
+import { toast } from "react-toastify";
 import { useTranslation,Translation } from "react-i18next";
 import { formio_translation } from "../../translations/formiotranslation";
-=======
-import { useDispatch, useSelector } from "react-redux";
-import { toast } from "react-toastify";
->>>>>>> b44c70a5
 
 // reducer from react-formio code
 const reducer = (form, { type, value }) => {
@@ -47,8 +43,7 @@
 };
 
 const Create = React.memo((props) => {
-<<<<<<< HEAD
-const dispatch = useDispatch()
+const dispatch = useDispatch();
 const [anonymous, setAnonymous] = useState(false);
 const formData = { display: "form" }
 const [form, dispatchFormAction] = useReducer(reducer, _cloneDeep(formData));
@@ -56,14 +51,6 @@
 const errors = useSelector((state)=>state.form.error)
 const lang = useSelector((state) => state.user.lang); 
 const {t}=useTranslation();
-=======
-  const dispatch = useDispatch();
-  const [anonymous, setAnonymous] = useState(false);
-  const formData = { display: "form" };
-  const [form, dispatchFormAction] = useReducer(reducer, _cloneDeep(formData));
-  const saveText = "Save & Preview";
-  const errors = useSelector((state) => state.form.error);
->>>>>>> b44c70a5
 
   // for update form access and submission access
   useEffect(() => {
@@ -149,7 +136,6 @@
       <hr />
       <Errors errors={errors} />
       <div>
-<<<<<<< HEAD
       <div className="row justify-content-end w-100">
         <div id="save-buttons" className=" save-buttons pull-right">
           <div className="form-group pull-right">
@@ -247,143 +233,11 @@
                 onChange={(e) =>{setAnonymous(!anonymous)}}
               />
               <label htmlFor="anonymousLabel" className="form-control border-0"><Translation>{(t)=>t("Make this form public ?")}</Translation></label>
-=======
-        <div className="row justify-content-end w-100">
-          <div id="save-buttons" className=" save-buttons pull-right">
-            <div className="form-group pull-right">
-              <span className="btn btn-primary" onClick={() => saveFormData()}>
-                {saveText}
-              </span>
-            </div>
-          </div>
-        </div>
-        <div className="row align-item-center">
-          <div className="col-lg-4 col-md-4 col-sm-4">
-            <div id="form-group-title" className="form-group">
-              <label htmlFor="title" className="control-label field-required">
-                Title
-              </label>
-              <input
-                type="text"
-                className="form-control"
-                id="title"
-                placeholder="Enter the form title"
-                value={form.title || ""}
-                onChange={(event) => handleChange("title", event)}
-              />
-            </div>
-          </div>
-          <div className="col-lg-4 col-md-4 col-sm-4">
-            <div id="form-group-name" className="form-group">
-              <label htmlFor="name" className="control-label field-required">
-                Name
-              </label>
-              <input
-                type="text"
-                className="form-control"
-                id="name"
-                placeholder="Enter the form machine name"
-                value={form.name || ""}
-                onChange={(event) => handleChange("name", event)}
-              />
-            </div>
-          </div>
-          <div className="col-lg-4 col-md-3 col-sm-3">
-            <div id="form-group-display" className="form-group">
-              <label htmlFor="name" className="control-label">
-                Display as
-              </label>
-              <div className="input-group">
-                <select
-                  className="form-control"
-                  name="form-display"
-                  id="form-display"
-                  value={form.display || ""}
-                  onChange={(event) => handleChange("display", event)}
-                >
-                  <option label="Form" value="form">
-                    Form
-                  </option>
-                  <option label="Wizard" value="wizard">
-                    Wizard
-                  </option>
-                </select>
-              </div>
-            </div>
-          </div>
-          <div className="col-lg-4 col-md-3 col-sm-3">
-            <div id="form-group-type" className="form-group">
-              <label htmlFor="form-type" className="control-label">
-                Type
-              </label>
-              <div className="input-group">
-                <select
-                  className="form-control"
-                  name="form-type"
-                  id="form-type"
-                  value={form.type}
-                  onChange={(event) => handleChange("type", event)}
-                >
-                  <option label="Form" value="form">
-                    Form
-                  </option>
-                  <option label="Resource" value="resource">
-                    Resource
-                  </option>
-                </select>
-              </div>
-            </div>
-          </div>
-          <div className="col-lg-4 col-md-4 col-sm-4">
-            <div id="form-group-path" className="form-group">
-              <label htmlFor="path" className="control-label field-required">
-                Path
-              </label>
-              <div className="input-group">
-                <input
-                  type="text"
-                  className="form-control"
-                  id="path"
-                  placeholder="Enter pathname"
-                  style={{ textTransform: "lowercase", width: "120px" }}
-                  value={form.path || ""}
-                  onChange={(event) => handleChange("path", event)}
-                />
-              </div>
-            </div>
-          </div>
-          <div className="col-lg-4 col-md-4 col-sm-4">
-            <div
-              id="form-group-anonymous"
-              className="form-group"
-              style={{ marginTop: "30px" }}
-            >
-              <div className="input-group align-items-center">
-                <input
-                  className="m-0"
-                  style={{ height: "20px", width: "20px" }}
-                  type="checkbox"
-                  id="anonymous"
-                  data-testid="anonymous"
-                  checked={anonymous}
-                  onChange={(e) => {
-                    setAnonymous(!anonymous);
-                  }}
-                />
-                <label
-                  htmlFor="anonymousLabel"
-                  className="form-control border-0"
-                >
-                  Make this form public ?
-                </label>
-              </div>
->>>>>>> b44c70a5
             </div>
           </div>
         </div>
         <FormBuilder form={form} onChange={formChange} />
       </div>
-<<<<<<< HEAD
       <FormBuilder
       options={{
         language: lang,
@@ -393,8 +247,6 @@
         onChange={formChange}
       />
     </div>
-=======
->>>>>>> b44c70a5
     </div>
   );
 });
