import React, {
  forwardRef,
  useImperativeHandle,
  useRef,
  useState,
} from "react";
import {
  CustomButton,
  HistoryIcon,
  ConfirmModal,
  HistoryModal,
  CurlyBracketsIcon
} from "@formsflow/components";
import { Card } from "react-bootstrap";
import { useTranslation } from "react-i18next";
import { useDispatch, useSelector } from "react-redux";
import { useMutation } from "react-query";
import { setProcessData } from "../../../actions/processActions.js";
import BpmnEditor from "../../Modeler/Editors/BpmnEditor/BpmEditor";
import LoadingOverlay from "react-loading-overlay-ts";
import {
  updateProcess,
  getProcessHistory,
  fetchRevertingProcessData,
} from "../../../apiManager/services/processServices.js";
import { toast } from "react-toastify";
import {
  createXMLFromModeler,
  compareXML,
  validateProcess,
} from "../../../helper/processHelper.js";
import PropTypes from "prop-types";
import userRoles from "../../../constants/permissions.js";
import BPMNViewer from "../../BPMN/BpmnViewer.js";
import TaskVariableModal from "../../Modals/TaskVariableModal.js";

const FlowEdit = forwardRef(({ isPublished = false, CategoryType }, ref) => {
  const { t } = useTranslation();
  const dispatch = useDispatch();
  const bpmnRef = useRef();
  const processData = useSelector((state) => state.process?.processData);
  const [lintErrors, setLintErrors] = useState([]);
  const [savingFlow, setSavingFlow] = useState(false);
  const [showDiscardModal, setShowDiscardModal] = useState(false);
  const [showHistoryModal, setShowHistoryModal] = useState(false);
  const [isReverted, setIsReverted] = useState(false);
  const { createDesigns } = userRoles();
  const [showTaskVarModal, setShowTaskVarModal] = useState(false);
<<<<<<< HEAD
  const [isWorkflowChanged, setIsWorkflowChanged] = useState(false);
=======
  const formData = useSelector((state) => state.form?.form || {});  
>>>>>>> e930918f
  /* --------- fetching all process history when click history button --------- */
  const {
    data: { data: historiesData } = {}, // response data destructured
    mutate: fetchHistories, // mutate function used to call the api function and here mutate renamed to fetch histories
    // isLoading: historiesLoading,
    // isError: historiesError,
  } = useMutation(
    ({ parentProcessKey, page, limit }) =>
      getProcessHistory({ parentProcessKey, page, limit }) // this is api calling function and mutate function accepting some parameter and passing to the apicalling function
  );

  /* --------- fetch a perticular history when click the revert button -------- */
  const {
    data: { data: historyData } = {},
    mutate: fetchHistoryData,
    isLoading: historyLoading,
    // isError: historyDataError,
  } = useMutation((processId) => fetchRevertingProcessData(processId), {
    onSuccess: () => {
      setIsReverted(true);
    },
  });

  const handleDiscardModal = () => setShowDiscardModal(!showDiscardModal);
  const handleToggleHistoryModal = () => setShowHistoryModal(!showHistoryModal);

  //handle discard changes
  const handleDiscardConfirm = () => {
    if (bpmnRef.current) {
      //import the existing process data to bpmn
      bpmnRef.current?.handleImport(processData?.processData);
      isReverted && setIsReverted(!isReverted); //once it reverted then need to make it false
      setIsWorkflowChanged(false);
      handleDiscardModal();
    }
  };

  const handleProcessHistory = () => {
    handleToggleHistoryModal();
    fetchHistories({
      parentProcessKey: processData.parentProcessKey, // passing process key to get histories data
      page: 1,
      limit: 4,
    });
  };

  const loadMoreBtnAction = () => {
    fetchHistories({ parentProcessKey: processData.parentProcessKey });
  };

  const saveFlow = async (showToast = true) => {
    try {
      const bpmnModeler = bpmnRef.current?.getBpmnModeler();
      const xml = await createXMLFromModeler(bpmnModeler);
      if (!validateProcess(xml, lintErrors, t)) {
        return;
      }
      //if xml is same as existing process data, no need to update
      const isEqual = await compareXML(processData?.processData, xml);
      if (isEqual && !isReverted) {
        showToast && toast.success(t("Process updated successfully"));
        return;
      }

      setSavingFlow(true);
      const response = await updateProcess({
        type: "BPMN",
        id: processData.id,
        data: xml,
      });
      dispatch(setProcessData(response.data));
      setIsWorkflowChanged(false);
      isReverted && setIsReverted(!isReverted); //if it already reverted the need to make it false
      showToast && toast.success(t("Process updated successfully"));
    } catch (error) {
      toast.error(t("Failed to update process"));
    } finally {
      setSavingFlow(false);
    }
  };

  useImperativeHandle(ref, () => ({
    saveFlow,
  }));
  const handlePreviewAndVariables = () => {
    setShowTaskVarModal(true);
  };
  const CloseTaskVarModal = () => {
    setShowTaskVarModal(false);
  };

  return (
    <>
      <Card>
        <ConfirmModal
          show={showDiscardModal}
          title={t(`Discard Flow Changes?`)}
          message={t(
            "Are you sure you want to discard all unsaved changes to the flow of the form?"
          )}
          messageSecondary={t("This action cannot be undone.")}
          primaryBtnAction={handleDiscardConfirm}
          onClose={handleDiscardModal}
          primaryBtnText={t("Yes, Discard All Unsaved Changes")}
          secondaryBtnText={t("No, Keep The Changes")}
          secondayBtnAction={handleDiscardModal}
          size="sm"
        />
        <Card.Header>
          <div className="d-flex justify-content-between align-items-center w-100">
            <div className="d-flex align-items-center justify-content-between">
              <div className="mx-2 builder-header-text">{t("Flow")}</div>
              {createDesigns && (
                <div>
                  <CustomButton
                    variant="secondary"
                    size="md"
                    icon={<HistoryIcon />}
                    label={t("History")}
                    onClick={handleProcessHistory}
                    dataTestid="flow-history-button-testid"
                    ariaLabel={t("Flow History Button")}
                  />
                  <CustomButton
                    variant="secondary"
                    size="md"
                    className="mx-2"
                    icon={<CurlyBracketsIcon />}
                    label={t("Variables")}
                    onClick={() => handlePreviewAndVariables()}
                    dataTestid="preview-and-variables-testid"
                    ariaLabel={t("{Preview and Variables Button}")}
                  />
                </div>
              )}
            </div>
            {createDesigns && (
              <div>
                <CustomButton
                  variant="primary"
                  size="md"
                  className="mx-2"
                  label={t("Save Flow")}
                  onClick={saveFlow}
                  disabled={isPublished || !isWorkflowChanged}
                  dataTestid="save-flow-layout"
                  ariaLabel={t("Save Flow Layout")}
                  buttonLoading={savingFlow}
                />
                <CustomButton
                  variant="secondary"
                  size="md"
                  label={t("Discard Changes")}
                  onClick={handleDiscardModal}
                  disabled={!isWorkflowChanged}
                  dataTestid="discard-flow-changes-testid"
                  ariaLabel={t("Discard Flow Changes")}
                />
              </div>
            )}
          </div>
        </Card.Header>
        <Card.Body>
          <LoadingOverlay
            active={historyLoading}
            spinner
            text={t("Loading...")}
          >
            {!createDesigns ? (
                <BPMNViewer bpmnXml={processData?.processData || null} />
            ) : (
              <BpmnEditor
                onChange={()=>{setIsWorkflowChanged(true);}} //handled is workflow changed or not
                ref={bpmnRef}
                setLintErrors={setLintErrors}
                bpmnXml={
                  isReverted
                    ? historyData?.processData
                    : processData?.processData
                }
              />
            )}
          </LoadingOverlay>
        </Card.Body>
      </Card>
      <HistoryModal
        show={showHistoryModal}
        onClose={handleToggleHistoryModal}
        title={t("History")}
        loadMoreBtnText={t("Load More")}
        revertBtnText={t("Revert To This")}
        allHistory={historiesData?.processHistory || []}
        loadMoreBtnAction={loadMoreBtnAction}
        categoryType={CategoryType.WORKFLOW}
        revertBtnAction={fetchHistoryData}
        historyCount={historiesData?.totalCount || 0}
        disableAllRevertButton={processData.status === "Published"}
      />
      {showTaskVarModal && (
        <TaskVariableModal
          form={formData}
          showTaskVarModal={showTaskVarModal}
          onClose={CloseTaskVarModal}
        />
        )}
    </>
  );
});

FlowEdit.propTypes = {
  CategoryType: PropTypes.shape({
    WORKFLOW: PropTypes.string.isRequired,
  }).isRequired,
  isPublished: PropTypes.bool.isRequired,
};

export default FlowEdit;<|MERGE_RESOLUTION|>--- conflicted
+++ resolved
@@ -46,11 +46,8 @@
   const [isReverted, setIsReverted] = useState(false);
   const { createDesigns } = userRoles();
   const [showTaskVarModal, setShowTaskVarModal] = useState(false);
-<<<<<<< HEAD
   const [isWorkflowChanged, setIsWorkflowChanged] = useState(false);
-=======
   const formData = useSelector((state) => state.form?.form || {});  
->>>>>>> e930918f
   /* --------- fetching all process history when click history button --------- */
   const {
     data: { data: historiesData } = {}, // response data destructured
