--- conflicted
+++ resolved
@@ -13,18 +13,10 @@
 import { Card } from "react-bootstrap";
 import { useTranslation } from "react-i18next";
 import { useDispatch, useSelector } from "react-redux";
-<<<<<<< HEAD
-import {
-  setProcessData,
-  setProcessHistories,
-} from "../../../actions/processActions.js";
-import BpmnEditor from "../../Modeler/Editors/BpmnEditor/BpmEditor";
-=======
 import { useMutation } from "react-query";
 import { setProcessData } from "../../../actions/processActions.js";
-import BpmnEditor from "../../Modeler/Editors/BpmnEditor/index.js";
+import BpmnEditor from "../../Modeler/Editors/BpmnEditor/BpmEditor";
 import LoadingOverlay from "react-loading-overlay-ts";
->>>>>>> ece8b6d0
 import {
   updateProcess,
   getProcessHistory,
@@ -78,7 +70,7 @@
   const handleDiscardConfirm = () => {
     if (bpmnRef.current) {
       //import the existing process data to bpmn
-      bpmnRef.current?.handleImport(processData?.processData); 
+      bpmnRef.current?.handleImport(processData?.processData);
       isReverted && setIsReverted(!isReverted); //once it reverted then need to make it false
       handleDiscardModal();
     }
@@ -97,7 +89,7 @@
     fetchHistories({ parentProcessKey: processData.parentProcessKey });
   };
 
-  
+
 
   const saveFlow = async (showToast = true) => {
     try {
