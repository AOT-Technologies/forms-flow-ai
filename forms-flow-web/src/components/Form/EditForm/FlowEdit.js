import React, {
  forwardRef,
  useImperativeHandle,
  useRef,
  useState,
} from "react";
import {
  CustomButton,
  HistoryIcon,
  ConfirmModal,
  HistoryModal,
  CurlyBracketsIcon
} from "@formsflow/components";
import { Card } from "react-bootstrap";
import { useTranslation } from "react-i18next";
import { useDispatch, useSelector } from "react-redux";
import { useMutation } from "react-query";
import { setProcessData } from "../../../actions/processActions.js";
import BpmnEditor from "../../Modeler/Editors/BpmnEditor/BpmEditor";
import LoadingOverlay from "react-loading-overlay-ts";
import {
  updateProcess,
  getProcessHistory,
  fetchRevertingProcessData,
} from "../../../apiManager/services/processServices.js";
import { toast } from "react-toastify";
import {
  createXMLFromModeler,
  compareXML,
  validateProcess,
} from "../../../helper/processHelper.js";
import PropTypes from "prop-types";
<<<<<<< HEAD
import userRoles from "../../../constants/permissions.js";
import ProcessDiagram from "../../BPMN/ProcessDiagramHook.js";
=======
import TaskVariableModal from "../../Modals/TaskVariableModal.js";
>>>>>>> f70485a4

const FlowEdit = forwardRef(({ isPublished = false, CategoryType,form }, ref) => {
  const { t } = useTranslation();
  const dispatch = useDispatch();
  const bpmnRef = useRef();
  const processData = useSelector((state) => state.process?.processData);
  const [lintErrors, setLintErrors] = useState([]);
  const [savingFlow, setSavingFlow] = useState(false);
  const [showDiscardModal, setShowDiscardModal] = useState(false);
  const [showHistoryModal, setShowHistoryModal] = useState(false);
  const [isReverted, setIsReverted] = useState(false);
<<<<<<< HEAD
  const { createDesigns } = userRoles();
=======
  const [showTaskVarModal, setShowTaskVarModal] = useState(false);
>>>>>>> f70485a4
  /* --------- fetching all process history when click history button --------- */
  const {
    data: { data: historiesData } = {}, // response data destructured
    mutate: fetchHistories, // mutate function used to call the api function and here mutate renamed to fetch histories
    // isLoading: historiesLoading,
    // isError: historiesError,
  } = useMutation(
    ({ parentProcessKey, page, limit }) =>
      getProcessHistory({ parentProcessKey, page, limit }) // this is api calling function and mutate function accepting some parameter and passing to the apicalling function
  );

  /* --------- fetch a perticular history when click the revert button -------- */
  const {
    data: { data: historyData } = {},
    mutate: fetchHistoryData,
    isLoading: historyLoading,
    // isError: historyDataError,
  } = useMutation((processId) => fetchRevertingProcessData(processId), {
    onSuccess: () => {
      setIsReverted(true);
    },
  });

  const handleDiscardModal = () => setShowDiscardModal(!showDiscardModal);
  const handleToggleHistoryModal = () => setShowHistoryModal(!showHistoryModal);

  //handle discard changes
  const handleDiscardConfirm = () => {
    if (bpmnRef.current) {
      //import the existing process data to bpmn
      bpmnRef.current?.handleImport(processData?.processData);
      isReverted && setIsReverted(!isReverted); //once it reverted then need to make it false
      handleDiscardModal();
    }
  };

  const handleProcessHistory = () => {
    handleToggleHistoryModal();
    fetchHistories({
      parentProcessKey: processData.parentProcessKey, // passing process key to get histories data
      page: 1,
      limit: 4,
    });
  };

  const loadMoreBtnAction = () => {
    fetchHistories({ parentProcessKey: processData.parentProcessKey });
  };

  const saveFlow = async (showToast = true) => {
    try {
      const bpmnModeler = bpmnRef.current?.getBpmnModeler();
      const xml = await createXMLFromModeler(bpmnModeler);
      if (!validateProcess(xml, lintErrors, t)) {
        return;
      }
      //if xml is same as existing process data, no need to update
      const isEqual = await compareXML(processData?.processData, xml);
      if (isEqual && !isReverted) {
        showToast && toast.success(t("Process updated successfully"));
        return;
      }

      setSavingFlow(true);
      const response = await updateProcess({
        type: "BPMN",
        id: processData.id,
        data: xml,
      });
      dispatch(setProcessData(response.data));
      isReverted && setIsReverted(!isReverted); //if it already reverted the need to make it false
      showToast && toast.success(t("Process updated successfully"));
    } catch (error) {
      toast.error(t("Failed to update process"));
    } finally {
      setSavingFlow(false);
    }
  };

  useImperativeHandle(ref, () => ({
    saveFlow,
  }));
<<<<<<< HEAD
=======
  const handlePreviewAndVariables = () => {
    setShowTaskVarModal(true);
  };
  const CloseTaskVarModal = () => {
    setShowTaskVarModal(false);
  };
>>>>>>> f70485a4

  return (
    <>
      <Card>
        <ConfirmModal
          show={showDiscardModal}
          title={t(`Discard Flow Changes?`)}
          message={t(
            "Are you sure you want to discard all unsaved changes to the flow of the form?"
          )}
          messageSecondary={t("This action cannot be undone.")}
          primaryBtnAction={handleDiscardConfirm}
          onClose={handleDiscardModal}
          primaryBtnText={t("Yes, Discard All Unsaved Changes")}
          secondaryBtnText={t("No, Keep The Changes")}
          secondayBtnAction={handleDiscardModal}
          size="sm"
        />
        <Card.Header>
          <div className="d-flex justify-content-between align-items-center w-100">
            <div className="d-flex align-items-center justify-content-between">
              <div className="mx-2 builder-header-text">{t("Flow")}</div>
              {createDesigns && (
                <div>
                  <CustomButton
                    variant="secondary"
                    size="md"
                    icon={<HistoryIcon />}
                    label={t("History")}
                    onClick={handleProcessHistory}
                    dataTestid="flow-history-button-testid"
                    ariaLabel={t("Flow History Button")}
                  />
                  <CustomButton
                    variant="secondary"
                    size="md"
                    className="mx-2"
                    label={t("Preview & Variables")}
                    onClick={() => console.log("handlePreviewAndVariables")}
                    dataTestid="preview-and-variables-testid"
                    ariaLabel={t("{Preview and Variables Button}")}
                  />
                </div>
              )}
            </div>
            {createDesigns && (
              <div>
                <CustomButton
                  variant="primary"
                  size="md"
                  className="mx-2"
                  label={t("Save Flow")}
                  onClick={saveFlow}
                  disabled={isPublished}
                  dataTestid="save-flow-layout"
                  ariaLabel={t("Save Flow Layout")}
                  buttonLoading={savingFlow}
                />
                <CustomButton
                  variant="secondary"
                  size="md"
<<<<<<< HEAD
                  label={t("Discard Changes")}
                  onClick={handleDiscardModal}
                  dataTestid="discard-flow-changes-testid"
                  ariaLabel={t("Discard Flow Changes")}
=======
                  className="mx-2"
                  icon={<CurlyBracketsIcon />}
                  label={t("Variables")}
                  onClick={() => handlePreviewAndVariables()}
                  dataTestid="preview-and-variables-testid"
                  ariaLabel={t("{Preview and Variables Button}")}
>>>>>>> f70485a4
                />
              </div>
            )}
          </div>
        </Card.Header>
        <Card.Body>
          <LoadingOverlay
            active={historyLoading}
            spinner
            text={t("Loading...")}
          >
            {!createDesigns ? (
              <div className="px-4 pt-4">
                <ProcessDiagram processKey={processData?.processKey} />
              </div>
            ) : (
              <BpmnEditor
                ref={bpmnRef}
                setLintErrors={setLintErrors}
                bpmnXml={
                  isReverted
                    ? historyData?.processData
                    : processData?.processData
                }
              />
            )}
          </LoadingOverlay>
        </Card.Body>
      </Card>
      <HistoryModal
        show={showHistoryModal}
        onClose={handleToggleHistoryModal}
        title={t("History")}
        loadMoreBtnText={t("Load More")}
        revertBtnText={t("Revert To This")}
        allHistory={historiesData?.processHistory || []}
        loadMoreBtnAction={loadMoreBtnAction}
        categoryType={CategoryType.WORKFLOW}
        revertBtnAction={fetchHistoryData}
        historyCount={historiesData?.totalCount || 0}
        currentVersionId={processData.id}
      />
      {showTaskVarModal && (
        <TaskVariableModal
          form={form}
          showTaskVarModal={showTaskVarModal}
          onClose={CloseTaskVarModal}
        />
        )}
    </>
  );
});

FlowEdit.propTypes = {
  CategoryType: PropTypes.shape({
    WORKFLOW: PropTypes.string.isRequired,
  }).isRequired,
  isPublished: PropTypes.bool.isRequired,
  form: PropTypes.object.isRequired,
};

export default FlowEdit;<|MERGE_RESOLUTION|>--- conflicted
+++ resolved
@@ -30,12 +30,9 @@
   validateProcess,
 } from "../../../helper/processHelper.js";
 import PropTypes from "prop-types";
-<<<<<<< HEAD
 import userRoles from "../../../constants/permissions.js";
 import ProcessDiagram from "../../BPMN/ProcessDiagramHook.js";
-=======
 import TaskVariableModal from "../../Modals/TaskVariableModal.js";
->>>>>>> f70485a4
 
 const FlowEdit = forwardRef(({ isPublished = false, CategoryType,form }, ref) => {
   const { t } = useTranslation();
@@ -47,11 +44,8 @@
   const [showDiscardModal, setShowDiscardModal] = useState(false);
   const [showHistoryModal, setShowHistoryModal] = useState(false);
   const [isReverted, setIsReverted] = useState(false);
-<<<<<<< HEAD
   const { createDesigns } = userRoles();
-=======
   const [showTaskVarModal, setShowTaskVarModal] = useState(false);
->>>>>>> f70485a4
   /* --------- fetching all process history when click history button --------- */
   const {
     data: { data: historiesData } = {}, // response data destructured
@@ -134,15 +128,12 @@
   useImperativeHandle(ref, () => ({
     saveFlow,
   }));
-<<<<<<< HEAD
-=======
   const handlePreviewAndVariables = () => {
     setShowTaskVarModal(true);
   };
   const CloseTaskVarModal = () => {
     setShowTaskVarModal(false);
   };
->>>>>>> f70485a4
 
   return (
     <>
@@ -180,8 +171,9 @@
                     variant="secondary"
                     size="md"
                     className="mx-2"
-                    label={t("Preview & Variables")}
-                    onClick={() => console.log("handlePreviewAndVariables")}
+                    icon={<CurlyBracketsIcon />}
+                    label={t("Variables")}
+                    onClick={() => handlePreviewAndVariables()}
                     dataTestid="preview-and-variables-testid"
                     ariaLabel={t("{Preview and Variables Button}")}
                   />
@@ -204,19 +196,10 @@
                 <CustomButton
                   variant="secondary"
                   size="md"
-<<<<<<< HEAD
                   label={t("Discard Changes")}
                   onClick={handleDiscardModal}
                   dataTestid="discard-flow-changes-testid"
                   ariaLabel={t("Discard Flow Changes")}
-=======
-                  className="mx-2"
-                  icon={<CurlyBracketsIcon />}
-                  label={t("Variables")}
-                  onClick={() => handlePreviewAndVariables()}
-                  dataTestid="preview-and-variables-testid"
-                  ariaLabel={t("{Preview and Variables Button}")}
->>>>>>> f70485a4
                 />
               </div>
             )}
