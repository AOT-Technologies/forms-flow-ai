--- conflicted
+++ resolved
@@ -234,7 +234,6 @@
     const { data: responseData } = res;
     if (!responseData || !formExtracted) return;
 
-<<<<<<< HEAD
     /* -------------------------- if action is validate ------------------------- */
     if (action === "validate") {
       setFileItems({
@@ -248,14 +247,6 @@
       if(formId && formData._id != formId){
         dispatch(push(`${redirectUrl}formflow/${formId}/edit/`));
         return;
-=======
-    // Handle actions based on extracted form and action type
-    if (formExtracted) {
-      if (action === "validate") {
-        setFormTitle(formExtracted.forms[0]?.formTitle || "");
-      } else if (responseData.formId) {
-        updateLayout(formExtracted);
->>>>>>> a2344e15
       }
       updateLayout({formExtracted, responseData});
     }
