--- conflicted
+++ resolved
@@ -630,20 +630,6 @@
         setFormSubmitted(false);
       });
   };
-
-<<<<<<< HEAD
-  const formChange = (newForm) => {
-    setFormChangeState((prev) => {
-      let key = null;
-  
-      if (!prev.initial) {
-        key = "initial";
-      } else if (!prev.changed) {
-        key = "changed";
-      }
-  
-      return key ? { ...prev, [key]: true } : prev;
-=======
   const formChange = (newForm) =>{
     setFormChangeState(prev=>{
       let key = null;
@@ -653,7 +639,6 @@
         key = "changed";
       }
       return key ? {...prev, [key]:true} : prev;
->>>>>>> aef588f7
     });
   
     dispatchFormAction({ type: "formChange", value: newForm });
