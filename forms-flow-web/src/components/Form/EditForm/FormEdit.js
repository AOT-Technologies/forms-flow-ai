--- conflicted
+++ resolved
@@ -1034,24 +1034,12 @@
               className={`wraper flow-wraper ${isFlowLayout ? "visible" : ""}`}
             >
               {/* TBD: Add a loader instead. */}
-<<<<<<< HEAD
-              {isProcessDetailsLoading ? (
-                <>loading...</>
-              ) : (
-                <FlowEdit
-                  ref={flowRef}
-                  CategoryType={CategoryType}
-                  isPublished={isPublished}
-                />
-              )}
-=======
               {isProcessDetailsLoading ? <>loading...</> : <FlowEdit 
               ref={flowRef}
               CategoryType={CategoryType}
               isPublished={isPublished}
               form={form}
               />}
->>>>>>> f70485a4
             </div>
             <button
               className={`border-0 form-flow-wraper-${
