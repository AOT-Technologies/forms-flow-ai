import React, { useReducer, useState, useEffect, useRef } from "react";
import { useSelector, useDispatch } from "react-redux";
import { useParams } from "react-router-dom";
import { Card } from "react-bootstrap";
import {
  Errors,
  FormBuilder,
  deleteForm,
  Form,
} from "@aot-technologies/formio-react";
import {
  CustomButton,
  ConfirmModal,
  BackToPrevIcon,
  HistoryIcon,
  PreviewIcon,
  FormBuilderModal,
  HistoryModal,
} from "@formsflow/components";
import { RESOURCE_BUNDLES_DATA } from "../../../resourceBundles/i18n";
import LoadingOverlay from "react-loading-overlay-ts";
import _cloneDeep from "lodash/cloneDeep";
import { useTranslation } from "react-i18next";
import { push } from "connected-react-router";
import ActionModal from "../../Modals/ActionModal.js";
//for save form
import { MULTITENANCY_ENABLED } from "../../../constants/constants";
import { fetchFormById } from "../../../apiManager/services/bpmFormServices";
import { manipulatingFormData } from "../../../apiManager/services/formFormatterService";
import {
  formUpdate,
  validateFormName,
  formCreate,
  formImport,
  publish,
  unPublish,
  getFormHistory,
} from "../../../apiManager/services/FormServices";
import ImportModal from "../../Modals/ImportModal.js";
import FileService from "../../../services/FileService"; 
import {
  setFormFailureErrorData,
  setFormSuccessData,
  setRestoreFormData,
  setRestoreFormId,
  setFormDeleteStatus,
  setFormHistories,
} from "../../../actions/formActions";
import {
  saveFormProcessMapperPut,
  getProcessDetails,
  unPublishForm,
} from "../../../apiManager/services/processServices";
<<<<<<< HEAD
import { setProcessData } from "../../../actions/processActions.js";
import _isEquial from "lodash/isEqual";
=======
import {
  setProcessData,
} from "../../../actions/processActions.js"; 
>>>>>>> 08c19ab8
import _ from "lodash";
import SettingsModal from "../../Modals/SettingsModal";
import FlowEdit from "./FlowEdit.js";
import ExportModal from "../../Modals/ExportModal.js";
import NewVersionModal from "../../Modals/NewVersionModal";
import { currentFormReducer } from "../../../modules/formReducer.js";
import { toast } from "react-toastify";
<<<<<<< HEAD
import { generateUniqueId } from "../../../helper/helper.js";
import userRoles from "../../../constants/permissions.js";
=======
import { generateUniqueId, isFormComponentsChanged} from "../../../helper/helper.js";
>>>>>>> 08c19ab8
import { useMutation } from "react-query";

// constant values
const DUPLICATE = "DUPLICATE";
const IMPORT = "IMPORT";
const EXPORT = "EXPORT";
const FORM_LAYOUT = "FORM_LAYOUT";
const FLOW_LAYOUT = "FLOW_LAYOUT";
const DELETE = "DELETE";

const EditComponent = () => {
  const dispatch = useDispatch();
  const { formId } = useParams();
  const { t } = useTranslation();
  //this variable handle the flow and layot tab switching
  const sideTabRef = useRef(null);

  /* ------------------------------- mapper data ------------------------------ */
  const { formProcessList: processListData, formPreviousData: previousData } =
    useSelector((state) => state.process);

  /* -------------------------------- user data and form access data ------------------------------- */
  const {
    formAccess = [],
    submissionAccess = [],
    lang,
    userDetail: { preferred_username },
  } = useSelector((state) => state.user);

  /* ---------------------------  form data --------------------------- */
  const { form: formData, error: errors } = useSelector((state) => state.form);

  /* ----------------- current form data when user is editing ----------------- */
  const [form, dispatchFormAction] = useReducer(
    currentFormReducer,
    _cloneDeep(formData)
  );

  /* ------------------ handling form layout and flow layouts ----------------- */
  const [currentLayout, setCurrentLayout] = useState(FORM_LAYOUT);
  const isFormLayout = currentLayout === FORM_LAYOUT;
  const isFlowLayout = currentLayout === FLOW_LAYOUT;

  const tenantKey = useSelector((state) => state.tenants?.tenantId);
  const redirectUrl = MULTITENANCY_ENABLED ? `/tenant/${tenantKey}/` : "/";

  const [nameError, setNameError] = useState("");
  const [newVersionModal, setNewVersionModal] = useState(false);
  /* ------------------------------ fowvariables ------------------------------ */
  const flowRef = useRef(null);
  /* ------------------------- file import ------------------------- */
  const [formTitle, setFormTitle] = useState("");
  const [importError, setImportError] = useState("");
  const [importLoader, setImportLoader] = useState(false);
  const { createDesigns } = userRoles();

   /* --------- validate form title exist or not --------- */
   const {
    mutate: validateFormTitle, // this function will trigger the api call
    isLoading: validationLoading,
    // isError: error,
  } = useMutation(
    ({ title }) =>
      validateFormName(title) ,
    {
      onSuccess:({data})=>{
        if (data && data.code === "FORM_EXISTS") {
          setNameError(data.message);  // Set exact error message
        } else {
          setNameError("");
        }
      },
      onError:(error)=>{
        const errorMessage = error.response?.data?.message || "An error occurred while validating the form name.";
        setNameError(errorMessage);  // Set the error message from the server
      }
    }
  );
  
  const UploadActionType = {
    IMPORT: "import",
    VALIDATE: "validate",
  };
  const [fileItems, setFileItems] = useState({
    workflow: {
      majorVersion: null,
      minorVersion: null,
    },
    form: {
      majorVersion: null,
      minorVersion: null,
    },
  });

  const handleImport = async (
    fileContent,
    UploadActionType,
    selectedLayoutVersion,
    selectedFlowVersion
  ) => {
    setImportLoader(true);

    // Validate UploadActionType before proceeding
    if (!["validate", "import"].includes(UploadActionType)) {
      console.error("Invalid UploadActionType provided");
      setImportLoader(false);
      return;
    }

    let data = {};
    data.importType = "edit";
    data.action = UploadActionType;
    // Set form submission state for "import" action

    if (UploadActionType === "import") {
      setFormSubmitted(true);
      // Handle selectedLayoutVersion logic
      if (selectedLayoutVersion || selectedFlowVersion) {
        data.form = {
          skip: selectedLayoutVersion === true,
        };

        data.workflow = {
          skip: selectedFlowVersion === true,
        };
      }
    }

    // Add mapperId if available
    data.mapperId = processListData.id;

    // Convert data to a JSON string for the API request
    const dataString = JSON.stringify(data);
    try {
      const res = await formImport(fileContent, dataString);
      setImportLoader(false);
      setFormSubmitted(false);
      const { data: responseData } = res;
      if (responseData) {
        const { workflow, form } = responseData;
        setFileItems({
          workflow: {
            majorVersion: workflow?.majorVersion || null,
            minorVersion: workflow?.minorVersion || null,
          },
          form: {
            majorVersion: form?.majorVersion || null,
            minorVersion: form?.minorVersion || null,
          },
        });
      }
      if (data.action === "validate") {
        FileService.extractFormDetails(fileContent, (formExtracted) => {
          if (formExtracted) {
            setFormTitle(formExtracted.formTitle);
          } else {
            console.log("No valid form found.");
          }
        });
      } else {
        if (responseData?.formId) {
          handleCloseSelectedAction();
          dispatch(push(`${redirectUrl}formflow/${responseData.formId}/edit/`));
        }
      }
    } catch (err) {
      setImportLoader(false);
      setFormSubmitted(false);
      setImportError(err?.response?.data?.message || "An error occurred");
    }
  };
  /* ------------------------- form history variables ------------------------- */
  const [isNewVersionLoading, setIsNewVersionLoading] = useState(false);
  const [restoreFormDataLoading, setRestoreFormDataLoading] = useState(false);
  const {
    formHistoryData = {},
    restoredFormData,
    restoredFormId,
  } = useSelector((state) => state.formRestore);

  /* -------------------------- getting process data -------------------------- */
  const [isProcessDetailsLoading, setIsProcessDetailsLoading] = useState(false);

  /* ------------------------------ for save form ----------------------------- */
  const [promptNewVersion, setPromptNewVersion] = useState(
    processListData.promptNewVersion
  );
  const [version, setVersion] = useState({ major: 1, minor: 0 });
  const [isPublished, setIsPublished] = useState(
    processListData?.status == "active"
  );
  const [isPublishLoading, setIsPublishLoading] = useState(false);
  const publishText = isPublished ? "Unpublish" : "Publish";
  const [formSubmitted, setFormSubmitted] = useState(false);

  const applicationCount = useSelector(
    (state) => state.process?.applicationCount
  );

  const formHistory = formHistoryData.formHistory || [];
  const [showHistoryModal, setShowHistoryModal] = useState(false);
  const [showConfirmModal, setShowConfirmModal] = useState(false);
  const [modalType, setModalType] = useState("");

  const [showSettingsModal, setShowSettingsModal] = useState(false);
  const handleToggleSettingsModal = () =>
    setShowSettingsModal(!showSettingsModal);
  const [selectedAction, setSelectedAction] = useState(null);
  const [newActionModal, setNewActionModal] = useState(false);
  const onCloseActionModal = () => setNewActionModal(false);
  const CategoryType = {
    FORM: "FORM",
    WORKFLOW: "WORKFLOW",
  };

  // handling form layout and flow layout
  const handleCurrentLayout = (e) => {
    //wehn the current is assigned with element then only the visible class will render
    sideTabRef.current = e;
    setCurrentLayout(isFormLayout ? FLOW_LAYOUT : FORM_LAYOUT);
  };

  const handleCloseSelectedAction = () => {
    setSelectedAction(null);
    if (selectedAction === IMPORT) {
      setFileItems({
        workflow: {
          majorVersion: null,
          minorVersion: null,
        },
        form: {
          majorVersion: null,
          minorVersion: null,
        },
      });
      setImportError("");
    }
    if (selectedAction === DUPLICATE) {
      setNameError("");
      setFormSubmitted(false);
    }
  };

  useEffect(() => {
    if (restoredFormId) {
      setRestoreFormDataLoading(true);
      fetchFormById(restoredFormId)
        .then((res) => {
          if (res.data) {
            const { data } = res;
            dispatch(setRestoreFormData(res.data));
            dispatchFormAction({
              type: "components",
              value: _cloneDeep(data.components),
            });
            dispatchFormAction({ type: "type", value: data.type });
            dispatchFormAction({ type: "display", value: data.display });
          }
        })
        .catch((err) => {
          console.log(err.response.data);
        })
        .finally(() => {
          setRestoreFormDataLoading(false);
        });
    }
    return () => {
      dispatch(setRestoreFormData({}));
      dispatch(setRestoreFormId(null));
    };
  }, [restoredFormId]);

  const fetchRestoredFormData = (restoredFormId) => {
    if (restoredFormId) {
      fetchFormById(restoredFormId)
        .then((res) => {
          if (res.data) {
            const { data } = res;
            dispatch(setRestoreFormData(data));
            dispatchFormAction({
              type: "components",
              value: _cloneDeep(data.components),
            });
            dispatchFormAction({ type: "type", value: data.type });
            dispatchFormAction({ type: "display", value: data.display });
          }
        })
        .catch((err) => {
          toast.error(err.response.data);
        });
    }

    const cleanup = () => {
      dispatch(setRestoreFormData({}));
      dispatch(setRestoreFormId(null));
    };

    return cleanup;
  };

  useEffect(() => {
    fetchRestoredFormData(restoredFormId);
  }, [restoredFormId]);

  const fetchProcessDetails = async (processListData) => {
    const response = await getProcessDetails(processListData.processKey);
    dispatch(setProcessData(response.data));
  };

  useEffect(async () => {
    if (processListData.processKey) {
      setIsProcessDetailsLoading(true);
      await fetchProcessDetails(processListData);
      setIsProcessDetailsLoading(false);
    }
  }, [processListData.processKey]);

  const validateFormNameOnBlur = ({title}) => {
    if (!title || title.trim() === "") {
      setNameError("This field is required");
      return;
    }
    validateFormTitle({title});
  };


  /* ----------- save settings function to be used in settings modal ---------- */
  const filterAuthorizationData = (authorizationData) => {
    if (authorizationData.selectedOption === "specifiedRoles") {
      return { roles: authorizationData.selectedRoles, userName: "" };
    }
    return { roles: [], userName: preferred_username };
  };

  const handleConfirmSettings = async ({
    formDetails,
    accessDetails,
    rolesState,
  }) => {
    const parentFormId = processListData.parentFormId;
    const mapper = {
      formId: form._id,
      id: processListData.id,
      formName: formDetails?.title,
      description: formDetails?.description,
      anonymous: formDetails.anonymous,
      parentFormId: parentFormId,
      formType: form.type,
      majorVersion: processListData.majorVersion,
      minorVersion: processListData.minorVersion,
    };

    const authorizations = {
      application: {
        resourceId: parentFormId,
        resourceDetails: {},
        ...filterAuthorizationData(rolesState.APPLICATION),
      },
      designer: {
        resourceId: parentFormId,
        resourceDetails: {},
        ...filterAuthorizationData(rolesState.DESIGN),
      },
      form: {
        resourceId: parentFormId,
        resourceDetails: {},
        roles:
          rolesState.FORM.selectedOption === "specifiedRoles"
            ? rolesState.FORM.selectedRoles
            : [],
      },
    };

    const formData = {
      title: formDetails.title,
      display: formDetails.display,
      path: formDetails.path,
      submissionAccess: accessDetails.submissionAccess,
      access: accessDetails.formAccess,
    };

    await dispatch(saveFormProcessMapperPut({ mapper, authorizations }));
    const updateFormResponse = await formUpdate(form._id, formData);
    dispatchFormAction({
      type: "formChange",
      value: { ...updateFormResponse.data, components: form.components },
    });
    dispatch(setFormSuccessData("form", updateFormResponse.data));
    handleToggleSettingsModal();
  };

  const saveFormData = async ({showToast = true}) => {
    try {
      const isFormChanged = isFormComponentsChanged({restoredFormData, 
        restoredFormId, formData, form});
      if(!isFormChanged && !promptNewVersion) {
        showToast && toast.success(t("Form updated successfully"));
        return;
      }
      setShowConfirmModal(false);
      setFormSubmitted(true);
      const newFormData = manipulatingFormData(
        form,
        MULTITENANCY_ENABLED,
        tenantKey,
        formAccess,
        submissionAccess
      );
      newFormData.componentChanged = isFormChanged || promptNewVersion; //after unpublish need to save it in minor version on update
      newFormData.parentFormId = previousData.parentFormId;
      newFormData.title = processListData.formName;

      const {data} = await formUpdate(newFormData._id, newFormData);
      dispatch(setFormSuccessData("form", data));
      setPromptNewVersion(false);
    } catch (err) {
      const error = err.response?.data || err.message;
      dispatch(setFormFailureErrorData("form", error));
    } finally {
      setFormSubmitted(false);
    }
  };

  const backToForm = () => {
    dispatch(push(`${redirectUrl}form/`));
  };
  const closeHistoryModal = () => {
    setShowHistoryModal(false);
  };
  const fetchFormHistory = (parentFormId, page, limit) => {
    getFormHistory(parentFormId, page, limit)
      .then((res) => {
        dispatch(setFormHistories(res.data));
      })
      .catch(() => {
        setFormHistories([]);
      });
  };

  const handleFormHistory = () => {
    setShowHistoryModal(true);
    dispatch(setFormHistories({ formHistory: [], totalCount: 0 }));
    if (processListData?.parentFormId) {
      fetchFormHistory(processListData?.parentFormId, 1, 4);
    }
  };

  const loadMoreBtnAction = () => {
    fetchFormHistory(processListData?.parentFormId);
  };

  const revertFormBtnAction = (cloneId) => {
    dispatch(setRestoreFormId(cloneId));
    fetchRestoredFormData(cloneId);
  };

  const handlePreview = () => {
    console.log("handlePreview");
  };

  const discardChanges = () => {
    dispatchFormAction({
      type: "components",
      value: _cloneDeep(formData.components),
    });
    handleToggleConfirmModal();
  };

  const editorActions = () => {
    setNewActionModal(true);
  };

 
  const handlePublishAsNewVersion = ({description, title}) => {
    setFormSubmitted(true);
    const newFormData = manipulatingFormData(
      _.cloneDeep(form),
      MULTITENANCY_ENABLED,
      tenantKey,
      formAccess,
      submissionAccess
    );

    const newPathAndName = generateUniqueId("duplicate-version-");
    newFormData.path = newPathAndName;
    newFormData.title = title;
    newFormData.name = newPathAndName;
    newFormData.componentChanged = true;
    delete newFormData.machineName;
    delete newFormData.parentFormId;
    newFormData.newVersion = true;
    newFormData.description = description;
    delete newFormData._id;

    formCreate(newFormData)
      .then((res) => {
        const form = res.data;
        dispatch(setFormSuccessData("form", form));
        dispatch(push(`${redirectUrl}formflow/${form._id}/edit/`));
      })
      .catch((err) => {
        let error;
        if (err.response?.data) {
          error = err.response.data;
          console.log(error);
          setNameError(error?.errors?.name?.message);
        } else {
          error = err.message;
          setNameError(error?.errors?.name?.message);
        }
      })
      .finally(() => {
        setFormSubmitted(false);
      });
  };

  const formChange = (newForm) =>
    dispatchFormAction({ type: "formChange", value: newForm });

  const confirmPublishOrUnPublish = async () => {
    try {
      const actionFunction = isPublished ? unPublish : publish;
      closeModal();
      setIsPublishLoading(true);
      if (!isPublished) {
        await flowRef.current.saveFlow(false);
        await saveFormData({showToast:false});
      }
      await actionFunction(processListData.id);
      if (isPublished) {
        await fetchProcessDetails(processListData);
      } else {
        backToForm();
      }
      setPromptNewVersion(isPublished);
      setIsPublished(!isPublished);
    } catch (err) {
      const error = err.response?.data || err.message;
      dispatch(setFormFailureErrorData("form", error));
    } finally {
      setIsPublishLoading(false);
    }
  };

  const handleVersioning = () => {
    setVersion((prevVersion) => ({
      ...prevVersion,
      major: processListData.majorVersion + 1 + ".0", // Increment the major version
      minor:
        processListData.majorVersion + "." + (processListData.minorVersion + 1), // Reset the minor version to 0
    }));
    openConfirmModal("save");
  };

  const closeNewVersionModal = () => {
    setNewVersionModal(false);
  };

  const saveAsNewVersion = async () => {
    try {
      setIsNewVersionLoading(true);
      const newFormData = manipulatingFormData(
        form,
        MULTITENANCY_ENABLED,
        tenantKey,
        formAccess,
        submissionAccess
      );
      //TBD: need to only update path and name so no need to send whole data
      const oldFormData = manipulatingFormData(
        formData,
        MULTITENANCY_ENABLED,
        tenantKey,
        formAccess,
        submissionAccess
      );

      const newPathAndName = generateUniqueId("-v");
      oldFormData.path += newPathAndName;
      oldFormData.name += newPathAndName;
      await formUpdate(oldFormData._id, oldFormData);

      newFormData.componentChanged = true;
      newFormData.newVersion = true;
      newFormData.parentFormId = previousData.parentFormId;
      delete newFormData.machineName;
      delete newFormData._id;

      const res = await formCreate(newFormData);
      const response = res.data;
      dispatch(setFormSuccessData("form", response));
      dispatch(push(`${redirectUrl}formflow/${response._id}/edit/`));
      setPromptNewVersion(false);
    } catch (err) {
      const error = err.response?.data || err.message;
      dispatch(setFormFailureErrorData("form", error));
    } finally {
      setIsNewVersionLoading(false);
      setNewVersionModal(false);
      setFormSubmitted(false);
    }
  };

  /* ------------------------- handling confirm modal ------------------------- */

  const handleToggleConfirmModal = () => setShowConfirmModal(!showConfirmModal);
  const openConfirmModal = (type) => {
    setModalType(type);
    handleToggleConfirmModal();
  };
  const closeModal = () => {
    setModalType("");
    handleToggleConfirmModal();
  };

  const handleShowVersionModal = () => {
    setNewVersionModal(true);
    setShowConfirmModal(false);
  };

  const getModalContent = () => {
    switch (modalType) {
      case "save":
        return {
          title: "Save Your Changes",
          message:
            "Saving as an incremental version will affect previous submissions. Saving as a new full version will not affect previous submissions.",
          primaryBtnAction: saveFormData,
          secondayBtnAction: handleShowVersionModal,
          primaryBtnText: `Save as Version ${version.minor}`,
          secondaryBtnText: `Save as Version ${version.major}`,
        };
      case "publish":
        return {
          title: "Confirm Publish",
          message:
            "Publishing will save any unsaved changes and lock the entire form, including the layout and the flow. to perform any additional changes you will need to unpublish the form again.",
          primaryBtnAction: confirmPublishOrUnPublish,
          secondayBtnAction: closeModal,
          primaryBtnText: "Publish This Form",
          secondaryBtnText: "Cancel",
        };
      case "unpublish":
        return {
          title: "Confirm Unpublish",
          message:
            "This form is currently live. To save changes to form edits, you need ot unpublish it first. By Unpublishing this form, you will make it unavailble for new submissin to those who currently have access to it. You can republish the form after making your edits. ",
          primaryBtnAction: confirmPublishOrUnPublish,
          secondayBtnAction: closeModal,
          primaryBtnText: "Unpublish and Edit This Form",
          secondaryBtnText: "Cancel, Keep This Form Unpublished",
        };
      case "discard":
        return {
          title: "Discard Layout Changes?",
          message:
            "Are you sure you want to discard all the changes to the layout of the form?",
          messageSecondary: "This action cannot be undone.",
          primaryBtnAction: discardChanges,
          secondayBtnAction: closeModal,
          primaryBtnText: "Yes, Discard Changes",
          secondaryBtnText: "No, Keep My Changes",
        };
      default:
        return {};
    }
  };

  const modalContent = getModalContent();

  // loading up to set the data to the form variable
  if (!form?._id || restoreFormDataLoading) {
    return (
      <div className="d-flex justify-content-center">
        <div className="spinner-grow" aria-live="polite">
          <span className="sr-only">{t("Loading...")}</span>
        </div>
      </div>
    );
  }

  //TBD: check the behaviour when a form has some submission and still in draft mode
  const unPublishActiveForm = async () => {
    if (processListData.status === "active") {
      try {
        await unPublish(processListData.id);
        setIsPublished(false);
        dispatch(push(`${redirectUrl}form`));
      } catch (err) {
        const error = err.response?.data || err.message;
        dispatch(setFormFailureErrorData("form", error));
      } finally {
        setIsPublishLoading(false);
      }
    }
  };

  const handleCloseActionModal = () => {
    setSelectedAction(null); // Reset action
  };

  // deleting form hardly from formio and mark inactive in mapper table
  const deleteModal = () => {
    if (!applicationCount) {
      dispatch(deleteForm("form", formId));
      dispatch(push(`${redirectUrl}form`));
    }

    if (processListData.id) {
      dispatch(
        unPublishForm(processListData.id, (err) => {
          const message = `${_.capitalize(
            processListData?.formType
          )} deletion ${err ? "unsuccessful" : "successfully"}`;
          toast[err ? "error" : "success"](t(message));
        })
      );
    }

    dispatch(
      setFormDeleteStatus({ modalOpen: false, formId: "", formName: "" })
    );
  };

  const renderDeleteModal = () => {
    const hasSubmissions = processListData.id && applicationCount;
    const commonProps = {
      show: selectedAction === DELETE,
      primaryBtnAction: handleCloseActionModal,
      onClose: handleCloseActionModal,
    };

    if (hasSubmissions) {
      return (
        <ConfirmModal
          {...commonProps}
          title={t("You Cannot Delete This Form")}
          message={t(
            "But you may unpublish it if you wish to not receive any more submissions."
          )}
          messageSecondary={t(
            "You may not delete a form that has submissions associated with it."
          )}
          secondayBtnAction={unPublishActiveForm}
          primaryBtnText={t("Keep This Form")}
          secondaryBtnText={t("Unpublish This Form")}
          secondoryBtndataTestid="unpublish-button"
          primaryBtndataTestid="keep-form-button"
          primaryBtnariaLabel="Keep This Form"
          secondoryBtnariaLabel="Unpublish This Form"
        />
      );
    } else {
      return (
        <ConfirmModal
          {...commonProps}
          title={t("Are You Sure You Want to Delete This Form?")}
          message={t("This action cannot be undone.")}
          secondayBtnAction={deleteModal}
          primaryBtnText={t("No, Keep This Form")}
          secondaryBtnText={t("Yes, Delete the Form")}
          secondoryBtndataTestid="yes-delete-button"
          primaryBtndataTestid="no-delete-button"
          primaryBtnariaLabel="No, Keep This Form"
          secondoryBtnariaLabel="Yes, Delete the Form"
        />
      );
    }
  };

  return (
    <div>
      <div>
        <LoadingOverlay active={formSubmitted} spinner text={t("Loading...")}>
          <SettingsModal
            show={showSettingsModal}
            handleClose={handleToggleSettingsModal}
            handleConfirm={handleConfirmSettings}
          />

          <Errors errors={errors} />

          <Card className="editor-header">
            <Card.Body>
              <div className="d-flex justify-content-between align-items-center">
                <div className="d-flex align-items-center justify-content-between">
                  <BackToPrevIcon onClick={backToForm} />
                  <div className="mx-4 editor-header-text">
                    {formData.title}
                  </div>
                  <span
                    data-testid={`form-status-${form._id}`}
                    className="d-flex align-items-center white-text mx-3"
                  >
                    <div
                      className={`status-${isPublished ? "live" : "draft"}`}
                    ></div>
                    {isPublished ? t("Live") : t("Draft")}
                  </span>
                </div>
                {createDesigns && (
                  <div>
                    <CustomButton
                      variant="dark"
                      size="md"
                      label={t("Settings")}
                      onClick={handleToggleSettingsModal}
                      dataTestid="eidtor-settings-testid"
                      ariaLabel={t("Designer Settings Button")}
                    />
                    <CustomButton
                      variant="dark"
                      size="md"
                      className="mx-2"
                      label={t("Actions")}
                      onClick={editorActions}
                      dataTestid="designer-action-testid"
                      ariaLabel={(t) => t("Designer Actions Button")}
                    />
                    <CustomButton
                      variant="light"
                      size="md"
                      label={t(publishText)}
                      buttonLoading={isPublishLoading}
                      onClick={() => {
                        isPublished
                          ? openConfirmModal("unpublish")
                          : openConfirmModal("publish");
                      }}
                      dataTestid="handle-publish-testid"
                      ariaLabel={`${t(publishText)} ${t("Button")}`}
                    />
                  </div>
                )}
              </div>
            </Card.Body>
          </Card>
          <div className="d-flex mb-3">
            <div
              className={`wraper form-wraper ${isFormLayout ? "visible" : ""}`}
            >
              <Card>
                <Card.Header>
                  <div
                    className="d-flex justify-content-between align-items-center"
                    style={{ width: "100%" }}
                  >
                    <div className="d-flex align-items-center justify-content-between">
                      <div className="mx-2 builder-header-text">Layout</div>
                      {createDesigns && (
                        <div>
                          <CustomButton
                            variant="secondary"
                            size="md"
                            icon={<HistoryIcon />}
                            label={t("History")}
                            onClick={() => handleFormHistory()}
                            dataTestid="handle-form-history-testid"
                            ariaLabel={t("Form History Button")}
                          />
                          <CustomButton
                            variant="secondary"
                            size="md"
                            className="mx-2"
                            icon={<PreviewIcon />}
                            label={t("Preview")}
                            onClick={handlePreview}
                            dataTestid="handle-preview-testid"
                            ariaLabel={t("Preview Button")}
                          />
                        </div>
                      )}
                    </div>
                    {createDesigns && (
                      <div>
                        <CustomButton
                          variant="primary"
                          size="md"
                          className="mx-2"
                          disabled={isPublished}
                          label={t("Save Layout")}
                          onClick={
                            promptNewVersion ? handleVersioning : saveFormData
                          }
                          dataTestid="save-form-layout"
                          ariaLabel={t("Save Form Layout")}
                        />
                        <CustomButton
                          variant="secondary"
                          size="md"
                          label={t("Discard Changes")}
                          onClick={() => {
                            openConfirmModal("discard");
                          }}
                          dataTestid="discard-button-testid"
                          ariaLabel={t("cancelBtnariaLabel")}
                        />
                      </div>
                    )}
                  </div>
                </Card.Header>
                <Card.Body>
                  <div className="form-builder">
                    {!createDesigns ? (
                      <div className="px-4 pt-4 form-preview">
                       <Form
                          form={form}
                          options={{
                          disableAlerts: true,
                          noAlerts: true,
                          language: lang, i18n: RESOURCE_BUNDLES_DATA }}
                        />
                      </div>
                    ) : (
                      <FormBuilder
                        key={form._id}
                        form={form}
                        onChange={formChange}
                        options={{
                          language: lang,
                          i18n: RESOURCE_BUNDLES_DATA,
                        }}
                      />
                    )}
                  </div>
                </Card.Body>
              </Card>
            </div>
            <div
              className={`wraper flow-wraper ${isFlowLayout ? "visible" : ""}`}
            >
              {/* TBD: Add a loader instead. */}
              {isProcessDetailsLoading ? <>loading...</> : <FlowEdit 
              ref={flowRef}
              CategoryType={CategoryType}
              isPublished={isPublished}
              form={form}
              />}
            </div>
            <button
              className={`border-0 form-flow-wraper-${
                isFormLayout ? "right" : "left"
              } ${sideTabRef.current && "visible"}`}
              onClick={handleCurrentLayout}
            >
              {isFormLayout ? "Flow" : "Layout"}
            </button>
          </div>
        </LoadingOverlay>
      </div>
      <ActionModal
        newActionModal={newActionModal}
        onClose={onCloseActionModal}
        CategoryType={CategoryType.FORM}
        onAction={setSelectedAction}
        published={isPublished}
      />
      <FormBuilderModal
        modalHeader={t("Duplicate")}
        nameLabel={t("New Form Name")}
        descriptionLabel={t("New Form Description")}
        showBuildForm={selectedAction === DUPLICATE}
        isLoading={formSubmitted || validationLoading}
        onClose={handleCloseSelectedAction} 
        primaryBtnLabel={t("Save and Edit form")}
        primaryBtnAction={handlePublishAsNewVersion}
        setNameError={setNameError}
        nameValidationOnBlur={validateFormNameOnBlur}
        nameError={nameError}
      />

      <ImportModal
        importLoader={importLoader}
        importError={importError}
        importFormModal={selectedAction === IMPORT}
        uploadActionType={UploadActionType}
        formName={formTitle}
        formSubmitted={formSubmitted}
        onClose={handleCloseSelectedAction}
        handleImport={handleImport}
        fileItems={fileItems}
        headerText="Import File"
        primaryButtonText="Confirm And Replace"
      />

      <ExportModal
        showExportModal={selectedAction === EXPORT}
        onClose={handleCloseSelectedAction}
        formId={processListData.id}
      />

      <NewVersionModal
        show={newVersionModal}
        newVersion={version.major}
        title={t("Create a New Full Version")}
        createNewVersion={saveAsNewVersion}
        onClose={closeNewVersionModal}
        isNewVersionLoading={isNewVersionLoading}
        size="md"
      />

      {showConfirmModal && (
        <ConfirmModal
          show={showConfirmModal}
          title={modalContent.title}
          message={modalContent.message}
          messageSecondary={modalContent.messageSecondary || ""}
          primaryBtnAction={modalContent.primaryBtnAction}
          onClose={closeModal}
          secondayBtnAction={modalContent.secondayBtnAction}
          primaryBtnText={modalContent.primaryBtnText}
          secondaryBtnText={modalContent.secondaryBtnText}
          size="md"
        />
      )}

      <HistoryModal
        show={showHistoryModal}
        onClose={closeHistoryModal}
        title={t("History")}
        loadMoreBtnText={t("Load More")}
        revertBtnText={t("Revert To This")}
        allHistory={formHistory}
        loadMoreBtnAction={loadMoreBtnAction}
        categoryType={CategoryType.FORM}
        revertBtnAction={revertFormBtnAction}
        historyCount={formHistoryData.totalCount}
      />
      {renderDeleteModal()}
    </div>
  );
};

export const Edit = React.memo(EditComponent);<|MERGE_RESOLUTION|>--- conflicted
+++ resolved
@@ -51,27 +51,18 @@
   getProcessDetails,
   unPublishForm,
 } from "../../../apiManager/services/processServices";
-<<<<<<< HEAD
-import { setProcessData } from "../../../actions/processActions.js";
-import _isEquial from "lodash/isEqual";
-=======
 import {
   setProcessData,
 } from "../../../actions/processActions.js"; 
->>>>>>> 08c19ab8
 import _ from "lodash";
 import SettingsModal from "../../Modals/SettingsModal";
 import FlowEdit from "./FlowEdit.js";
 import ExportModal from "../../Modals/ExportModal.js";
 import NewVersionModal from "../../Modals/NewVersionModal";
 import { currentFormReducer } from "../../../modules/formReducer.js";
-import { toast } from "react-toastify";
-<<<<<<< HEAD
-import { generateUniqueId } from "../../../helper/helper.js";
+import { toast } from "react-toastify";;
 import userRoles from "../../../constants/permissions.js";
-=======
 import { generateUniqueId, isFormComponentsChanged} from "../../../helper/helper.js";
->>>>>>> 08c19ab8
 import { useMutation } from "react-query";
 
 // constant values
