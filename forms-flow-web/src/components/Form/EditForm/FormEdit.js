--- conflicted
+++ resolved
@@ -223,18 +223,6 @@
         });
       }
       if (data.action === "validate") {
-<<<<<<< HEAD
-        FileService.extractFormDetails(fileContent, (formExtracted) => {
-          if (formExtracted) {
-            setFormTitle(formExtracted.formTitle);
-          } else {
-            console.log("No valid form found.");
-          }
-        });
-      } else if (responseData?.formId) {
-          handleCloseSelectedAction();
-          dispatch(push(`${redirectUrl}formflow/${responseData.formId}/edit/`));
-=======
         FileService.extractFileDetails(fileContent)
           .then((formExtracted) => {
             if (formExtracted) {
@@ -250,7 +238,6 @@
         handleCloseSelectedAction();
         dispatch(push(`${redirectUrl}formflow/${responseData.formId}/edit/`));
 
->>>>>>> 0061580a
       }
     } catch (err) {
       setImportLoader(false);
