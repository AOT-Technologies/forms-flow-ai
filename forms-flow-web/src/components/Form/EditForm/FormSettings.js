--- conflicted
+++ resolved
@@ -146,35 +146,20 @@
 
   const handleFormDetailsChange = (e) => {
     const { name, value, type } = e.target;
-<<<<<<< HEAD
-    let field = name === "title" ? "name" : name;  // Use 'name' for title case
-    // Clear errors and reset blurStatus for the relevant field
-    setErrors((prev) => ({ ...prev, [field]: "" }));
-    blurStatus.current[name] = false;
-    let updatedValue = name === "path" ? _camelCase(value).toLowerCase() : value;
-
-=======
     const sanitizedValue = value.replace(/#/g, "");
     setErrors((prev) => ({ ...prev, [name]: "" }));
     blurStatus.current[name] = false;  
     let updatedValue = name === "path" ? _camelCase(sanitizedValue).toLowerCase() : sanitizedValue;
   
->>>>>>> bfffc669
     if (type === "checkbox") {
       setFormDetails((prev) => ({ ...prev, [name]: e.target.checked ? "wizard" : "form" }));
     } else {
       setFormDetails((prev) => ({ ...prev, [name]: updatedValue }));
     }
   };
-<<<<<<< HEAD
-
-  const handleBlur = (field, value) => {
-        validateField(field, value);
-=======
   
   const handleBlur = (field, sanitizedValue) => {
         validateField(field, sanitizedValue);
->>>>>>> bfffc669
   };
 
 
@@ -262,13 +247,8 @@
           isInvalid = {!!errors.title}
           feedback = {errors.title}
           turnOnLoader={isValidating.name}
-<<<<<<< HEAD
-          onBlur={() => handleBlur('name', formDetails.title)}
-          maxLength={200}
-=======
           onBlur={() => handleBlur('title', formDetails.title)}   
           maxLength={200} 
->>>>>>> bfffc669
           />
         <FormTextArea
           label={t("Description")}
