import React, {useEffect, useState} from "react";
import {useDispatch, useSelector} from "react-redux";
import {setFormCheckList} from "../../../actions/checkListActions";
import {getFormattedForm} from "../constants/formListConstants";
import Form from 'react-bootstrap/Form';

const SelectFormForDownload = React.memo(({form,type}) => {
  const formCheckList = useSelector(state => state.formCheckList.formList);
  const forms= useSelector(state=>state.forms.forms);
  const formObj = getFormattedForm(form);
  const [isFormChecked,setIsFormChecked]=useState(false);
  const [isAllFormChecked,setIsAllFormChecked]=useState(false);
  const dispatch= useDispatch();

  useEffect(()=>{
    if(formObj && formCheckList.length){
      const isFormAdded = formCheckList.some(formData=>formData.path===formObj.path);
      setIsFormChecked(isFormAdded);
    }else{
      setIsFormChecked(false);
    }
  },[formCheckList,formObj]);

  useEffect(()=>{
    if(formCheckList.length){
      const pathList = formCheckList.map(formData=>formData.path)
      setIsAllFormChecked(forms.every(formData => pathList.includes(formData.path)));
    }else{
      setIsAllFormChecked(false)
    }
  },[formCheckList,forms])

  const updateFormCheckList = (formInsert) => {
    let updatedFormCheckList = [...formCheckList];
   if(formInsert){
     updatedFormCheckList.push({...formObj});
   }else{
     const index = updatedFormCheckList.findIndex(formData=>formData.path===formObj.path);
     updatedFormCheckList.splice(index,1);
   }
    dispatch(setFormCheckList(updatedFormCheckList))
  }

  const addAllFormCheckList = (allFormInsert) => {
    if(!allFormInsert){
      dispatch(setFormCheckList([]));
    }else {
      let updatedFormCheckList = [...formCheckList];
      forms.forEach(formData => {
        const isFormAdded = formCheckList.some(formCheck => formData.path === formCheck.path);
        if (!isFormAdded) {
          let formObjToInsert = getFormattedForm(formData)
          updatedFormCheckList.push({...formObjToInsert});
        }
      })
      dispatch(setFormCheckList(updatedFormCheckList));
    }
  }


  if(type==="all"){
    return (
<<<<<<< HEAD
       <Form.Check.Input style={{width:"15px",height:"15px"}}  label="Check" onChange={()=>addAllFormCheckList(!isAllFormChecked)} checked={isAllFormChecked} title="Select All" />
    )
  }
  return (
    <Form.Check.Input  style={{width:"15px",height:"15px"}} aria-label="option"  checked={isFormChecked} onChange={()=>updateFormCheckList(!isFormChecked)} title="Select"/>
=======
      <Form.Check>
      <Form.Check.Input style={{width:"15px",height:"15px"}}  label="Check" onChange={()=>addAllFormCheckList(!isAllFormChecked)} checked={isAllFormChecked} title="Select All" />
    </Form.Check>
    )
  }
  return (
   <Form.Check  > 
    <Form.Check.Input  style={{width:"15px",height:"15px"}} aria-label="option"  checked={isFormChecked} onChange={()=>updateFormCheckList(!isFormChecked)} title="Select"/>
   </Form.Check>
>>>>>>> 961580fd
  )
})
export default SelectFormForDownload;<|MERGE_RESOLUTION|>--- conflicted
+++ resolved
@@ -60,13 +60,6 @@
 
   if(type==="all"){
     return (
-<<<<<<< HEAD
-       <Form.Check.Input style={{width:"15px",height:"15px"}}  label="Check" onChange={()=>addAllFormCheckList(!isAllFormChecked)} checked={isAllFormChecked} title="Select All" />
-    )
-  }
-  return (
-    <Form.Check.Input  style={{width:"15px",height:"15px"}} aria-label="option"  checked={isFormChecked} onChange={()=>updateFormCheckList(!isFormChecked)} title="Select"/>
-=======
       <Form.Check>
       <Form.Check.Input style={{width:"15px",height:"15px"}}  label="Check" onChange={()=>addAllFormCheckList(!isAllFormChecked)} checked={isAllFormChecked} title="Select All" />
     </Form.Check>
@@ -76,7 +69,6 @@
    <Form.Check  > 
     <Form.Check.Input  style={{width:"15px",height:"15px"}} aria-label="option"  checked={isFormChecked} onChange={()=>updateFormCheckList(!isFormChecked)} title="Select"/>
    </Form.Check>
->>>>>>> 961580fd
   )
 })
 export default SelectFormForDownload;