--- conflicted
+++ resolved
@@ -2,12 +2,8 @@
 import {useDispatch, useSelector} from "react-redux";
 import {setFormCheckList} from "../../../actions/checkListActions";
 import {getFormattedForm} from "../constants/formListConstants";
-<<<<<<< HEAD
 import { useTranslation } from "react-i18next";
-=======
 import Form from 'react-bootstrap/Form';
-
->>>>>>> 3a862957
 const SelectFormForDownload = React.memo(({form,type}) => {
   const formCheckList = useSelector(state => state.formCheckList.formList);
   const forms= useSelector(state=>state.forms.forms);
@@ -62,17 +58,16 @@
   }
 
 
-  if(type==="all"){
-<<<<<<< HEAD
-    return <Checkbox onChange={()=>addAllFormCheckList(!isAllFormChecked)} checked={isAllFormChecked} title={t("Select All")}/>
-=======
-    return (
-       <Form.Check.Input style={{width:"15px",height:"15px"}}  label="Check" onChange={()=>addAllFormCheckList(!isAllFormChecked)} checked={isAllFormChecked} title="Select All" />
+  if(type==="all")
+  {
+    
+ return (
+       <Form.Check.Input style={{width:"15px",height:"15px"}}  label="Check" onChange={()=>addAllFormCheckList(!isAllFormChecked)} checked={isAllFormChecked} title={t("Select All")} />
     )
->>>>>>> 3a862957
+    
   }
   return (
-    <Form.Check.Input  style={{width:"15px",height:"15px"}} aria-label="option"  checked={isFormChecked} onChange={()=>updateFormCheckList(!isFormChecked)} title="Select"/>
+    <Form.Check.Input  style={{width:"15px",height:"15px"}} aria-label="option"  checked={isFormChecked} onChange={()=>updateFormCheckList(!isFormChecked)} title={t("Select")}/>
   )
 })
 export default SelectFormForDownload;