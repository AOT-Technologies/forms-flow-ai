<<<<<<< HEAD
import React, { useState } from 'react'
import '../FormSearch/formSearch.css'
import { useDispatch, useSelector } from 'react-redux'
import { indexForms } from 'react-formio'
import { setFormLoading } from '../../../actions/checkListActions'
import InputGroup from 'react-bootstrap/InputGroup'
import FormControl from 'react-bootstrap/FormControl'
=======
import React, { useState } from 'react';
import '../FormSearch/formSearch.css';
import { useDispatch, useSelector } from 'react-redux';
import { indexForms} from 'react-formio';
import { setFormLoading } from '../../../actions/checkListActions';
import InputGroup from 'react-bootstrap/InputGroup';
import FormControl from 'react-bootstrap/FormControl';
>>>>>>> cdbb41b0
import {getSearchText} from "../../../apiManager/services/formatterService";
import {Button} from "react-bootstrap";
import { STAFF_DESIGNER } from '../../../constants/constants';
import { setBPMFormListSort,setBpmFormSearch,setBpmFormLoading} from '../../../actions/formActions';

const FormSearch = React.memo(() => {
  //Search query /form?type=form&title__regex=%2Fnew%2Fi  query Format title__regex= /^title/i
  const dispatch = useDispatch();
  const query = useSelector((state) => state.forms.query);
  const sort =  useSelector((state) => state.forms.sort)
  const [searchText, setSearchText] = useState(getSearchText(query?.title__regex||''));
  const bpmSort = useSelector((state)=> state.bpmForms.sort);
  const userRoles = useSelector((state) => state.user.roles);
  const isDesigner = userRoles.includes(STAFF_DESIGNER);

  // if ascending sort value is title else -title for this case
  // const isAscending = !sort.match(/^-/g);
  const isAscending = isDesigner ? !sort.match(/^-/g) : (bpmSort ==='-title'? false : true);
  //function for sorting  order
  let updatedQuery ={}
  const updateSort = () => {
<<<<<<< HEAD
    dispatch(setFormLoading(true))
    const updatedQuery = {
      sort: `${isAscending?'-':''}title`,
    }
    dispatch(indexForms('forms', 1, updatedQuery,()=>{
      dispatch(setFormLoading(false))
    }))
=======
    if(isDesigner){
      dispatch(setFormLoading(true));
      updatedQuery = {
        sort: `${isAscending?'-':''}title`,
      }
      dispatch(indexForms('forms', 1, updatedQuery,()=>{
        dispatch(setFormLoading(false));
      })) 
    }else{
      dispatch(setBpmFormLoading(true))
      updatedQuery = {
        sort: `${isAscending?'-':''}title`,
      }
     dispatch(setBPMFormListSort(updatedQuery.sort || ''));
     dispatch(setBpmFormLoading(false))
    }
>>>>>>> cdbb41b0
  }

  // To handle the search option
  let searchTitle
  const handleSearch = (searchForm) => {
<<<<<<< HEAD
    dispatch(setFormLoading(true))
    const searchTitle = searchForm ? `/${searchText}/i` : '';
    dispatch(indexForms('forms', 1, {query:{ ...query, title__regex: searchTitle}},()=>{
      dispatch(setFormLoading(false))
      setSearchText(searchForm)
    }))
=======
    if(isDesigner){
      dispatch(setFormLoading(true));
       searchTitle = searchForm ? `/${searchText}/i` : '';
      dispatch(indexForms('forms', 1, {query:{ ...query, title__regex: searchTitle}},()=>{
        dispatch(setFormLoading(false));
        setSearchText(searchForm);
      }))
    }else{
      dispatch(setBpmFormLoading(true))
     searchTitle = searchForm ? searchText : '';
     dispatch(setBpmFormSearch(searchTitle))
     setSearchText(searchTitle);
     dispatch(setBpmFormLoading(false))
    }
>>>>>>> cdbb41b0
  }
  return (
    <>
      <div className="container main_div">
        <span className="" data-testid = "sample">
          Form
          <i
            onClick={updateSort}
            className="fa fa-long-arrow-up ml-2"
            style={{ cursor: 'pointer',opacity: `${isAscending?1:0.5}`}}
          />
          <i
            onClick={updateSort}
            className="fa fa-long-arrow-down ml-1"
            style={{ cursor: 'pointer',opacity: `${isAscending?0.5:1}`}}
          />
        </span>

        <div className="input_search">
          <InputGroup className="mb-3" >
            <FormControl
              onChange={(e) => {
                setSearchText(e.target.value)
              }}
              className="mr-1"
              placeholder="Search.."
              value={searchText}
              onKeyPress={(e) => e.key === 'Enter' && handleSearch(searchText)}
              style={{border:"none"}}
            />
            {searchText!=="" && (
                <Button
                    onClick={() => {
                      handleSearch('')
                    }}
                    variant="outline-secondary" title="Click to clear"
                    className='clear_button'
                    >
                  <i className="fa fa-times fa-lg" />
                </Button>
              )}
            <Button
                onClick={() => {
                  handleSearch(searchText)
                }}
                variant="outline-primary"
                title="Press Enter key or click here to search"
                >
              <i className="fa fa-search fa-lg"/>
            </Button>
          </InputGroup>
        </div>
      </div>
    </>
  )
})

export default FormSearch<|MERGE_RESOLUTION|>--- conflicted
+++ resolved
@@ -1,12 +1,3 @@
-<<<<<<< HEAD
-import React, { useState } from 'react'
-import '../FormSearch/formSearch.css'
-import { useDispatch, useSelector } from 'react-redux'
-import { indexForms } from 'react-formio'
-import { setFormLoading } from '../../../actions/checkListActions'
-import InputGroup from 'react-bootstrap/InputGroup'
-import FormControl from 'react-bootstrap/FormControl'
-=======
 import React, { useState } from 'react';
 import '../FormSearch/formSearch.css';
 import { useDispatch, useSelector } from 'react-redux';
@@ -14,7 +5,6 @@
 import { setFormLoading } from '../../../actions/checkListActions';
 import InputGroup from 'react-bootstrap/InputGroup';
 import FormControl from 'react-bootstrap/FormControl';
->>>>>>> cdbb41b0
 import {getSearchText} from "../../../apiManager/services/formatterService";
 import {Button} from "react-bootstrap";
 import { STAFF_DESIGNER } from '../../../constants/constants';
@@ -36,15 +26,6 @@
   //function for sorting  order
   let updatedQuery ={}
   const updateSort = () => {
-<<<<<<< HEAD
-    dispatch(setFormLoading(true))
-    const updatedQuery = {
-      sort: `${isAscending?'-':''}title`,
-    }
-    dispatch(indexForms('forms', 1, updatedQuery,()=>{
-      dispatch(setFormLoading(false))
-    }))
-=======
     if(isDesigner){
       dispatch(setFormLoading(true));
       updatedQuery = {
@@ -61,20 +42,11 @@
      dispatch(setBPMFormListSort(updatedQuery.sort || ''));
      dispatch(setBpmFormLoading(false))
     }
->>>>>>> cdbb41b0
   }
 
   // To handle the search option
   let searchTitle
   const handleSearch = (searchForm) => {
-<<<<<<< HEAD
-    dispatch(setFormLoading(true))
-    const searchTitle = searchForm ? `/${searchText}/i` : '';
-    dispatch(indexForms('forms', 1, {query:{ ...query, title__regex: searchTitle}},()=>{
-      dispatch(setFormLoading(false))
-      setSearchText(searchForm)
-    }))
-=======
     if(isDesigner){
       dispatch(setFormLoading(true));
        searchTitle = searchForm ? `/${searchText}/i` : '';
@@ -89,7 +61,6 @@
      setSearchText(searchTitle);
      dispatch(setBpmFormLoading(false))
     }
->>>>>>> cdbb41b0
   }
   return (
     <>
