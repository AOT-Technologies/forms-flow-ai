import React, { useState, useEffect, useReducer } from "react";
import { Errors, FormBuilder, Formio } from "react-formio";
import { push } from "connected-react-router";
import { useHistory } from "react-router-dom";
import _set from "lodash/set";
import _cloneDeep from "lodash/cloneDeep";
import _camelCase from "lodash/camelCase";
import _isEquial from "lodash/isEqual";
import { MULTITENANCY_ENABLED } from "../../../constants/constants";
import { INACTIVE } from "../constants/formListConstants";
import { toast } from "react-toastify";
import { useSelector, useDispatch } from "react-redux";
import { setFormProcessesData } from "../../../actions/processActions";
import { Translation, useTranslation } from "react-i18next";
import utils from "formiojs/utils";
import {
  deleteFormProcessMapper,
  saveFormProcessMapperPost,
  saveFormProcessMapperPut,
} from "../../../apiManager/services/processServices";
import Button from "react-bootstrap/Button";
import Modal from "react-bootstrap/Modal";
import { formio_resourceBundles } from "../../../resourceBundles/formio_resourceBundles";
import {
  clearFormError,
  setFormFailureErrorData,
  setFormHistories,
  setFormSuccessData,
  setRestoreFormData,
  setRestoreFormId,
} from "../../../actions/formActions";
import { removeTenantKey } from "../../../helper/helper";
import { fetchFormById } from "../../../apiManager/services/bpmFormServices";
import {
  formCreate,
  formUpdate,
  getFormHistory,
} from "../../../apiManager/services/FormServices";
import { Checkbox, FormControlLabel } from "@material-ui/core";
import { manipulatingFormData } from "../../../apiManager/services/formFormatterService";
import SaveAsNewVersionConfirmationModal from "./SaveAsNewVersionConfirmationModal";
import LoadingOverlay from "react-loading-overlay";
const reducer = (form, { type, value }) => {
  const formCopy = _cloneDeep(form);
  switch (type) {
    case "formChange":
      for (let prop in value) {
        if (Object.prototype.hasOwnProperty.call(value, prop)) {
          form[prop] = value[prop];
        }
      }
      return form;
    case "replaceForm":
      return _cloneDeep(value);
    case "title":
      if (type === "title" && !form._id) {
        formCopy.name = _camelCase(value);
        formCopy.path = _camelCase(value).toLowerCase();
      }
      break;
    default:
      break;
  }
  _set(formCopy, type, value);
  return formCopy;
};

const Edit = React.memo(() => {
  const dispatch = useDispatch();
  const processListData = useSelector((state) => state.process?.formProcessList);
  const formData = useSelector((state) => state.form?.form );
  const [form, dispatchFormAction] = useReducer(reducer, _cloneDeep(formData));
<<<<<<< HEAD
  const errors = useSelector((state) => state.form.error);
  const formHistory = useSelector((state) => state.formRestore?.formHistory || []);
  const version = formHistory[0]?.changeLog?.version;
  const prviousData = useSelector((state) => state.process.formPreviousData);
=======
  const errors = useSelector((state) => state.form?.error);
  const formHistory = useSelector((state) => state.formRestore?.formHistory || []);
  const version = formHistory[0]?.changeLog?.version;
  const prviousData = useSelector((state) => state.process?.formPreviousData);
>>>>>>> 3a0b4b41
  const applicationCount = useSelector(
    (state) => state.process?.applicationCount
  );
  const tenantKey = useSelector((state) => state.tenants?.tenantId);
  const restoredFormId = useSelector(
    (state) => state.formRestore?.restoredFormId
  );
  const restoredFormData = useSelector(
    (state) => state.formRestore?.restoredFormData
  );
  const formAccess = useSelector((state) => state.user?.formAccess || []);
  const roleIds = useSelector((state) => state.user?.roleIds || {});
  const submissionAccess = useSelector(
    (state) => state.user?.submissionAccess || []
  );
  const redirectUrl = MULTITENANCY_ENABLED ? `/tenant/${tenantKey}/` : "/";
  const saveText = <Translation>{(t) => t("Save Form")}</Translation>;
  const saveNewVersion = <Translation>{(t) => t("Save New Version")}</Translation>;
  const [formSubmitted, setFormSubmitted] = useState(false);

  const lang = useSelector((state) => state.user.lang);
  const history = useHistory();
  const { t } = useTranslation();
  const [show, setShow] = useState(false);
  const [currentFormLoading, setCurrentFormLoading] = useState(false);
  const [saveAsNewVersionselected, setSaveAsNewVersion] = useState(false);
  const [confirmModalShow, setConfirmModalShow] = useState(false);
  const handleClose = () => setShow(false);
  const handleShow = () => setShow(true);
  const handleConfirmModalChange = () => setConfirmModalShow(!confirmModalShow);

  const handleSave = () => {
    setShow(false);
    saveFormData();
  };

  useEffect(()=>{
    if(processListData?.parentFormId && !formHistory.length){
       getFormHistory(processListData?.parentFormId).then((res)=>{
      dispatch(setFormHistories(res.data));
    }).catch(()=>{
      setFormHistories([]);
    });
  }
  },[processListData]);

  useEffect(() => {
    if (restoredFormId) {
      setCurrentFormLoading(true);
      fetchFormById(restoredFormId)
        .then((res) => {
          if (res.data) {
            const { data } = res;
            dispatch(setRestoreFormData(res.data));
            dispatchFormAction({
              type: "components",
              value: _cloneDeep(data.components),
            });
            dispatchFormAction({ type: "type", value: data.type });
            dispatchFormAction({ type: "display", value: data.display });
          }
        })
        .catch((err) => {
          toast.error(err.response.data);
        })
        .finally(() => {
          setCurrentFormLoading(false);
        });
    }
    return () => {
      dispatch(setRestoreFormData({}));
      dispatch(setRestoreFormId(null));
    };
  }, [restoredFormId]);

  //remove tenatkey form path name
  useEffect(() => {
    if (form?.path && MULTITENANCY_ENABLED) {
      const newPath = removeTenantKey(form.path, tenantKey);
      if (newPath) {
        dispatchFormAction({ type: "path", value: newPath });
      }
    }
  }, [form?.path]);
  // remove tenant key from form name
  useEffect(() => {
    if (form?.name && MULTITENANCY_ENABLED) {
      const newName = removeTenantKey(form.name, tenantKey);
      if (newName) {
        dispatchFormAction({ type: "name", value: newName });
      }
    }
  }, [form?.name]);

  // setting the form data
  useEffect(() => {
    const newForm = formData;
    if (
      newForm &&
      (form._id !== newForm._id || form.modified !== newForm.modified)
    ) {
      dispatchFormAction({ type: "replaceForm", value: newForm });
    }
  }, [formData, form]);

  // set the anonymous value
  const changeAnonymous = (setvalue, goBack) => {
    let latestValue = goBack ? setvalue : !processListData.anonymous;
    let newData = {
      ...processListData,
      anonymous: latestValue,
    };
    dispatch(setFormProcessesData(newData));
  };

  //  chaning the form access
  useEffect(() => {
    formAccess.forEach((role) => {
      if (processListData.anonymous) {
        if (role.type === "read_all") {
          role.roles.push(roleIds.ANONYMOUS);
        }
      } else {
        if (role.type === "read_all") {
          role.roles = role.roles.filter((id) => id !== roleIds.ANONYMOUS);
        }
      }
    });

    submissionAccess.forEach((access) => {
      if (processListData.anonymous) {
        if (access.type === "create_own") {
          access.roles.push(roleIds.ANONYMOUS);
        }
      } else {
        if (access.type === "create_own") {
          access.roles = access.roles.filter((id) => id !== roleIds.ANONYMOUS);
        }
      }
    });
  }, [processListData]);

  const isNewMapperNeeded = () => {
    return prviousData.formName !== form.title && applicationCount > 0;
  };

  const handleChooseOption = () => {
    if (saveAsNewVersionselected) {
      setConfirmModalShow(true);
    } else {
      saveFormWithDataChangeCheck();
    }
  };

  const saveAsNewVersionOnCofirm = () => {
    setConfirmModalShow(false);
    saveAsNewVersion();
  };

  const saveFormWithDataChangeCheck = () => {
    if (isNewMapperNeeded()) {
      handleShow();
    } else {
      saveFormData();
    }
  };

  const isMapperSaveNeeded = (newData) => {
    // checks if the updates need to save to form_process_mapper too
    return (
      prviousData.formName !== newData.title ||
      prviousData.anonymous !== processListData.anonymous ||
      processListData.anonymous === null ||
      processListData.formType !== newData.type
    );
  };
  // to check the component changed or not
  const isFormComponentsChanged = () => {
    if (restoredFormData && restoredFormId) {
      return true;
    }
    let flatFormData = utils.flattenComponents(formData.components);
    let flatForm = utils.flattenComponents(form.components);
    const dateTimeOfFormData = Object.values(flatFormData).filter(
      (component) => component.type == "day" || component.type == "datetime"
    );
    const dateTimeOfForm = Object.values(flatForm).filter(
      (component) => component.type == "day" || component.type == "datetime"
    );
    let comparisonBetweenDateTimeComponent = true;
    if (dateTimeOfFormData?.length === dateTimeOfForm.length) {
      dateTimeOfFormData.forEach((formDataComponent) => {
        if (comparisonBetweenDateTimeComponent) {
          const isEqual = dateTimeOfForm.some(
            (formComponent) => formComponent.type === formDataComponent.type
          );
          if (!isEqual) {
            comparisonBetweenDateTimeComponent = isEqual;
          }
        }
      });
    } else {
      return true;
    }
    // if existing all datetime components are same we need to remove those compoenent and need to check isEqual
    if (comparisonBetweenDateTimeComponent) {
      flatFormData = Object.values(flatFormData).filter(
        (component) => component.type !== "day" && component.type !== "datetime"
      );
      flatForm = Object.values(flatForm).filter(
        (component) => component.type !== "day" && component.type !== "datetime"
      );
    } else {
      return true;
    }

    return (
      !_isEquial(flatFormData, flatForm) ||
      formData.display !== form.display ||
      formData.type !== form.type
    );
  };


  const setFormProcessDataToVariable = (submittedData) => {
    const data = {
      anonymous:
        processListData.anonymous === null ? false : processListData.anonymous,
      formName: submittedData.title,
      parentFormId: processListData.parentFormId,
      formType: submittedData.type,
      status: processListData.status ? processListData.status : INACTIVE,
      taskVariable: processListData.taskVariable
        ? processListData.taskVariable
        : [],
      id: processListData.id,
      formId: submittedData._id,
      formTypeChanged: prviousData.formType !== submittedData.type,
      titleChanged: prviousData.formName !== submittedData.title,
      anonymousChanged: prviousData.anonymous !== processListData.anonymous,
    };
    return data;
  };

  const saveAsNewVersion = async () => {
    setFormSubmitted(true);
    const newFormData = manipulatingFormData(
      form,
      MULTITENANCY_ENABLED,
      tenantKey,
      formAccess,
      submissionAccess
    );
    const oldFormData = manipulatingFormData(
      formData,
      MULTITENANCY_ENABLED,
      tenantKey,
      formAccess,
      submissionAccess
    );

    const newPathAndName = "-v" + Math.random().toString(16).slice(9);
    oldFormData.path += newPathAndName;
    oldFormData.name += newPathAndName;
    await formUpdate(oldFormData._id, oldFormData);
    const previousformId = newFormData._id;
    newFormData.componentChanged = true;
    newFormData.newVersion = true;
    newFormData.parentFormId = prviousData.parentFormId;
    delete newFormData.machineName;
    delete newFormData._id;
    formCreate(newFormData)
      .then((res) => {
        const { data: submittedData } = res;
        const data = setFormProcessDataToVariable(submittedData);
        data.formRevisionNumber = "V1";
        data["version"] = String(+prviousData.version + 1);
        data["processKey"] = prviousData.processKey;
        data["processName"] = prviousData.processName;
        data.previousFormId = previousformId;
        data.parentFormId = prviousData.parentFormId;
        Formio.cache = {};
        const prviousId = prviousData.id;
        dispatch(saveFormProcessMapperPost(data, (err) => {
          if (!err) {
            dispatch(deleteFormProcessMapper(prviousId));
            dispatch(setFormSuccessData("form", submittedData));
            dispatch(setRestoreFormData({}));
            dispatch(setRestoreFormId(null));
            toast.success(t("New version created"));
            dispatch(push(`${redirectUrl}formflow/${submittedData._id}/preview`));
          }
        }));
      })
      .catch((err) => {
        const error = err.response.data || err.message;
        dispatch(setFormFailureErrorData("form", error));
      })
      .finally(() => {
        setFormSubmitted(false);
      });
  };

  // save form data to submit
  const saveFormData = () => {
    setFormSubmitted(true);
    const newFormData = manipulatingFormData(
      form,
      MULTITENANCY_ENABLED,
      tenantKey,
      formAccess,
      submissionAccess
    );
    newFormData.componentChanged = isFormComponentsChanged();
    newFormData.parentFormId = prviousData.parentFormId;

    formUpdate(newFormData._id, newFormData)
      .then((res) => {
        const { data: submittedData } = res;
        if (isMapperSaveNeeded(submittedData)) {
          const data = setFormProcessDataToVariable(submittedData);

          // PUT request : when application count is zero.
          // POST request with updated version : when application count is positive.

          if (isNewMapperNeeded()) {
            data["version"] = String(+prviousData.version + 1);
            data["processKey"] = prviousData.processKey;
            data["processName"] = prviousData.processName;
            data.parentFormId = processListData.parentFormId;
            dispatch(saveFormProcessMapperPost(data));
          } else {
            // For hadling uploaded forms case.

            if (processListData && processListData.id) {
              // For created forms we would be having a mapper

              dispatch(saveFormProcessMapperPut(data));
            } else {
              // For uploaded forms we have to create new mapper.

              dispatch(saveFormProcessMapperPost(data));
            }
          }
        }
        dispatch(setRestoreFormData({}));
        dispatch(setRestoreFormId(null));
        toast.success(t("Form Saved"));
        dispatch(setFormSuccessData("form", submittedData));
        Formio.cache = {};
        dispatch(push(`${redirectUrl}formflow/${submittedData._id}/preview`));
      })
      .catch((err) => {
        const error = err.response?.data || err.message;
        dispatch(setFormFailureErrorData("form", error));
      })
      .finally(() => {
        setFormSubmitted(false);
      });
  };

  // information about tenant key adding

  const addingTenantKeyInformation = (type) => {
    if (MULTITENANCY_ENABLED) {
      return (
        <span className="ml-1">
          <i
            className="fa fa-info-circle text-primary cursor-pointer"
            data-toggle="tooltip"
            title={`${t(
              "By default, the tenant key would be prefixed to form"
            )}${type}`}
          ></i>
        </span>
      );
    }
  };

  // setting the main option details to the formdata
  const handleChange = (path, event) => {
    const { target } = event;
    const value = target.type === "checkbox" ? target.checked : target.value;

    dispatchFormAction({ type: path, value });
  };

  const formChange = (newForm) =>
    dispatchFormAction({ type: "formChange", value: newForm });

  // loading up to set the data to the form variable
  if (!form?._id || currentFormLoading) {
    return (
      <div className="d-flex justify-content-center">
        <div className="spinner-grow" role="status">
          <span className="sr-only">
            {t("Loading...")}
          </span>
        </div>
      </div>
    );
  }

  return (
    <div className="container">
      {
        saveAsNewVersionselected && confirmModalShow && (
          <SaveAsNewVersionConfirmationModal modalOpen={confirmModalShow}
            handleModalChange={handleConfirmModalChange}
            onConfirm={saveAsNewVersionOnCofirm} />
        )
      }
<<<<<<< HEAD
      <div className="d-flex align-items-center flex-wrap justify-content-between my-4 bg-light p-3">
        <h3 className="ml-3 task-head  col-6 text-truncate">
          <i className="fa fa-wpforms" aria-hidden="true" /> &nbsp;{" "}
          {formData.title}
          <span className="text-success h5 ml-2">(Version {version})</span>
        </h3>
=======
      <div className="d-flex align-items-center flex-wrap justify-content-between my-4 bg-light p-3">   
        <div style={{maxWidth:"60%",wordBreak:"break-word" }}>
          <h3 className="ml-3 task-head">
            <i className="fa fa-wpforms" aria-hidden="true" /> &nbsp;{" "}
            {formData.title}
            <span className="text-success h5 ml-2">(Version {version})</span>
          </h3>
        </div>  
>>>>>>> 3a0b4b41
        <div className="d-flex align-items-center">
          <FormControlLabel
            className="mr-2"
            control={
              <Checkbox
                checked={saveAsNewVersionselected}
                color="primary"
                aria-label="Publish"
                onChange={(e) => {
                  setSaveAsNewVersion(e.target.checked);
                }}
              />
            }
            label={t("Do you want to save a new version of this form?")}
            labelPlacement="start"
          />
          <span
            className="btn btn-secondary mr-2"
            onClick={() => {
              changeAnonymous(prviousData.anonymous, true);
              history.goBack();
              dispatch(clearFormError("form", formData.formName));
            }}
          >
            {t("Cancel")}
          </span>
          <button
            className="btn btn-primary"
            disabled={formSubmitted}
            onClick={() => {
              handleChooseOption();

            }}
          >
            {saveAsNewVersionselected ? saveNewVersion : saveText}
          </button>
        </div>
      </div>



      <Errors errors={errors} />
      <div
        className="p-4"
        style={{ border: "1px solid #c2c0be", borderRadius: "5px" }}
      >
        <Modal show={show} onHide={handleClose}>
          <Modal.Header closeButton>
            <Modal.Title>{t("Confirmation")}</Modal.Title>
          </Modal.Header>
          <Modal.Body>
            {t(
              "Changing the form title will not affect the existing applications. " +
              "It will only update in the newly created applications. Press Save " +
              "Changes to continue or cancel the changes."
            )}
          </Modal.Body>
          <Modal.Footer>
            <Button variant="secondary" onClick={handleClose}>
              {t("Cancel")}
            </Button>
            <Button variant="primary" onClick={() => handleSave()}>
              {t("Save Changes")}
            </Button>
          </Modal.Footer>
        </Modal>
        <LoadingOverlay
          active={formSubmitted}
          spinner
          text={t("Loading...")}
        >
          <div className="row">
            <div className="col-lg-4 col-md-4 col-sm-4">
              <div id="form-group-title" className="form-group">
                <label htmlFor="title" className="control-label field-required">
                  {t("Title")}
                </label>
                <input
                  type="text"
                  className="form-control"
                  id="title"
                  placeholder={t("Enter the form title")}
                  value={form.title || ""}
                  onChange={(event) => handleChange("title", event)}
                />
              </div>
            </div>
            <div className="col-lg-4 col-md-4 col-sm-4">
              <div id="form-group-name" className="form-group">
                <label htmlFor="name" className="control-label field-required">
                 {t("Name")}
                  {addingTenantKeyInformation("name")}
                </label>
                <div className="input-group mb-2">
                  {MULTITENANCY_ENABLED && tenantKey ? (
                    <div className="input-group-prepend">
                      <div
                        className="input-group-text"
                        style={{ maxWidth: "150px" }}
                      >
                        <span className="text-truncate">{tenantKey}</span>
                      </div>
                    </div>
                  ) : (
                    ""
                  )}
                  <input
                    type="text"
                    className="form-control"
                    id="name"
                    placeholder={t("Enter the form machine name")}
<<<<<<< HEAD
                    value={form.name || ""}
=======
                    value={form?.name || ""}
>>>>>>> 3a0b4b41
                    onChange={(event) => handleChange("name", event)}
                  />
                </div>
              </div>
            </div>
            <div className="col-lg-4 col-md-3 col-sm-3">
              <div id="form-group-display" className="form-group">
                <label htmlFor="name" className="control-label">
                  {t("Display as")}
                </label>
                <div className="input-group">
                  <select
                    className="form-control"
                    name="form-display"
                    id="form-display"
                    value={form.display || ""}
                    onChange={(event) => handleChange("display", event)}
                  >
                    <option label={t("Form")} value="form">
                      {t("Form")}
                    </option>
                    <option label={t("Wizard")} value="wizard">
                     {t("Wizard")}
                    </option>
                  </select>
                </div>
              </div>
            </div>
            <div className="col-lg-4 col-md-3 col-sm-3">
              <div id="form-group-type" className="form-group">
                <label htmlFor="form-type" className="control-label">
                  {t("Type")}
                </label>
                <div className="input-group">
                  <select
                    className="form-control"
                    name="form-type"
                    id="form-type"
                    value={form.type}
                    onChange={(event) => handleChange("type", event)}
                  >
                    <option label={t("Form")} value="form">
                     {t("Form")}
                    </option>
                    <option label={t("Resource")} value="resource">
                      {t("Resource")}
                    </option>
                  </select>
                </div>
              </div>
            </div>
            <div className="col-lg-4 col-md-4 col-sm-4">
              <div id="form-group-path" className="form-group">
                <label htmlFor="path" className="control-label field-required">
                  {t("Path")}
                  {addingTenantKeyInformation("path")}
                </label>
                <div className="input-group mb-2">
                  {MULTITENANCY_ENABLED && tenantKey ? (
                    <div className="input-group-prepend">
                      <div
                        className="input-group-text"
                        style={{ maxWidth: "150px" }}
                      >
                        <span className="text-truncate">{tenantKey}</span>
                      </div>
                    </div>
                  ) : (
                    ""
                  )}
                  <input
                    type="text"
                    className="form-control"
                    id="path"
                    placeholder="example"
                    style={{ textTransform: "lowercase", width: "120px" }}
<<<<<<< HEAD
                    value={form.path || ""}
=======
                    value={form?.path || ""}
>>>>>>> 3a0b4b41
                    onChange={(event) => handleChange("path", event)}
                  />
                </div>
              </div>
            </div>
            <div className="col-lg-4 col-md-4 col-sm-4">
              <div id="form-group-path" className="form-group">
                <label htmlFor="path" className="control-label "></label>
                <div className="input-group">
                  <FormControlLabel
                    control={
                      <Checkbox
                        checked={processListData.anonymous || false}
                        color="primary"
                        aria-label="Publish"
                        onChange={() => {
                          changeAnonymous();
                        }}
                      />
                    }
                    label={t("Make this form public ?")}
                    labelPlacement="start"
                  />
                </div>
              </div>
            </div>
          </div>
          <FormBuilder
            key={form._id}
            form={form}
            onChange={formChange}
            options={{
              language: lang,
              i18n: formio_resourceBundles,
            }}
          />
        </LoadingOverlay>
      </div>
    </div>
  );
});
export default Edit;<|MERGE_RESOLUTION|>--- conflicted
+++ resolved
@@ -70,17 +70,10 @@
   const processListData = useSelector((state) => state.process?.formProcessList);
   const formData = useSelector((state) => state.form?.form );
   const [form, dispatchFormAction] = useReducer(reducer, _cloneDeep(formData));
-<<<<<<< HEAD
-  const errors = useSelector((state) => state.form.error);
-  const formHistory = useSelector((state) => state.formRestore?.formHistory || []);
-  const version = formHistory[0]?.changeLog?.version;
-  const prviousData = useSelector((state) => state.process.formPreviousData);
-=======
   const errors = useSelector((state) => state.form?.error);
   const formHistory = useSelector((state) => state.formRestore?.formHistory || []);
   const version = formHistory[0]?.changeLog?.version;
   const prviousData = useSelector((state) => state.process?.formPreviousData);
->>>>>>> 3a0b4b41
   const applicationCount = useSelector(
     (state) => state.process?.applicationCount
   );
@@ -493,23 +486,14 @@
             onConfirm={saveAsNewVersionOnCofirm} />
         )
       }
-<<<<<<< HEAD
       <div className="d-flex align-items-center flex-wrap justify-content-between my-4 bg-light p-3">
-        <h3 className="ml-3 task-head  col-6 text-truncate">
-          <i className="fa fa-wpforms" aria-hidden="true" /> &nbsp;{" "}
-          {formData.title}
-          <span className="text-success h5 ml-2">(Version {version})</span>
-        </h3>
-=======
-      <div className="d-flex align-items-center flex-wrap justify-content-between my-4 bg-light p-3">   
         <div style={{maxWidth:"60%",wordBreak:"break-word" }}>
-          <h3 className="ml-3 task-head">
+          <h3 className="ml-3 task-head  col-6 text-truncate">
             <i className="fa fa-wpforms" aria-hidden="true" /> &nbsp;{" "}
             {formData.title}
             <span className="text-success h5 ml-2">(Version {version})</span>
           </h3>
-        </div>  
->>>>>>> 3a0b4b41
+        </div>
         <div className="d-flex align-items-center">
           <FormControlLabel
             className="mr-2"
@@ -621,11 +605,7 @@
                     className="form-control"
                     id="name"
                     placeholder={t("Enter the form machine name")}
-<<<<<<< HEAD
-                    value={form.name || ""}
-=======
                     value={form?.name || ""}
->>>>>>> 3a0b4b41
                     onChange={(event) => handleChange("name", event)}
                   />
                 </div>
@@ -702,11 +682,7 @@
                     id="path"
                     placeholder="example"
                     style={{ textTransform: "lowercase", width: "120px" }}
-<<<<<<< HEAD
-                    value={form.path || ""}
-=======
                     value={form?.path || ""}
->>>>>>> 3a0b4b41
                     onChange={(event) => handleChange("path", event)}
                   />
                 </div>
