import React, {useState, useEffect, useReducer } from "react";
import { saveForm, Errors,FormBuilder } from "react-formio";
import { push } from "connected-react-router";
import { useHistory } from "react-router-dom";
import _set from 'lodash/set';
import _cloneDeep from 'lodash/cloneDeep';
import _camelCase from 'lodash/camelCase';
import {
  SUBMISSION_ACCESS,
  ANONYMOUS_ID,
  FORM_ACCESS,
} from "../../../constants/constants";
import { addHiddenApplicationComponent } from "../../../constants/applicationComponent";
import { toast } from "react-toastify";
import { useSelector, useDispatch } from "react-redux";
import {
  setFormProcessesData,
  setFormPreviosData,
} from "../../../actions/processActions";
import { saveFormProcessMapper } from "../../../apiManager/services/processServices";
import Button from 'react-bootstrap/Button';
<<<<<<< HEAD
import Modal from 'react-bootstrap/Modal'
const reducer = (form, {type, value}) => {
  const formCopy = _cloneDeep(form);
  switch (type) {
    case 'formChange':
      for (let prop in value) {
        if (value.hasOwnProperty(prop)) {
          form[prop] = value[prop];
        }
      }
      return form;
    case 'replaceForm':
      return _cloneDeep(value);
    case 'title':
      if (type === 'title' && !form._id) {
        formCopy.name = _camelCase(value);
        formCopy.path = _camelCase(value).toLowerCase();
      }
      break;
    default:
      break;
  }
  _set(formCopy, type, value);
  return formCopy;
};

const Edit = React.memo(() => {
  const dispatch = useDispatch();
  const processListData = useSelector((state) => state.process.formProcessList);
  const formData = useSelector((state) => state.form.form);
  const [form, dispatchFormAction] = useReducer(reducer, _cloneDeep(formData));
  const errors = useSelector((state) => state.form.error);
  const prviousData = useSelector((state) => state.process.formPreviousData);
  const applicationCount = useSelector((state) =>state.process.applicationCount)
  const  formProcessList = useSelector((state)=>state.process.formProcessList)
  const formPreviousData = useSelector((state)=>state.process.formPreviousData)
  const saveText = "Save Form";
  const history = useHistory();
  const [show, setShow] = useState(false);
  
  const handleClose = () => setShow(false);

  const handleShow = () => setShow(true);
  const handleSave=()=>{
    setShow(false)
    const newFormData = addHiddenApplicationComponent(form);
    newFormData.submissionAccess = SUBMISSION_ACCESS;
    newFormData.access = FORM_ACCESS;

    dispatch(
      saveForm("form", newFormData, (err, submittedData) => {
        if (!err) {
          // checking any changes
          if (
            prviousData.formName !== submittedData.title ||
            prviousData.anonymous !== processListData.anonymous ||
            processListData.anonymous === null
          ) {
            let isTitleChanged= prviousData.formName !== submittedData.title
            let anonymousUpdate =
              processListData.anonymous === null
                ? false
                : processListData.anonymous;
            const data = {
              anonymous: anonymousUpdate,
              formName: submittedData.title,
              id: processListData.id,
              formId: submittedData._id,
            };
            let updated = true
            if(isTitleChanged){
              updated= false
              data.processKey = formPreviousData.processKey
              data.processName = formPreviousData.processName
              data.status= formPreviousData.status
              let version = +formProcessList.version+1
              data.version = `${version}`
            }else if( processListData && processListData.id){
              updated = true
            }
            dispatch(saveFormProcessMapper(data, updated));
            let newData = {
              ...processListData,
              formName: submittedData.title,
            };
            dispatch(setFormProcessesData(newData));
            dispatch(setFormPreviosData({...newData,isTitleChanged}));
          }
          toast.success("Form Saved");
          dispatch(push(`/formflow/${submittedData._id}/preview`));
          // ownProps.setPreviewMode(true);
        } else {
          toast.error("Error while saving Form");
        }
      })
    );

    

  }

  // setting the form data 
  useEffect(() => {
    const newForm= formData;
    if (newForm && (form._id !== newForm._id || form.modified !== newForm.modified)) {
      dispatchFormAction({type: 'replaceForm', value: newForm});
    }
  }, [formData,form]);

// set the anonymous value
  const changeAnonymous = (setvalue) => {
    let latestValue = setvalue||!processListData.anonymous;
    let newData = {
      ...processListData,
      anonymous: latestValue,
    };
    dispatch(setFormProcessesData(newData));
  };

=======
import Modal from 'react-bootstrap/Modal';
import { clearFormError } from "../../../actions/formActions";

const reducer = (form, {type, value}) => {
  const formCopy = _cloneDeep(form);
  switch (type) {
    case 'formChange':
      for (let prop in value) {
        if (value.hasOwnProperty(prop)) {
          form[prop] = value[prop];
        }
      }
      return form;
    case 'replaceForm':
      return _cloneDeep(value);
    case 'title':
      if (type === 'title' && !form._id) {
        formCopy.name = _camelCase(value);
        formCopy.path = _camelCase(value).toLowerCase();
      }
      break;
    default:
      break;
  }
  _set(formCopy, type, value);
  return formCopy;
};

const Edit = React.memo(() => {
  const dispatch = useDispatch();
  const processListData = useSelector((state) => state.process.formProcessList);
  const formData = useSelector((state) => state.form.form);
  const [form, dispatchFormAction] = useReducer(reducer, _cloneDeep(formData));
  const errors = useSelector((state) => state.form.error);
  const prviousData = useSelector((state) => state.process.formPreviousData);
  const applicationCount = useSelector((state) =>state.process.applicationCount)
  const  formProcessList = useSelector((state)=>state.process.formProcessList)
  const formPreviousData = useSelector((state)=>state.process.formPreviousData)
  const saveText = "Save Form";
  const history = useHistory();
  const [show, setShow] = useState(false);
  
  const handleClose = () => setShow(false);

  const handleShow = () => setShow(true);
  const handleSave=()=>{
    setShow(false)
    const newFormData = addHiddenApplicationComponent(form);
    newFormData.submissionAccess = SUBMISSION_ACCESS;
    newFormData.access = FORM_ACCESS;

    dispatch(
      saveForm("form", newFormData, (err, submittedData) => {
        if (!err) {
          // checking any changes
          if (
            prviousData.formName !== submittedData.title ||
            prviousData.anonymous !== processListData.anonymous ||
            processListData.anonymous === null
          ) {
            let isTitleChanged= prviousData.formName !== submittedData.title
            let anonymousUpdate =
              processListData.anonymous === null
                ? false
                : processListData.anonymous;
            const data = {
              anonymous: anonymousUpdate,
              formName: submittedData.title,
              id: processListData.id,
              formId: submittedData._id,
            };
            let updated = true
            if(isTitleChanged){
              updated= false
              data.processKey = formPreviousData.processKey
              data.processName = formPreviousData.processName
              data.status= formPreviousData.status
              let version = +formProcessList.version+1
              data.version = `${version}`
            }else if( processListData && processListData.id){
              updated = true
            }
            dispatch(saveFormProcessMapper(data, updated));
            let newData = {
              ...processListData,
              formName: submittedData.title,
            };
            dispatch(setFormProcessesData(newData));
            dispatch(setFormPreviosData({...newData,isTitleChanged}));
          }
          toast.success("Form Saved");
          dispatch(push(`/formflow/${submittedData._id}/preview`));
          // ownProps.setPreviewMode(true);
        } else {
          toast.error("Error while saving Form");
        }
      })
    );

    

  }

  // setting the form data 
  useEffect(() => {
    const newForm= formData;
    if (newForm && (form._id !== newForm._id || form.modified !== newForm.modified)) {
      dispatchFormAction({type: 'replaceForm', value: newForm});
    }
  }, [formData,form]);

// set the anonymous value
  const changeAnonymous = (setvalue) => {
    let latestValue = setvalue||!processListData.anonymous;
    let newData = {
      ...processListData,
      anonymous: latestValue,
    };
    dispatch(setFormProcessesData(newData));
  };

>>>>>>> a45a25e6
//  chaning the form access
  useEffect(() => {
    FORM_ACCESS.forEach((role) => {
      if (processListData.anonymous) {
        role.roles.push(ANONYMOUS_ID);
      } else {
        role.roles = role.roles.filter((id) => id !== ANONYMOUS_ID);
      }
    });

    SUBMISSION_ACCESS.forEach((access) => {
      if (processListData.anonymous) {
        if (access.type === "create_own") {
          access.roles.push(ANONYMOUS_ID);
        }
      } else {
        if (access.type === "create_own") {
          access.roles = access.roles.filter((id) => id !== ANONYMOUS_ID);
        }
      }
    });
  }, [processListData]);
// save form data to submit
  const saveFormData = () => {
    const newFormData = addHiddenApplicationComponent(form);
    if(prviousData.formName !== newFormData.title && applicationCount >0){
      handleShow()
    }else{
      newFormData.submissionAccess = SUBMISSION_ACCESS;
      newFormData.access = FORM_ACCESS;
  
      dispatch(
        saveForm("form", newFormData, (err, submittedData) => {
          if (!err) {
            // checking any changes
            if (
              prviousData.formName !== submittedData.title ||
              prviousData.anonymous !== processListData.anonymous ||
              processListData.anonymous === null
            ) {
              let isTitleChanged= prviousData.formName !== submittedData.title
              let anonymousUpdate =
                processListData.anonymous === null
                  ? false
                  : processListData.anonymous;
              const data = {
                anonymous: anonymousUpdate,
                formName: submittedData.title,
                id: processListData.id,
                formId: submittedData._id,
              };
              const updated =
                processListData && processListData.id ? true : false;
              dispatch(saveFormProcessMapper(data, updated));
              let newData = {
                ...processListData,
                formName: submittedData.title,
              };
              dispatch(setFormProcessesData(newData));
              dispatch(setFormPreviosData({...newData,isTitleChanged}));
            }
            toast.success("Form Saved");
            dispatch(push(`/formflow/${submittedData._id}/preview`));
            // ownProps.setPreviewMode(true);
          } else {
            toast.error("Error while saving Form");
          }
        })
      );
    }
    
  };

// setting the main option details to the formdata
  const handleChange = (path, event) => {
    const {target} = event;
    const value = target.type === 'checkbox' ? target.checked : target.value;
    dispatchFormAction({type: path, value});
  };

  const formChange = (newForm) => dispatchFormAction({type: 'formChange', value: newForm});

// loading up to set the data to the form variable
if(!form._id){
 return <div class="d-flex justify-content-center">
 <div class="spinner-grow" role="status">
  <span class="sr-only">Loading...</span>
</div>
</div>
}

  return (
    <div className="container">
      <div className="main-header">
        <h3 className="ml-3 task-head">
          <i className="fa fa-wpforms" aria-hidden="true" /> &nbsp;{" "}
          {formData.title}
        </h3>
      </div>

      <hr />
      <Errors errors={errors} />
      <div>
      <div className="row justify-content-end w-100">
       <div id="save-buttons" className=" mr-4 save-buttons pull-right">
          <div className="form-group pull-right">
<<<<<<< HEAD
            <span className="btn btn-danger" onClick={() =>{ changeAnonymous(prviousData.anonymous); history.goBack()} }>
=======
            <span className="btn btn-danger" onClick={() =>{ changeAnonymous(prviousData.anonymous); history.goBack();dispatch(clearFormError('form',formData.formName));} }>
>>>>>>> a45a25e6
              Cancel
            </span>
          </div>
        </div>
        <div id="save-buttons" className=" save-buttons pull-right">
          <div className="form-group pull-right">
            <span className="btn btn-primary" onClick={()=>saveFormData()}>
              {saveText}
            </span>
            <Modal show={show} onHide={handleClose}>
        <Modal.Header closeButton>
          <Modal.Title>Confirmation</Modal.Title>
        </Modal.Header>
        <Modal.Body>Changing the form title will not affect the existing applications. It will only update in the newly created applications. Press Save Changes to continue or cancel the changes.</Modal.Body>
        <Modal.Footer>
          <Button variant="secondary" onClick={handleClose}>
            Cancel
          </Button>
          <Button variant="primary" onClick={()=>handleSave()}>
            Save Changes
          </Button>
        </Modal.Footer>
      </Modal>
          </div>
        </div>
       </div>
      <div className="row">
        <div className="col-lg-4 col-md-4 col-sm-4">
          <div id="form-group-title" className="form-group">
            <label htmlFor="title" className="control-label field-required">Title</label>
            <input
              type="text"
              className="form-control" id="title"
              placeholder="Enter the form title"
              value={form.title || ''}
              onChange={event => handleChange('title', event)}
            />
          </div>
        </div>
        <div className="col-lg-4 col-md-4 col-sm-4">
          <div id="form-group-name" className="form-group">
            <label htmlFor="name" className="control-label field-required">Name</label>
            <input
              type="text"
              className="form-control"
              id="name"
              placeholder="Enter the form machine name"
              value={form.name || ''}
              onChange={event => handleChange('name', event)}
            />
          </div>
        </div>
        <div className="col-lg-4 col-md-3 col-sm-3">
          <div id="form-group-display" className="form-group">
            <label htmlFor="name" className="control-label">Display as</label>
            <div className="input-group">
              <select
                className="form-control"
                name="form-display"
                id="form-display"
                value={form.display || ''}
                onChange={event => handleChange('display', event)}
              >
                <option label="Form" value="form">Form</option>
                <option label="Wizard" value="wizard">Wizard</option>
              </select>
            </div>
          </div>
        </div>
        <div className="col-lg-4 col-md-3 col-sm-3">
          <div id="form-group-type" className="form-group">
            <label htmlFor="form-type" className="control-label">Type</label>
            <div className="input-group">
              <select
                className="form-control"
                name="form-type"
                id="form-type"
                value={form.type}
                onChange={event => handleChange('type', event)}
              >
                <option label="Form" value="form">Form</option>
                <option label="Resource" value="resource">Resource</option>
              </select>
            </div>
          </div>
        </div>
        <div className="col-lg-4 col-md-4 col-sm-4">
          <div id="form-group-path" className="form-group">
            <label htmlFor="path" className="control-label field-required">Path</label>
            <div className="input-group">
              <input
                type="text"
                className="form-control"
                id="path"
                placeholder="example"
                style={{'textTransform': 'lowercase', width:'120px'}}
                value={form.path || ''}
                onChange={event => handleChange('path', event)}
              />
            </div>
          </div>
        </div>
        <div className="col-lg-4 col-md-4 col-sm-4">
          <div id="form-group-anonymous" className="form-group" style={{marginTop:'30px'}}>
            <div className="input-group align-items-center">
              <input
               className="m-0" style={{height:'20px', width:'20px'}}
                type="checkbox"
                id="anonymous"
                checked={processListData.anonymous || false}
                onChange={(e) => {
                  changeAnonymous();
                }}
              />
              <label htmlFor="anonymousLabel" className="form-control control-label border-0" >Make this form public ?</label>
            </div>
          </div>
        </div>
     
      </div>
      <FormBuilder
        key={form._id}
        form={form}
        onChange={formChange}
      />
    </div>
    </div>
  );
});
export default Edit;<|MERGE_RESOLUTION|>--- conflicted
+++ resolved
@@ -19,8 +19,9 @@
 } from "../../../actions/processActions";
 import { saveFormProcessMapper } from "../../../apiManager/services/processServices";
 import Button from 'react-bootstrap/Button';
-<<<<<<< HEAD
-import Modal from 'react-bootstrap/Modal'
+import Modal from 'react-bootstrap/Modal';
+import { clearFormError } from "../../../actions/formActions";
+
 const reducer = (form, {type, value}) => {
   const formCopy = _cloneDeep(form);
   switch (type) {
@@ -139,129 +140,6 @@
     dispatch(setFormProcessesData(newData));
   };
 
-=======
-import Modal from 'react-bootstrap/Modal';
-import { clearFormError } from "../../../actions/formActions";
-
-const reducer = (form, {type, value}) => {
-  const formCopy = _cloneDeep(form);
-  switch (type) {
-    case 'formChange':
-      for (let prop in value) {
-        if (value.hasOwnProperty(prop)) {
-          form[prop] = value[prop];
-        }
-      }
-      return form;
-    case 'replaceForm':
-      return _cloneDeep(value);
-    case 'title':
-      if (type === 'title' && !form._id) {
-        formCopy.name = _camelCase(value);
-        formCopy.path = _camelCase(value).toLowerCase();
-      }
-      break;
-    default:
-      break;
-  }
-  _set(formCopy, type, value);
-  return formCopy;
-};
-
-const Edit = React.memo(() => {
-  const dispatch = useDispatch();
-  const processListData = useSelector((state) => state.process.formProcessList);
-  const formData = useSelector((state) => state.form.form);
-  const [form, dispatchFormAction] = useReducer(reducer, _cloneDeep(formData));
-  const errors = useSelector((state) => state.form.error);
-  const prviousData = useSelector((state) => state.process.formPreviousData);
-  const applicationCount = useSelector((state) =>state.process.applicationCount)
-  const  formProcessList = useSelector((state)=>state.process.formProcessList)
-  const formPreviousData = useSelector((state)=>state.process.formPreviousData)
-  const saveText = "Save Form";
-  const history = useHistory();
-  const [show, setShow] = useState(false);
-  
-  const handleClose = () => setShow(false);
-
-  const handleShow = () => setShow(true);
-  const handleSave=()=>{
-    setShow(false)
-    const newFormData = addHiddenApplicationComponent(form);
-    newFormData.submissionAccess = SUBMISSION_ACCESS;
-    newFormData.access = FORM_ACCESS;
-
-    dispatch(
-      saveForm("form", newFormData, (err, submittedData) => {
-        if (!err) {
-          // checking any changes
-          if (
-            prviousData.formName !== submittedData.title ||
-            prviousData.anonymous !== processListData.anonymous ||
-            processListData.anonymous === null
-          ) {
-            let isTitleChanged= prviousData.formName !== submittedData.title
-            let anonymousUpdate =
-              processListData.anonymous === null
-                ? false
-                : processListData.anonymous;
-            const data = {
-              anonymous: anonymousUpdate,
-              formName: submittedData.title,
-              id: processListData.id,
-              formId: submittedData._id,
-            };
-            let updated = true
-            if(isTitleChanged){
-              updated= false
-              data.processKey = formPreviousData.processKey
-              data.processName = formPreviousData.processName
-              data.status= formPreviousData.status
-              let version = +formProcessList.version+1
-              data.version = `${version}`
-            }else if( processListData && processListData.id){
-              updated = true
-            }
-            dispatch(saveFormProcessMapper(data, updated));
-            let newData = {
-              ...processListData,
-              formName: submittedData.title,
-            };
-            dispatch(setFormProcessesData(newData));
-            dispatch(setFormPreviosData({...newData,isTitleChanged}));
-          }
-          toast.success("Form Saved");
-          dispatch(push(`/formflow/${submittedData._id}/preview`));
-          // ownProps.setPreviewMode(true);
-        } else {
-          toast.error("Error while saving Form");
-        }
-      })
-    );
-
-    
-
-  }
-
-  // setting the form data 
-  useEffect(() => {
-    const newForm= formData;
-    if (newForm && (form._id !== newForm._id || form.modified !== newForm.modified)) {
-      dispatchFormAction({type: 'replaceForm', value: newForm});
-    }
-  }, [formData,form]);
-
-// set the anonymous value
-  const changeAnonymous = (setvalue) => {
-    let latestValue = setvalue||!processListData.anonymous;
-    let newData = {
-      ...processListData,
-      anonymous: latestValue,
-    };
-    dispatch(setFormProcessesData(newData));
-  };
-
->>>>>>> a45a25e6
 //  chaning the form access
   useEffect(() => {
     FORM_ACCESS.forEach((role) => {
@@ -368,11 +246,7 @@
       <div className="row justify-content-end w-100">
        <div id="save-buttons" className=" mr-4 save-buttons pull-right">
           <div className="form-group pull-right">
-<<<<<<< HEAD
-            <span className="btn btn-danger" onClick={() =>{ changeAnonymous(prviousData.anonymous); history.goBack()} }>
-=======
             <span className="btn btn-danger" onClick={() =>{ changeAnonymous(prviousData.anonymous); history.goBack();dispatch(clearFormError('form',formData.formName));} }>
->>>>>>> a45a25e6
               Cancel
             </span>
           </div>
