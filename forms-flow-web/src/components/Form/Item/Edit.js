import React, { useReducer, useState, useEffect } from "react";
import { useSelector, useDispatch } from "react-redux";
import { Card } from "react-bootstrap";
import { Errors, FormBuilder } from "@aot-technologies/formio-react";
import { CustomButton, ConfirmModal, BackToPrevIcon } from "@formsflow/components";
import { RESOURCE_BUNDLES_DATA } from "../../../resourceBundles/i18n";
import LoadingOverlay from "react-loading-overlay-ts";
import _set from "lodash/set";
import _cloneDeep from "lodash/cloneDeep";
import _camelCase from "lodash/camelCase";
import { Translation, useTranslation } from "react-i18next";
import { push } from "connected-react-router";
import { HistoryIcon, PreviewIcon } from "@formsflow/components";
import ActionModal from "../../Modals/ActionModal.js";
<<<<<<< HEAD
import {
  MULTITENANCY_ENABLED,
} from "../../../constants/constants";
=======
>>>>>>> f0ecfd09
//for save form
import { MULTITENANCY_ENABLED } from "../../../constants/constants";

import { manipulatingFormData } from "../../../apiManager/services/formFormatterService";
import {
  formUpdate,
  validateFormName,
} from "../../../apiManager/services/FormServices";
import { formCreate, publish, unPublish } from "../../../apiManager/services/FormServices";
import utils from "@aot-technologies/formiojs/lib/utils";
import {
  setFormFailureErrorData,
  setFormSuccessData,
} from "../../../actions/formActions";
import {
  saveFormProcessMapperPut,
  getProcessDetails,
  getFormProcesses
} from "../../../apiManager/services/processServices";

import { setProcessData } from '../../../actions/processActions.js';

import _isEquial from "lodash/isEqual";
import { FormBuilderModal } from "@formsflow/components";
import _ from "lodash";

import { useParams } from "react-router-dom";

import SettingsModal from "../../CustomComponents/settingsModal";
import FlowEdit from "./FlowEdit.js";
import ExportModal from "../../Modals/ExportModal.js";

// constant values
const DUPLICATE = "DUPLICATE";
// const SAVE_AS_TEMPLATE= "SAVE_AS_TEMPLATE";
// const IMPORT= "IMPORT";
const EXPORT = "EXPORT";
//const DELETE = "DELETE";

const reducer = (form, { type, value }) => {
  const formCopy = _cloneDeep(form);
  switch (type) {
    case "formChange":
      for (let prop in value) {
        if (Object.prototype.hasOwnProperty.call(value, prop)) {
          form[prop] = value[prop];
        }
      }
      return form;
    case "replaceForm":
      return _cloneDeep(value);
    case "title":
      if (type === "title" && !form._id) {
        formCopy.name = _camelCase(value);
        formCopy.path = _camelCase(value).toLowerCase();
      }
      break;
    default:
      break;
  }
  _set(formCopy, type, value);
  return formCopy;
};
const Edit = React.memo(() => {
  const dispatch = useDispatch();
  const workflow = useSelector((state) => state.process.workflowAssociated);
  const lang = useSelector((state) => state.user.lang);
  const { t } = useTranslation();
  const errors = useSelector((state) => state.form?.error);
  const processListData = useSelector(
    (state) => state.process?.formProcessList
  );

  const formAuthorization = useSelector((state) => state.process.authorizationDetails);
  const formData = useSelector((state) => state.form?.form);
  const [form, dispatchFormAction] = useReducer(reducer, _cloneDeep(formData));
  const [showFlow, setShowFlow] = useState(false);
  const [showLayout, setShowLayout] = useState(true);
  const tenantKey = useSelector((state) => state.tenants?.tenantId);
  const redirectUrl = MULTITENANCY_ENABLED ? `/tenant/${tenantKey}/` : "/";
  const { formId } = useParams();
  const [nameError, setNameError] = useState("");

  // flow edit
  const [isProcessDetailsLoading, setIsProcessDetailsLoading] = useState(false);

  //for save form
  const [promptNewVersion, setPromptNewVersion] = useState(processListData.promptNewVersion);
  const [version, setVersion] = useState({ major: 1, minor: 0 });
  const [isPublished, setIsPublished] = useState(processListData?.status == "active" ? true : false);
  const [isPublishLoading, setIsPublishLoading] = useState(false);
  const publishText = isPublished ? "Unpublish" : "Publish";
  const [versionSaved, setVersionSaved] = useState(false);
  const prviousData = useSelector((state) => state.process?.formPreviousData);
  const [formSubmitted, setFormSubmitted] = useState(false);
  const formAccess = useSelector((state) => state.user?.formAccess || []);
  const submissionAccess = useSelector(
    (state) => state.user?.submissionAccess || []
  );
  const previousData = useSelector((state) => state.process?.formPreviousData);
  const restoredFormData = useSelector(
    (state) => state.formRestore?.restoredFormData
  );
  const restoredFormId = useSelector(
    (state) => state.formRestore?.restoredFormId
  );
  // const applicationCount = useSelector(
  //   (state) => state.process?.applicationCount
  // );
  const [showSaveModal, setShowSaveModal] = useState(false);
  const [hasRendered, setHasRendered] = useState(false);

<<<<<<< HEAD
  //action modal
  const [newActionModal, setNewActionModal] = useState(false);
  const onCloseActionModal = () => {
      setNewActionModal(false);
  };
  const CategoryType = {
    FORM: "FORM",
    WORKFLOW: "WORKFLOW"
  };

=======
  const formPath = useSelector((state) => state.form.form.path);
  const [newPath, setNewPath] = useState(formPath);


  const preferred_userName = useSelector(
    (state) => state.user?.userDetail?.preferred_username || ""
  );

  const [showSettingsModal, setShowSettingsModal] = useState(false);
  const handleOpenModal = () => setShowSettingsModal(true);
  const handleCloseModal = () => setShowSettingsModal(false);
  const [selectedAction, setSelectedAction] = useState(null);
  const [newActionModal, setNewActionModal] = useState(false);
  const onCloseActionModal = () => setNewActionModal(false);
  const CategoryType = {
    FORM: "FORM",
    WORKFLOW: "WORKFLOW",
  };

  const handleCloseSelectedAction = () => {
    setSelectedAction(null);
    if (selectedAction === DUPLICATE) {
      setNameError("");
      setFormSubmitted(false);
    }
  };

  const [formDetails, setFormDetails] = useState({
    name: processListData.formName,
    description: processListData.description,
  });

  const [formDisplay, setFormDisplay] = useState(processListData.formType);

  const [rolesState, setRolesState] = useState({
    edit: {
      roleInput: '',
      filteredRoles: [],
      selectedRoles: formAuthorization.DESIGNER?.roles,
      selectedOption: 'onlyYou',
    },
    create: {
      roleInput: '',
      filteredRoles: [],
      selectedRoles: formAuthorization.FORM?.roles,
      selectedOption: 'registeredUsers',
      isPublic: processListData.anonymous ? processListData.anonymous : false,

    },
    view: {
      roleInput: '',
      filteredRoles: [],
      selectedRoles: formAuthorization.APPLICATION?.roles,
      selectedOption: 'submitter',
    },
  });

>>>>>>> f0ecfd09
  useEffect(() => {
    if (showFlow) {
      setHasRendered(true);
    }
  }, [showFlow]);

  const handleFormPathChange = (e) => {
    setNewPath(e.target.value);
  };

  const handleShowLayout = () => {
    setShowFlow(false);
    setShowLayout(true);
  };
  const handleShowFlow = () => {
    setShowFlow(true);
    setShowLayout(false);
  };

  useEffect(() => {
    if (formId) {
      // Fetch form processes with formId
      dispatch(getFormProcesses(formId,(err,data)=>{
        if(err) return;
        setIsProcessDetailsLoading(true);
        getProcessDetails(data.processKey).then((response)=>{
          const { data } = response;
          dispatch(setProcessData(data));
          setIsProcessDetailsLoading(false);
        }
      );
      }));
    }
  }, [formId]);





  const updateFormName = (formName) => {
    setFormDetails((prevState) => ({
      ...prevState,
      name: formName,
    }));
    dispatchFormAction({ type: "title", formName });
  };
  const updateFormDescription = (formDescription) => {
    setFormDetails((prevState) => ({
      ...prevState,
      description: formDescription,
    }));
    dispatchFormAction({ type: "description", formDescription });
  };


  //for save farm
  //for save farm

  const validateFormNameOnBlur = () => {
    if (!form.title || form.title.trim() === "") {
      setNameError("This field is required");
      return;
    }

    validateFormName(form.title)
      .then((response) => {
        const data = response?.data;
        if (data && data.code === "FORM_EXISTS") {
          setNameError(data.message); // Set exact error message
        } else {
          setNameError("");
        }
      })
      .catch((error) => {
        const errorMessage =
          error.response?.data?.message ||
          "An error occurred while validating the form name.";
        setNameError(errorMessage); // Set the error message from the server
        console.error("Error validating form name:", errorMessage);
      });
  };
  const isFormComponentsChanged = () => {
    if (restoredFormData && restoredFormId) {
      return true;
    }
    let flatFormData = utils.flattenComponents(formData.components);
    let flatForm = utils.flattenComponents(form.components);
    const dateTimeOfFormData = Object.values(flatFormData).filter(
      (component) => component.type == "day" || component.type == "datetime"
    );
    const dateTimeOfForm = Object.values(flatForm).filter(
      (component) => component.type == "day" || component.type == "datetime"
    );
    let comparisonBetweenDateTimeComponent = true;
    if (dateTimeOfFormData?.length === dateTimeOfForm.length) {
      dateTimeOfFormData.forEach((formDataComponent) => {
        if (comparisonBetweenDateTimeComponent) {
          const isEqual = dateTimeOfForm.some(
            (formComponent) => formComponent.type === formDataComponent.type
          );
          if (!isEqual) {
            comparisonBetweenDateTimeComponent = isEqual;
          }
        }
      });
    } else {
      return true;
    }
    // if existing all datetime components are same we need to remove those compoenent and need to check isEqual
    if (comparisonBetweenDateTimeComponent) {
      flatFormData = Object.values(flatFormData).filter(
        (component) => component.type !== "day" && component.type !== "datetime"
      );
      flatForm = Object.values(flatForm).filter(
        (component) => component.type !== "day" && component.type !== "datetime"
      );
    } else {
      return true;
    }

    return (
      !_isEquial(flatFormData, flatForm) ||
      formData.display !== form.display ||
      formData.type !== form.type
    );
  };

  const handleConfirmSettings = () => {
    const parentFormId = processListData.parentFormId;
    const mapper = {
      formId: form._id,
      formName: formDetails?.name,
      description: formDetails?.description,
      status: processListData.status || "inactive",
      taskVariables: processListData.taskVariables
        ? processListData.taskVariables
        : [],
      anonymous: rolesState.create.isPublic,
      parentFormId: parentFormId,
      formType: form.type,
      display: formDisplay,
      processKey: workflow?.value,
      processName: workflow?.name,
      id: processListData.id,
      workflowChanged: false,
      statusChanged: false,
      resourceId: form._id,
      majorVersion:processListData.majorVersion,
      minorVersion:processListData.minorVersion,
    };

    const authorizations = {
      application: {
        resourceId: parentFormId,
        resourceDetails: {},
        roles: rolesState.view.selectedOption === "specifiedRoles" ? rolesState.view.selectedRoles : [],
        ...(rolesState.view.selectedOption === "submitter" && { userName: preferred_userName }) // TBD
      },
      designer: {
        resourceId: parentFormId,
        resourceDetails: {},
        roles: rolesState.edit.selectedOption === "specifiedRoles" ? rolesState.edit.selectedRoles : [],
        ...(rolesState.edit.selectedOption === "onlyYou" && { userName: preferred_userName })
      },
      form: {
        resourceId: parentFormId,
        resourceDetails: {},
        roles: rolesState.create.selectedOption === "specifiedRoles" ? rolesState.create.selectedRoles : [],
      }
    };
  
    const savePromise = dispatch(saveFormProcessMapperPut({ mapper, authorizations }));
    const updatePromise = updateFormPath();
  
    Promise.all([savePromise, updatePromise])
      .then(() => {
        handleCloseModal();
      })
      .catch(error => {
        console.error("Error saving form process:", error);
      });
  };


  const closeSaveModal = () => {
    setShowSaveModal(false);
  };

  const saveFormData = () => {
    setShowSaveModal(false);
    setFormSubmitted(true);
    const newFormData = manipulatingFormData(
      form,
      MULTITENANCY_ENABLED,
      tenantKey,
      formAccess,
      submissionAccess
    );
    newFormData.componentChanged = isFormComponentsChanged();
    newFormData.parentFormId = previousData.parentFormId;
    //To DO :  Below line to be fixed after Review
    newFormData.title = processListData.formName;
    formUpdate(newFormData._id, newFormData)
      .then(() => {
        setPromptNewVersion(false);
        setVersionSaved(true);
      })
      .catch((err) => {
        const error = err.response?.data || err.message;
        dispatch(setFormFailureErrorData("form", error));
      })
      .finally(() => {
        setFormSubmitted(false);
      });
  };


  const updateFormPath = () => {
    const newFormData = manipulatingFormData(
      _.cloneDeep(form),
      MULTITENANCY_ENABLED,
      tenantKey,
      formAccess,
      submissionAccess
    );
    newFormData.path = newPath;
    newFormData.title = formDetails.name;
    formUpdate(newFormData._id, newFormData);


  };

  const backToForm = () => {
    dispatch(push(`${redirectUrl}form/`));
  };

  const handleHistory = () => {
    console.log("handleHistory");
  };



  const handlePreview = () => {
    console.log("handlePreview");
  };



  const discardChanges = () => {
    console.log("discardChanges");
  };


  const editorActions = () => {
    setNewActionModal(true);
  };

  const handleChange = (path, event) => {
    setFormSubmitted(false);
    const { target } = event;
    const value = target.type === "checkbox" ? target.checked : target.value;
    value == "" ? setNameError("This field is required") : setNameError("");

    dispatchFormAction({ type: path, value });
  };

  const handlePublishAsNewVersion = (formName,formDescription) => {
    setFormSubmitted(true);
    const newFormData = manipulatingFormData(
      _.cloneDeep(form),
      MULTITENANCY_ENABLED,
      tenantKey,
      formAccess,
      submissionAccess
    );

    const newPathAndName =
    "duplicate-version-" + Math.random().toString(16).slice(9);
    newFormData.path = newPathAndName;
    newFormData.title = form.title;
    newFormData.name = newPathAndName;
    newFormData.componentChanged = true;
    delete newFormData.machineName;
    delete newFormData.parentFormId;
    newFormData.newVersion = true;
    newFormData.description = formDescription;
    delete newFormData._id;

    formCreate(newFormData)
      .then((res) => {
        const form = res.data;
        dispatch(setFormSuccessData("form", form));
        dispatch(push(`${redirectUrl}formflow/${form._id}/edit/`));
      })
      .catch((err) => {
        let error;
        if (err.response?.data) {
          error = err.response.data;
          console.log(error);
          setNameError(error?.errors?.name?.message);
        } else {
          error = err.message;
          setNameError(error?.errors?.name?.message);
        }
      })
      .finally(() => {
        setFormSubmitted(false);
      });
  };

  const formChange = (newForm) =>
    dispatchFormAction({ type: "formChange", value: newForm });

  const handlePublish = () => {
    if (!promptNewVersion) {
      setIsPublishLoading(true);
      if (processListData.status === "active") {
        unPublish(processListData.id)
          .then(() => {
            setPromptNewVersion(true);
            setIsPublishLoading(false);
            setIsPublished(!isPublished);
            setVersionSaved(true);
          })
          .catch((err) => {
            setIsPublishLoading(false);
            const error = err.response?.data || err.message;
            dispatch(setFormFailureErrorData("form", error));
          });
      }
      else {
        publish(processListData.id)
          .then(() => {
            setIsPublishLoading(false);
            setIsPublished(!isPublished);
            setVersionSaved(true);
          })
          .catch((err) => {
            setIsPublishLoading(false);
            const error = err.response?.data || err.message;
            dispatch(setFormFailureErrorData("form", error));
          })
          .finally(() => {
            setIsPublishLoading(false);
            dispatch(push(`${redirectUrl}form/`));
          });
      }

    }
    else {
      setVersion((prevVersion) => ({
        ...prevVersion,
        major: ((processListData.majorVersion + 1) + ".0"),  // Increment the major version
        minor: processListData.majorVersion + "." + (processListData.minorVersion + 1),  // Reset the minor version to 0
      }));
      setShowSaveModal(true);
    }


  };

  const handleVersioning = () => {
    setVersion((prevVersion) => ({
      ...prevVersion,
      major: ((processListData.majorVersion + 1) + ".0"),  // Increment the major version
      minor: processListData.majorVersion + "." + (processListData.minorVersion + 1),  // Reset the minor version to 0
    }));

    //get mapper data

    //call for new version save
    setShowSaveModal(true);
  };

  const saveAsNewVersion = async () => {
    setFormSubmitted(true);
    const newFormData = manipulatingFormData(
      form,
      MULTITENANCY_ENABLED,
      tenantKey,
      formAccess,
      submissionAccess
    );
    const oldFormData = manipulatingFormData(
      formData,
      MULTITENANCY_ENABLED,
      tenantKey,
      formAccess,
      submissionAccess
    );

    const newPathAndName = "-v" + Math.random().toString(16).slice(9);
    oldFormData.path += newPathAndName;
    oldFormData.name += newPathAndName;
    await formUpdate(oldFormData._id, oldFormData);
    newFormData.componentChanged = true;
    newFormData.newVersion = true;
    newFormData.parentFormId = prviousData.parentFormId;
    delete newFormData.machineName;
    delete newFormData._id;
    formCreate(newFormData)
      .then(() => {
        setPromptNewVersion(false);
      })
      .catch((err) => {
        const error = err.response.data || err.message;
        dispatch(setFormFailureErrorData("form", error));
      })
      .finally(() => {
        setFormSubmitted(false);
      });
  };


  return (
    <div>
      <div>
        <LoadingOverlay
          active={formSubmitted}
          spinner
          text={t("Loading...")}
        >

          <SettingsModal show={showSettingsModal} handleClose={handleCloseModal}
            handleConfirm={handleConfirmSettings}
            rolesState={rolesState} setRolesState={setRolesState}
            setFormDetails={setFormDetails} formDetails={formDetails}
            updateFormName={updateFormName} formDisplay={formDisplay}
            setFormDisplay={setFormDisplay}
            updateFormDescription={updateFormDescription} newPath={newPath}
            handleFormPathChange={handleFormPathChange} />

          <Errors errors={errors} />

          <Card className="editor-header">
            <Card.Body>
              <div className="d-flex justify-content-between align-items-center">
                <div className="d-flex align-items-center justify-content-between">
                  <BackToPrevIcon onClick={backToForm} />
                  <div className="mx-4 editor-header-text">{form.title}</div>
                  <span data-testid={`form-status-${form._id}`} className="d-flex align-items-center white-text mx-3">
                    {isPublished ? (
                      <>
                        <div className="status-live"></div>
                      </>
                    ) : (
                      <div className="status-draft"></div>
                    )}
                    {isPublished ? t("Live") : t("Draft")}
                  </span>
                </div>
                <div>
                  <CustomButton
                    variant="dark"
                    size="md"
                    label={<Translation>{(t) => t("Settings")}</Translation>}
                    onClick={handleOpenModal}
                    dataTestid="eidtor-settings-testid"
                    ariaLabel={t("Designer Settings Button")}
                  />
                  <CustomButton
                    variant="dark"
                    size="md"
                    className="mx-2"
                    label={t("Actions")}
                    onClick={editorActions}
                    dataTestid="designer-action-testid"
                    ariaLabel={(t) => t("Designer Actions Button")}
                  />
                  <CustomButton
                    variant="light"
                    size="md"
                    label={t(publishText)}
                    buttonLoading={isPublishLoading ? true : false}
                    onClick={handlePublish}
                    dataTestid="handle-publish-testid"
                    ariaLabel={`${t(publishText)} ${t("Button")}`}
                  />
                </div>
              </div>
            </Card.Body>
          </Card>
          <div className="d-flex mb-3">
            <div
              className={`wraper form-wraper ${showLayout ? "visible" : ""}`}
            >
              <Card>
                <Card.Header>
                  <div
                    className="d-flex justify-content-between align-items-center"
                    style={{ width: "100%" }}
                  >
                    <div className="d-flex align-items-center justify-content-between">
                      <div className="mx-2 builder-header-text">Layout</div>
                      <div>
                        <CustomButton
                          variant="secondary"
                          size="md"
                          icon={<HistoryIcon />}
                          label={t("History")}
                          onClick={handleHistory}
                          dataTestid="handle-form-history-testid"
                          ariaLabel={t("Form History Button")}
                        />
                        <CustomButton
                          variant="secondary"
                          size="md"
                          className="mx-2"
                          icon={<PreviewIcon />}
                          label={t("Preview")}
                          onClick={handlePreview}
                          dataTestid="handle-preview-testid"
                          ariaLabel={t("Preview Button")}
                        />
                      </div>
                    </div>
                    <div>
                      <CustomButton
                        variant="primary"
                        size="md"
                        className="mx-2"
                        disabled={isPublished}
                        label={
                          <Translation>{(t) => t("Save Layout")}</Translation>
                        }
                        onClick={versionSaved ? handleVersioning : handleVersioning}
                        dataTestid="save-form-layout"
                        ariaLabel={t("Save Form Layout")}
                      />
                      <CustomButton
                        variant="secondary"
                        size="md"
                        label={
                          <Translation>
                            {(t) => t("Discard Changes")}
                          </Translation>
                        }
                        onClick={discardChanges}
                        dataTestid="discard-button-testid"
                        ariaLabel={t("cancelBtnariaLabel")}
                      />
                    </div>
                  </div>
                </Card.Header>
                <Card.Body>
                  <div className="form-builder">
                    <FormBuilder
                      key={form._id}
                      form={form}
                      onChange={formChange}
                      options={{
                        language: lang,
                        i18n: RESOURCE_BUNDLES_DATA,
                      }}
                    />
                  </div>
                </Card.Body>
              </Card>
            </div>
            <div className={`wraper flow-wraper ${showFlow ? "visible" : ""}`}>
            {isProcessDetailsLoading ? <>loading...</>  :
              <FlowEdit />}
            </div>
            {showFlow && (
              <div
                className={`form-flow-wraper-left ${showFlow ? "visible" : ""}`}
                onClick={handleShowLayout}
              >
                Layout
              </div>
            )}
            {showLayout && (
              <div
                className={`form-flow-wraper-right ${showLayout && hasRendered ? "visible" : ""
                  }`}
                onClick={handleShowFlow}
              >
                Flow
              </div>
            )}

            {/* {showLayout && <div className={`form-flow-wraper-right ${showLayout ? 'visible' : ''}`} onClick={handleShowFlow}>Flow</div>} */}
          </div>
        </LoadingOverlay>
      </div>
      <ActionModal
        newActionModal={newActionModal}
        onClose={onCloseActionModal}
        CategoryType={CategoryType.FORM}
<<<<<<< HEAD
      />

=======
        onAction={setSelectedAction}
      />
      <FormBuilderModal
        modalHeader={t("Duplicate")}
        nameLabel={t("New Form Name")}
        descriptionLabel={t("New Form Description")}
        showBuildForm={selectedAction === DUPLICATE}
        formSubmitted={formSubmitted}
        onClose={handleCloseSelectedAction}
        handleChange={handleChange}
        primaryBtnLabel={t("Save and Edit form")}
        primaryBtnAction={handlePublishAsNewVersion}
        setNameError={setNameError}
        nameValidationOnBlur={validateFormNameOnBlur}
        nameError={nameError}
      />

      <ExportModal
       showExportModal={selectedAction === EXPORT}
       onClose={handleCloseSelectedAction}
       formId={processListData.id}
      />
>>>>>>> f0ecfd09
      <ConfirmModal
        show={showSaveModal}
        title={<Translation>{(t) => t("Save Your Changes")}</Translation>}
        message={<Translation>{(t) => t("Saving as an incremental version will affect previous submissions. Saving as a new full version will not affect previous submissions.")}</Translation>}
        primaryBtnAction={saveFormData}
        onClose={closeSaveModal}
        secondayBtnAction={saveAsNewVersion}
        primaryBtnText={<Translation>{(t) => t(`Save as Version ${version.minor}`)}</Translation>}
        secondaryBtnText={<Translation>{(t) => t(`Save as Version ${version.major}`)}</Translation>}
        size="md"
      />
    </div>
  );
});

export default Edit;<|MERGE_RESOLUTION|>--- conflicted
+++ resolved
@@ -12,12 +12,6 @@
 import { push } from "connected-react-router";
 import { HistoryIcon, PreviewIcon } from "@formsflow/components";
 import ActionModal from "../../Modals/ActionModal.js";
-<<<<<<< HEAD
-import {
-  MULTITENANCY_ENABLED,
-} from "../../../constants/constants";
-=======
->>>>>>> f0ecfd09
 //for save form
 import { MULTITENANCY_ENABLED } from "../../../constants/constants";
 
@@ -130,18 +124,6 @@
   const [showSaveModal, setShowSaveModal] = useState(false);
   const [hasRendered, setHasRendered] = useState(false);
 
-<<<<<<< HEAD
-  //action modal
-  const [newActionModal, setNewActionModal] = useState(false);
-  const onCloseActionModal = () => {
-      setNewActionModal(false);
-  };
-  const CategoryType = {
-    FORM: "FORM",
-    WORKFLOW: "WORKFLOW"
-  };
-
-=======
   const formPath = useSelector((state) => state.form.form.path);
   const [newPath, setNewPath] = useState(formPath);
 
@@ -199,7 +181,6 @@
     },
   });
 
->>>>>>> f0ecfd09
   useEffect(() => {
     if (showFlow) {
       setHasRendered(true);
@@ -789,10 +770,6 @@
         newActionModal={newActionModal}
         onClose={onCloseActionModal}
         CategoryType={CategoryType.FORM}
-<<<<<<< HEAD
-      />
-
-=======
         onAction={setSelectedAction}
       />
       <FormBuilderModal
@@ -815,7 +792,6 @@
        onClose={handleCloseSelectedAction}
        formId={processListData.id}
       />
->>>>>>> f0ecfd09
       <ConfirmModal
         show={showSaveModal}
         title={<Translation>{(t) => t("Save Your Changes")}</Translation>}
