--- conflicted
+++ resolved
@@ -246,11 +246,7 @@
       <div className="row justify-content-end w-100">
        <div id="save-buttons" className=" mr-4 save-buttons pull-right">
           <div className="form-group pull-right">
-<<<<<<< HEAD
-            <span className="btn btn-danger" onClick={() =>{ changeAnonymous(prviousData.anonymous); history.goBack();dispatch(clearFormError('form',formData.formName));} }>
-=======
             <span className="btn btn-secondary" onClick={() =>{ changeAnonymous(prviousData.anonymous); history.goBack();dispatch(clearFormError('form',formData.formName));} }>
->>>>>>> 961580fd
               Cancel
             </span>
           </div>
@@ -354,16 +350,10 @@
           </div>
         </div>
         <div className="col-lg-4 col-md-4 col-sm-4">
-<<<<<<< HEAD
-          <div id="form-group-anonymous" className="form-group" style={{marginTop:'30px'}}>
-            <div className="input-group align-items-center">
-              <input
-=======
           <div id="form-group-anonymous" className="form-group d-flex ml-5" style={{marginTop:"30px"}}>
              <label htmlFor="anonymousLabel" className=" form-control control-label border-0 " style={{fontSize:"16px"}} >Make this form public ?</label>
             <div className="input-group align-items-center">
               <input  
->>>>>>> 961580fd
                className="m-0" style={{height:'20px', width:'20px'}}
                 type="checkbox"
                 id="anonymous"
@@ -372,10 +362,6 @@
                   changeAnonymous();
                 }}
               />
-<<<<<<< HEAD
-              <label htmlFor="anonymousLabel" className="form-control control-label border-0" >Make this form public ?</label>
-=======
->>>>>>> 961580fd
             </div>
           </div>
         </div>
