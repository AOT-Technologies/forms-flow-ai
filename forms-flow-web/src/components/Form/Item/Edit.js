import React, {useState, useEffect, useReducer } from "react";
import { saveForm, Errors,FormBuilder } from "react-formio";
import { push } from "connected-react-router";
import { useHistory } from "react-router-dom";
import _set from 'lodash/set';
import _cloneDeep from 'lodash/cloneDeep';
import _camelCase from 'lodash/camelCase';
import {
  SUBMISSION_ACCESS,
  ANONYMOUS_ID,
  FORM_ACCESS,
} from "../../../constants/constants";
import { addHiddenApplicationComponent } from "../../../constants/applicationComponent";
import { toast } from "react-toastify";
import { useSelector, useDispatch } from "react-redux";
import {
  setFormProcessesData,
  setFormPreviosData,
} from "../../../actions/processActions";
import { Translation,useTranslation } from "react-i18next";
import { saveFormProcessMapper } from "../../../apiManager/services/processServices";
import Button from 'react-bootstrap/Button';
import Modal from 'react-bootstrap/Modal';
import { formio_resourceBundles } from "../../../resourceBundles/formio_resourceBundles";
import { clearFormError } from "../../../actions/formActions";
const reducer = (form, {type, value}) => {
  const formCopy = _cloneDeep(form);
  switch (type) {
    case 'formChange':
      for (let prop in value) {
        if (value.hasOwnProperty(prop)) {
          form[prop] = value[prop];
        }
      }
      return form;
    case 'replaceForm':
      return _cloneDeep(value);
    case 'title':
      if (type === 'title' && !form._id) {
        formCopy.name = _camelCase(value);
        formCopy.path = _camelCase(value).toLowerCase();
      }
      break;
    default:
      break;
  }
  _set(formCopy, type, value);
  return formCopy;
};

const Edit = React.memo(() => {
  const dispatch = useDispatch();
  const processListData = useSelector((state) => state.process.formProcessList);
  const formData = useSelector((state) => state.form.form);
  const [form, dispatchFormAction] = useReducer(reducer, _cloneDeep(formData));
  const errors = useSelector((state) => state.form.error);
  const prviousData = useSelector((state) => state.process.formPreviousData);
  const applicationCount = useSelector((state) =>state.process.applicationCount)
  const  formProcessList = useSelector((state)=>state.process.formProcessList)
  const formPreviousData = useSelector((state)=>state.process.formPreviousData)
  const saveText = (<Translation>{(t)=>t("Save Form")}</Translation>);
  const lang = useSelector((state) => state.user.lang);
  const history = useHistory();
  const {t}=useTranslation();
  const [show, setShow] = useState(false);
  
  const handleClose = () => setShow(false);

  const handleShow = () => setShow(true);
  const handleSave=()=>{
    setShow(false)
    const newFormData = addHiddenApplicationComponent(form);
    newFormData.submissionAccess = SUBMISSION_ACCESS;
    newFormData.access = FORM_ACCESS;

    dispatch(
      saveForm("form", newFormData, (err, submittedData) => {
        if (!err) {
          // checking any changes
          if (
            prviousData.formName !== submittedData.title ||
            prviousData.anonymous !== processListData.anonymous ||
            processListData.anonymous === null
          ) {
            let isTitleChanged= prviousData.formName !== submittedData.title
            let anonymousUpdate =
              processListData.anonymous === null
                ? false
                : processListData.anonymous;
            const data = {
              anonymous: anonymousUpdate,
              formName: submittedData.title,
              id: processListData.id,
              formId: submittedData._id,
            };
            let updated = true
            if(isTitleChanged){
              updated= false
              data.processKey = formPreviousData.processKey
              data.processName = formPreviousData.processName
              data.status= formPreviousData.status
              let version = +formProcessList.version+1
              data.version = `${version}`
            }else if( processListData && processListData.id){
              updated = true
            }
            dispatch(saveFormProcessMapper(data, updated));
            let newData = {
              ...processListData,
              formName: submittedData.title,
            };
            dispatch(setFormProcessesData(newData));
            dispatch(setFormPreviosData({...newData,isTitleChanged}));
          }
          toast.success(t("Form Saved"));
          dispatch(push(`/formflow/${submittedData._id}/preview`));
          // ownProps.setPreviewMode(true);
        } else {
          toast.error("Error while saving Form");
        }
      })
    );

    

  }

  // setting the form data 
  useEffect(() => {
    const newForm= formData;
    if (newForm && (form._id !== newForm._id || form.modified !== newForm.modified)) {
      dispatchFormAction({type: 'replaceForm', value: newForm});
    }
  }, [formData,form]);

// set the anonymous value
  const changeAnonymous = (setvalue) => {
    let latestValue = setvalue||!processListData.anonymous;
    let newData = {
      ...processListData,
      anonymous: latestValue,
    };
    dispatch(setFormProcessesData(newData));
  };

//  chaning the form access
  useEffect(() => {
    FORM_ACCESS.forEach((role) => {
      if (processListData.anonymous) {
        role.roles.push(ANONYMOUS_ID);
      } else {
        role.roles = role.roles.filter((id) => id !== ANONYMOUS_ID);
      }
    });

    SUBMISSION_ACCESS.forEach((access) => {
      if (processListData.anonymous) {
        if (access.type === "create_own") {
          access.roles.push(ANONYMOUS_ID);
        }
      } else {
        if (access.type === "create_own") {
          access.roles = access.roles.filter((id) => id !== ANONYMOUS_ID);
        }
      }
    });
  }, [processListData]);
// save form data to submit
  const saveFormData = () => {
    const newFormData = addHiddenApplicationComponent(form);
    if(prviousData.formName !== newFormData.title && applicationCount >0){
      handleShow()
    }else{
      newFormData.submissionAccess = SUBMISSION_ACCESS;
      newFormData.access = FORM_ACCESS;
  
      dispatch(
        saveForm("form", newFormData, (err, submittedData) => {
          if (!err) {
            // checking any changes
            if (
              prviousData.formName !== submittedData.title ||
              prviousData.anonymous !== processListData.anonymous ||
              processListData.anonymous === null
            ) {
              let isTitleChanged= prviousData.formName !== submittedData.title
              let anonymousUpdate =
                processListData.anonymous === null
                  ? false
                  : processListData.anonymous;
              const data = {
                anonymous: anonymousUpdate,
                formName: submittedData.title,
                id: processListData.id,
                formId: submittedData._id,
              };
              const updated =
                processListData && processListData.id ? true : false;
              dispatch(saveFormProcessMapper(data, updated));
              let newData = {
                ...processListData,
                formName: submittedData.title,
              };
              dispatch(setFormProcessesData(newData));
              dispatch(setFormPreviosData({...newData,isTitleChanged}));
            }
            toast.success(t("Form Saved"));
            dispatch(push(`/formflow/${submittedData._id}/preview`));
            // ownProps.setPreviewMode(true);
          } else {
            toast.error(t("Error while saving Form"));
          }
        })
      );
    }
    
  };

// setting the main option details to the formdata
  const handleChange = (path, event) => {
    const {target} = event;
    const value = target.type === 'checkbox' ? target.checked : target.value;
    dispatchFormAction({type: path, value});
  };

  const formChange = (newForm) => dispatchFormAction({type: 'formChange', value: newForm});

// loading up to set the data to the form variable
if(!form._id){
 return <div class="d-flex justify-content-center">
 <div class="spinner-grow" role="status">
  <span class="sr-only"><Translation>{(t)=>t("Loading...")}</Translation></span>
</div>
</div>
}

  return (
    <div className="container">
      <div className="main-header">
        <h3 className="ml-3 task-head">
          <i className="fa fa-wpforms" aria-hidden="true" /> &nbsp;{" "}
          {formData.title}
        </h3>
      </div>

      <hr />
      <Errors errors={errors} />
      <div>
      <div className="row justify-content-end w-100">
       <div id="save-buttons" className=" mr-4 save-buttons pull-right">
          <div className="form-group pull-right">
<<<<<<< HEAD
            <span className="btn btn-danger" onClick={() =>{ changeAnonymous(prviousData.anonymous); history.goBack();dispatch(clearFormError('form',formData.formName));} }>
            <Translation>{(t)=>t("Cancel")}</Translation>
=======
            <span className="btn btn-secondary" onClick={() =>{ changeAnonymous(prviousData.anonymous); history.goBack();dispatch(clearFormError('form',formData.formName));} }>
              Cancel
>>>>>>> ca253f62
            </span>
          </div>
        </div>
        <div id="save-buttons" className=" save-buttons pull-right">
          <div className="form-group pull-right">
            <span className="btn btn-primary" onClick={()=>saveFormData()}>
              {saveText}
            </span>
            <Modal show={show} onHide={handleClose}>
        <Modal.Header closeButton>
          <Modal.Title>{t("Confirmation")}</Modal.Title>
        </Modal.Header>
        <Modal.Body>{t("Changing the form title will not affect the existing applications. It will only update in the newly created applications. Press Save Changes to continue or cancel the changes.")}</Modal.Body>
        <Modal.Footer>
          <Button variant="secondary" onClick={handleClose}>
            Cancel
          </Button>
          <Button variant="primary" onClick={()=>handleSave()}>
            Save Changes
          </Button>
        </Modal.Footer>
      </Modal>
          </div>
        </div>
       </div>
      <div className="row">
        <div className="col-lg-4 col-md-4 col-sm-4">
          <div id="form-group-title" className="form-group">
            <label htmlFor="title" className="control-label field-required"><Translation>{(t)=>t("Title")}</Translation></label>
            <input
              type="text"
              className="form-control" id="title"
              placeholder="Enter the form title"
              value={form.title || ''}
              onChange={event => handleChange('title', event)}
            />
          </div>
        </div>
        <div className="col-lg-4 col-md-4 col-sm-4">
          <div id="form-group-name" className="form-group">
            <label htmlFor="name" className="control-label field-required"><Translation>{(t)=>t("Name")}</Translation></label>
            <input
              type="text"
              className="form-control"
              id="name"
              placeholder="Enter the form machine name"
              value={form.name || ''}
              onChange={event => handleChange('name', event)}
            />
          </div>
        </div>
        <div className="col-lg-4 col-md-3 col-sm-3">
          <div id="form-group-display" className="form-group">
            <label htmlFor="name" className="control-label"><Translation>{(t)=>t("Display as")}</Translation></label>
            <div className="input-group">
              <select
                className="form-control"
                name="form-display"
                id="form-display"
                value={form.display || ''}
                onChange={event => handleChange('display', event)}
              >
                <option label="Form" value="form"><Translation>{(t)=>t("Form")}</Translation></option>
                <option label="Wizard" value="wizard"><Translation>{(t)=>t("wizard")}</Translation></option>
              </select>
            </div>
          </div>
        </div>
        <div className="col-lg-4 col-md-3 col-sm-3">
          <div id="form-group-type" className="form-group">
            <label htmlFor="form-type" className="control-label"><Translation>{(t)=>t("Type")}</Translation></label>
            <div className="input-group">
              <select
                className="form-control"
                name="form-type"
                id="form-type"
                value={form.type}
                onChange={event => handleChange('type', event)}
              >
                <option label="Form" value="form"><Translation>{(t)=>t("form")}</Translation></option>
                <option label="Resource" value="resource">Resource</option>
              </select>
            </div>
          </div>
        </div>
        <div className="col-lg-4 col-md-4 col-sm-4">
          <div id="form-group-path" className="form-group">
            <label htmlFor="path" className="control-label field-required"><Translation>{(t)=>t("Path")}</Translation></label>
            <div className="input-group">
              <input
                type="text"
                className="form-control"
                id="path"
                placeholder="example"
                style={{'textTransform': 'lowercase', width:'120px'}}
                value={form.path || ''}
                onChange={event => handleChange('path', event)}
              />
            </div>
          </div>
        </div>
        <div className="col-lg-4 col-md-4 col-sm-4">
          <div id="form-group-anonymous" className="form-group d-flex ml-5" style={{marginTop:"30px"}}>
             <label htmlFor="anonymousLabel" className=" form-control control-label border-0 " style={{fontSize:"16px"}} >Make this form public ?</label>
            <div className="input-group align-items-center">
              <input  
               className="m-0" style={{height:'20px', width:'20px'}}
                type="checkbox"
                id="anonymous"
                checked={processListData.anonymous || false}
                onChange={(e) => {
                  changeAnonymous();
                }}
              />
<<<<<<< HEAD
              <label htmlFor="anonymousLabel" className="form-control control-label border-0" ><Translation>{(t)=>t("Make this form public ?")}</Translation></label>
=======
>>>>>>> ca253f62
            </div>
          </div>
        </div>
     
      </div>
      <FormBuilder
        key={form._id}
        form={form}
        onChange={formChange}
        options={{
          language: lang,
          i18n: formio_resourceBundles
          }}
          
      />
    </div>
    </div>
  );
});
export default Edit;<|MERGE_RESOLUTION|>--- conflicted
+++ resolved
@@ -249,13 +249,8 @@
       <div className="row justify-content-end w-100">
        <div id="save-buttons" className=" mr-4 save-buttons pull-right">
           <div className="form-group pull-right">
-<<<<<<< HEAD
-            <span className="btn btn-danger" onClick={() =>{ changeAnonymous(prviousData.anonymous); history.goBack();dispatch(clearFormError('form',formData.formName));} }>
+            <span className="btn btn-secondary" onClick={() =>{ changeAnonymous(prviousData.anonymous); history.goBack();dispatch(clearFormError('form',formData.formName));} }>
             <Translation>{(t)=>t("Cancel")}</Translation>
-=======
-            <span className="btn btn-secondary" onClick={() =>{ changeAnonymous(prviousData.anonymous); history.goBack();dispatch(clearFormError('form',formData.formName));} }>
-              Cancel
->>>>>>> ca253f62
             </span>
           </div>
         </div>
@@ -359,7 +354,7 @@
         </div>
         <div className="col-lg-4 col-md-4 col-sm-4">
           <div id="form-group-anonymous" className="form-group d-flex ml-5" style={{marginTop:"30px"}}>
-             <label htmlFor="anonymousLabel" className=" form-control control-label border-0 " style={{fontSize:"16px"}} >Make this form public ?</label>
+             <label htmlFor="anonymousLabel" className=" form-control control-label border-0 " style={{fontSize:"16px"}} >{t("Make this form public ?")}</label>
             <div className="input-group align-items-center">
               <input  
                className="m-0" style={{height:'20px', width:'20px'}}
@@ -370,10 +365,6 @@
                   changeAnonymous();
                 }}
               />
-<<<<<<< HEAD
-              <label htmlFor="anonymousLabel" className="form-control control-label border-0" ><Translation>{(t)=>t("Make this form public ?")}</Translation></label>
-=======
->>>>>>> ca253f62
             </div>
           </div>
         </div>
