--- conflicted
+++ resolved
@@ -77,7 +77,6 @@
   };
 
   //remove tenatkey form path name
-<<<<<<< HEAD
   useEffect(()=>{
     if(form.path && MULTITENANCY_ENABLED){
        const checkIfExist = removeTenantKey(form.path,tenantKey);
@@ -95,18 +94,6 @@
       }
     }
   },[form.name]);
-=======
-  useEffect(() => {
-    if (form.path && MULTITENANCY_ENABLED) {
-      let newFormPath = form.path.split("-");
-      let tenantId = newFormPath.shift();
-      if (tenantId === tenantKey) {
-        newFormPath = newFormPath.join("-");
-        dispatchFormAction({ type: "path", value: newFormPath });
-      }
-    }
-  }, [form.path]);
->>>>>>> 3329290b
 
   // setting the form data
   useEffect(() => {
@@ -183,12 +170,8 @@
     newFormData.submissionAccess = SUBMISSION_ACCESS;
     newFormData.access = FORM_ACCESS;
     if (MULTITENANCY_ENABLED && tenantKey) {
-<<<<<<< HEAD
       newFormData.path = addTenankey(newFormData.path,tenantKey);
       newFormData.name = addTenankey(newFormData.name,tenantKey);
-=======
-      newFormData.path = addTenankeyToPath(newFormData.path, tenantKey);
->>>>>>> 3329290b
     }
     dispatch(
       saveForm("form", newFormData, (err, submittedData) => {
