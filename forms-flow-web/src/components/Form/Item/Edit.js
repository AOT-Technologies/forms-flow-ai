--- conflicted
+++ resolved
@@ -591,11 +591,7 @@
                 <label htmlFor="title" className="control-label field-required">
                   {t("Title")}
                 </label>
-<<<<<<< HEAD
                 <input 
-=======
-                <input
->>>>>>> 91db218e
                   type="text"
                   className="form-control"
                   id="title"
@@ -730,7 +726,6 @@
                     label={t("Make this form public ?")}
                     labelPlacement="start"
                   />
-<<<<<<< HEAD
                   <FormControlLabel
                   control={
                     <Checkbox
@@ -746,8 +741,6 @@
                   label={t("can bundle?")}
                   labelPlacement="start"
                 />
-=======
->>>>>>> 91db218e
                 </div>
               </div>
             </div>
