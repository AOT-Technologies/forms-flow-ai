import React, { useState, useEffect, useReducer } from "react";
import { Errors, FormBuilder, Formio } from "react-formio";
import { push } from "connected-react-router";
import { useHistory } from "react-router-dom";
import _set from "lodash/set";
import _cloneDeep from "lodash/cloneDeep";
import _camelCase from "lodash/camelCase";
import _isEquial from "lodash/isEqual";
import { MULTITENANCY_ENABLED } from "../../../constants/constants";
import { INACTIVE } from "../constants/formListConstants";
import { toast } from "react-toastify";
import { useSelector, useDispatch } from "react-redux";
import { setFormProcessesData } from "../../../actions/processActions";
import { Translation, useTranslation } from "react-i18next";
import utils from "formiojs/utils";
import {
  deleteFormProcessMapper,
  saveFormProcessMapperPost,
  saveFormProcessMapperPut,
} from "../../../apiManager/services/processServices";
import Button from "react-bootstrap/Button";
import Modal from "react-bootstrap/Modal";
import { formio_resourceBundles } from "../../../resourceBundles/formio_resourceBundles";
import {
  clearFormError,
  setFormFailureErrorData,
  setFormHistories,
  setFormSuccessData,
  setRestoreFormData,
  setRestoreFormId,
} from "../../../actions/formActions";
import { removeTenantKey } from "../../../helper/helper";
import { fetchFormById } from "../../../apiManager/services/bpmFormServices";
import {
  formCreate,
  formUpdate,
  getFormHistory,
} from "../../../apiManager/services/FormServices";
import { Checkbox, FormControlLabel } from "@material-ui/core";
import { manipulatingFormData } from "../../../apiManager/services/formFormatterService";
import SaveAsNewVersionConfirmationModal from "./SaveAsNewVersionConfirmationModal";
import LoadingOverlay from "react-loading-overlay";
const reducer = (form, { type, value }) => {
  const formCopy = _cloneDeep(form);
  switch (type) {
    case "formChange":
      for (let prop in value) {
        if (Object.prototype.hasOwnProperty.call(value, prop)) {
          form[prop] = value[prop];
        }
      }
      return form;
    case "replaceForm":
      return _cloneDeep(value);
    case "title":
      if (type === "title" && !form._id) {
        formCopy.name = _camelCase(value);
        formCopy.path = _camelCase(value).toLowerCase();
      }
      break;
    default:
      break;
  }
  _set(formCopy, type, value);
  return formCopy;
};

const Edit = React.memo(() => {
  const dispatch = useDispatch();
  const processListData = useSelector((state) => state.process.formProcessList);
  const formData = useSelector((state) => state.form.form);
  const [form, dispatchFormAction] = useReducer(reducer, _cloneDeep(formData));
  const errors = useSelector((state) => state.form.error);
<<<<<<< HEAD
  const formHistory = useSelector((state)=> state.formRestore?.formHistory || []);
=======
  const formHistory = useSelector((state) => state.formRestore?.formHistory || []);
>>>>>>> d68f83da
  const version = formHistory[0]?.changeLog?.version;
  const prviousData = useSelector((state) => state.process.formPreviousData);
  const applicationCount = useSelector(
    (state) => state.process.applicationCount
  );
  const tenantKey = useSelector((state) => state.tenants?.tenantId);
  const restoredFormId = useSelector(
    (state) => state.formRestore?.restoredFormId
  );
  const restoredFormData = useSelector(
    (state) => state.formRestore?.restoredFormData
  );
  const formAccess = useSelector((state) => state.user?.formAccess || []);
  const roleIds = useSelector((state) => state.user?.roleIds || {});
  const submissionAccess = useSelector(
    (state) => state.user?.submissionAccess || []
  );
  const redirectUrl = MULTITENANCY_ENABLED ? `/tenant/${tenantKey}/` : "/";
  const saveText = <Translation>{(t) => t("Save Form")}</Translation>;
  const saveNewVersion = <Translation>{(t) => t("Save New Version")}</Translation>;
  const [formSubmitted, setFormSubmitted] = useState(false);

  const lang = useSelector((state) => state.user.lang);
  const history = useHistory();
  const { t } = useTranslation();
  const [show, setShow] = useState(false);
  const [currentFormLoading, setCurrentFormLoading] = useState(false);
  const [saveAsNewVersionselected, setSaveAsNewVersion] = useState(false);
  const [confirmModalShow, setConfirmModalShow] = useState(false);
  const handleClose = () => setShow(false);
  const handleShow = () => setShow(true);
  const handleConfirmModalChange = () => setConfirmModalShow(!confirmModalShow);

  const handleSave = () => {
    setShow(false);
    saveFormData();
  };

  useEffect(()=>{
    if(processListData?.parentFormId && !formHistory.length){
       getFormHistory(processListData?.parentFormId).then((res)=>{
      dispatch(setFormHistories(res.data));
    }).catch(()=>{
      setFormHistories([]);
    });
  }
  },[processListData]);


 

<<<<<<< HEAD
=======
  useEffect(() => {
    if (processListData?.parentFormId && !formHistory.length) {
      getFormHistory(processListData?.parentFormId).then((res) => {
        dispatch(setFormHistories(res.data));
      }).catch(() => {
        setFormHistories([]);
      });
    }
  }, [processListData]);




>>>>>>> d68f83da
  useEffect(() => {
    if (restoredFormId) {
      setCurrentFormLoading(true);
      fetchFormById(restoredFormId)
        .then((res) => {
          if (res.data) {
            const { data } = res;
            dispatch(setRestoreFormData(res.data));
            dispatchFormAction({
              type: "components",
              value: _cloneDeep(data.components),
            });
            dispatchFormAction({ type: "type", value: data.type });
            dispatchFormAction({ type: "display", value: data.display });
          }
        })
        .catch((err) => {
          toast.error(err.response.data);
        })
        .finally(() => {
          setCurrentFormLoading(false);
        });
    }
    return () => {
      dispatch(setRestoreFormData({}));
      dispatch(setRestoreFormId(null));
    };
  }, [restoredFormId]);

  //remove tenatkey form path name
  useEffect(() => {
    if (form.path && MULTITENANCY_ENABLED) {
      const newPath = removeTenantKey(form.path, tenantKey);
      if (newPath) {
        dispatchFormAction({ type: "path", value: newPath });
      }
    }
  }, [form.path]);
  // remove tenant key from form name
  useEffect(() => {
    if (form.name && MULTITENANCY_ENABLED) {
      const newName = removeTenantKey(form.name, tenantKey);
      if (newName) {
        dispatchFormAction({ type: "name", value: newName });
      }
    }
  }, [form.name]);

  // setting the form data
  useEffect(() => {
    const newForm = formData;
    if (
      newForm &&
      (form._id !== newForm._id || form.modified !== newForm.modified)
    ) {
      dispatchFormAction({ type: "replaceForm", value: newForm });
    }
  }, [formData, form]);

  // set the anonymous value
  const changeAnonymous = (setvalue, goBack) => {
    let latestValue = goBack ? setvalue : !processListData.anonymous;
    let newData = {
      ...processListData,
      anonymous: latestValue,
    };
    dispatch(setFormProcessesData(newData));
  };

  //  chaning the form access
  useEffect(() => {
    formAccess.forEach((role) => {
      if (processListData.anonymous) {
        if (role.type === "read_all") {
          role.roles.push(roleIds.ANONYMOUS);
        }
      } else {
        if (role.type === "read_all") {
          role.roles = role.roles.filter((id) => id !== roleIds.ANONYMOUS);
        }
      }
    });

    submissionAccess.forEach((access) => {
      if (processListData.anonymous) {
        if (access.type === "create_own") {
          access.roles.push(roleIds.ANONYMOUS);
        }
      } else {
        if (access.type === "create_own") {
          access.roles = access.roles.filter((id) => id !== roleIds.ANONYMOUS);
        }
      }
    });
  }, [processListData]);

  const isNewMapperNeeded = () => {
    return prviousData.formName !== form.title && applicationCount > 0;
  };

  const handleChooseOption = () => {
    if (saveAsNewVersionselected) {
      setConfirmModalShow(true);
    } else {
      saveFormWithDataChangeCheck();
    }
  };

  const saveAsNewVersionOnCofirm = () => {
    setConfirmModalShow(false);
    saveAsNewVersion();
  };

  const saveFormWithDataChangeCheck = () => {
    if (isNewMapperNeeded()) {
      handleShow();
    } else {
      saveFormData();
    }
  };

  const isMapperSaveNeeded = (newData) => {
    // checks if the updates need to save to form_process_mapper too
    return (
      prviousData.formName !== newData.title ||
      prviousData.anonymous !== processListData.anonymous ||
      processListData.anonymous === null ||
      processListData.formType !== newData.type
    );
  };
  // to check the component changed or not
  const isFormComponentsChanged = () => {
    if (restoredFormData && restoredFormId) {
      return true;
    }
    let flatFormData = utils.flattenComponents(formData.components);
    let flatForm = utils.flattenComponents(form.components);
    const dateTimeOfFormData = Object.values(flatFormData).filter(
      (component) => component.type == "day" || component.type == "datetime"
    );
    const dateTimeOfForm = Object.values(flatForm).filter(
      (component) => component.type == "day" || component.type == "datetime"
    );
    let comparisonBetweenDateTimeComponent = true;
    if (dateTimeOfFormData?.length === dateTimeOfForm.length) {
      dateTimeOfFormData.forEach((formDataComponent) => {
        if (comparisonBetweenDateTimeComponent) {
          const isEqual = dateTimeOfForm.some(
            (formComponent) => formComponent.type === formDataComponent.type
          );
          if (!isEqual) {
            comparisonBetweenDateTimeComponent = isEqual;
          }
        }
      });
    } else {
      return true;
    }
    // if existing all datetime components are same we need to remove those compoenent and need to check isEqual
    if (comparisonBetweenDateTimeComponent) {
      flatFormData = Object.values(flatFormData).filter(
        (component) => component.type !== "day" && component.type !== "datetime"
      );
      flatForm = Object.values(flatForm).filter(
        (component) => component.type !== "day" && component.type !== "datetime"
      );
    } else {
      return true;
    }

    return (
      !_isEquial(flatFormData, flatForm) ||
      formData.display !== form.display ||
      formData.type !== form.type
    );
  };


  const setFormProcessDataToVariable = (submittedData) => {
    const data = {
      anonymous:
        processListData.anonymous === null ? false : processListData.anonymous,
      formName: submittedData.title,
      parentFormId: processListData.parentFormId,
      formType: submittedData.type,
      status: processListData.status ? processListData.status : INACTIVE,
      taskVariable: processListData.taskVariable
        ? processListData.taskVariable
        : [],
      id: processListData.id,
      formId: submittedData._id,
      formTypeChanged: prviousData.formType !== submittedData.type,
      titleChanged: prviousData.formName !== submittedData.title,
      anonymousChanged: prviousData.anonymous !== processListData.anonymous,
    };
    return data;
  };

  const saveAsNewVersion = async () => {
    setFormSubmitted(true);
    const newFormData = manipulatingFormData(
      form,
      MULTITENANCY_ENABLED,
      tenantKey,
      formAccess,
      submissionAccess
    );
    const oldFormData = manipulatingFormData(
      formData,
      MULTITENANCY_ENABLED,
      tenantKey,
      formAccess,
      submissionAccess
    );

    const newPathAndName = "-v" + Math.random().toString(16).slice(9);
    oldFormData.path += newPathAndName;
    oldFormData.name += newPathAndName;
    await formUpdate(oldFormData._id, oldFormData);
    const previousformId = newFormData._id;
    newFormData.componentChanged = true;
    newFormData.newVersion = true;
    newFormData.parentFormId = prviousData.parentFormId;
    delete newFormData.machineName;
    delete newFormData._id;
    formCreate(newFormData)
      .then((res) => {
        const { data: submittedData } = res;
        const data = setFormProcessDataToVariable(submittedData);
        data.formRevisionNumber = "V1";
        data["version"] = String(+prviousData.version + 1);
        data["processKey"] = prviousData.processKey;
        data["processName"] = prviousData.processName;
        data.previousFormId = previousformId;
        data.parentFormId = prviousData.parentFormId;
        Formio.cache = {};
        const prviousId = prviousData.id;
        dispatch(saveFormProcessMapperPost(data, (err) => {
          if (!err) {
            dispatch(deleteFormProcessMapper(prviousId));
            dispatch(setFormSuccessData("form", submittedData));
            dispatch(setRestoreFormData({}));
            dispatch(setRestoreFormId(null));
            toast.success(t("New version created"));
            dispatch(push(`${redirectUrl}formflow/${submittedData._id}/preview`));
          }
        }));
      })
      .catch((err) => {
        const error = err.response.data || err.message;
        dispatch(setFormFailureErrorData("form", error));
      })
      .finally(() => {
        setFormSubmitted(false);
      });
  };

  // save form data to submit
  const saveFormData = () => {
    setFormSubmitted(true);
    const newFormData = manipulatingFormData(
      form,
      MULTITENANCY_ENABLED,
      tenantKey,
      formAccess,
      submissionAccess
    );
    newFormData.componentChanged = isFormComponentsChanged();
    newFormData.parentFormId = prviousData.parentFormId;

    formUpdate(newFormData._id, newFormData)
      .then((res) => {
        const { data: submittedData } = res;
        if (isMapperSaveNeeded(submittedData)) {
          const data = setFormProcessDataToVariable(submittedData);

          // PUT request : when application count is zero.
          // POST request with updated version : when application count is positive.

          if (isNewMapperNeeded()) {
            data["version"] = String(+prviousData.version + 1);
            data["processKey"] = prviousData.processKey;
            data["processName"] = prviousData.processName;
            data.parentFormId = processListData.parentFormId;
            dispatch(saveFormProcessMapperPost(data));
          } else {
            // For hadling uploaded forms case.

            if (processListData && processListData.id) {
              // For created forms we would be having a mapper

              dispatch(saveFormProcessMapperPut(data));
            } else {
              // For uploaded forms we have to create new mapper.

              dispatch(saveFormProcessMapperPost(data));
            }
          }
        }
        dispatch(setRestoreFormData({}));
        dispatch(setRestoreFormId(null));
        toast.success(t("Form Saved"));
        dispatch(setFormSuccessData("form", submittedData));
        Formio.cache = {};
        dispatch(push(`${redirectUrl}formflow/${submittedData._id}/preview`));
      })
      .catch((err) => {
        const error = err.response.data || err.message;
        dispatch(setFormFailureErrorData("form", error));
      })
      .finally(() => {
        setFormSubmitted(false);
      });
  };

  // information about tenant key adding

  const addingTenantKeyInformation = (type) => {
    if (MULTITENANCY_ENABLED) {
      return (
        <span className="ml-1">
          <i
            className="fa fa-info-circle text-primary cursor-pointer"
            data-toggle="tooltip"
            title={`${t(
              "By default, the tenant key would be prefixed to form"
            )}${type}`}
          ></i>
        </span>
      );
    }
  };

  // setting the main option details to the formdata
  const handleChange = (path, event) => {
    const { target } = event;
    const value = target.type === "checkbox" ? target.checked : target.value;

    dispatchFormAction({ type: path, value });
  };

  const formChange = (newForm) =>
    dispatchFormAction({ type: "formChange", value: newForm });

  // loading up to set the data to the form variable
  if (!form._id || currentFormLoading) {
    return (
      <div className="d-flex justify-content-center">
        <div className="spinner-grow" role="status">
          <span className="sr-only">
            {t("Loading...")}
          </span>
        </div>
      </div>
    );
  }

  return (
    <div className="container">
      {
        saveAsNewVersionselected && confirmModalShow && (
          <SaveAsNewVersionConfirmationModal modalOpen={confirmModalShow}
            handleModalChange={handleConfirmModalChange}
            onConfirm={saveAsNewVersionOnCofirm} />
        )
      }
      <div className="d-flex align-items-center flex-wrap justify-content-between my-4 bg-light p-3">
        <h3 className="ml-3 task-head">
          <i className="fa fa-wpforms" aria-hidden="true" /> &nbsp;{" "}
          {formData.title}
          <span className="text-success h5 ml-2">(Version {version})</span>
        </h3>
        <div className="d-flex align-items-center">
          <FormControlLabel
            className="mr-2"
            control={
              <Checkbox
                checked={saveAsNewVersionselected}
                color="primary"
                aria-label="Publish"
                onChange={(e) => {
                  setSaveAsNewVersion(e.target.checked);
                }}
              />
            }
            label={t("Do you want to save a new version of this form?")}
            labelPlacement="start"
          />
          <span
            className="btn btn-secondary mr-2"
            onClick={() => {
              changeAnonymous(prviousData.anonymous, true);
              history.goBack();
              dispatch(clearFormError("form", formData.formName));
            }}
          >
            {t("Cancel")}
          </span>
          <button
            className="btn btn-primary"
            disabled={formSubmitted}
            onClick={() => {
              handleChooseOption();

            }}
          >
            {saveAsNewVersionselected ? saveNewVersion : saveText}
          </button>
        </div>
      </div>



      <Errors errors={errors} />
      <div
        className="p-4"
        style={{ border: "1px solid #c2c0be", borderRadius: "5px" }}
      >
        <Modal show={show} onHide={handleClose}>
          <Modal.Header closeButton>
            <Modal.Title>{t("Confirmation")}</Modal.Title>
          </Modal.Header>
          <Modal.Body>
            {t(
              "Changing the form title will not affect the existing applications. " +
              "It will only update in the newly created applications. Press Save " +
              "Changes to continue or cancel the changes."
            )}
          </Modal.Body>
          <Modal.Footer>
            <Button variant="secondary" onClick={handleClose}>
              {t("Cancel")}
            </Button>
            <Button variant="primary" onClick={() => handleSave()}>
              {t("Save Changes")}
            </Button>
          </Modal.Footer>
        </Modal>
        <LoadingOverlay
          active={formSubmitted}
          spinner
          text={t("Loading...")}
        >
          <div className="row">
            <div className="col-lg-4 col-md-4 col-sm-4">
              <div id="form-group-title" className="form-group">
                <label htmlFor="title" className="control-label field-required">
                  {t("Title")}
                </label>
                <input
                  type="text"
                  className="form-control"
                  id="title"
                  placeholder={t("Enter the form title")}
                  value={form.title || ""}
                  onChange={(event) => handleChange("title", event)}
                />
              </div>
            </div>
            <div className="col-lg-4 col-md-4 col-sm-4">
              <div id="form-group-name" className="form-group">
                <label htmlFor="name" className="control-label field-required">
                 {t("Name")}
                  {addingTenantKeyInformation("name")}
                </label>
                <div className="input-group mb-2">
                  {MULTITENANCY_ENABLED && tenantKey ? (
                    <div className="input-group-prepend">
                      <div
                        className="input-group-text"
                        style={{ maxWidth: "150px" }}
                      >
                        <span className="text-truncate">{tenantKey}</span>
                      </div>
                    </div>
                  ) : (
                    ""
                  )}
                  <input
                    type="text"
                    className="form-control"
                    id="name"
                    placeholder={t("Enter the form machine name")}
                    value={form.name || ""}
                    onChange={(event) => handleChange("name", event)}
                  />
                </div>
              </div>
            </div>
            <div className="col-lg-4 col-md-3 col-sm-3">
              <div id="form-group-display" className="form-group">
                <label htmlFor="name" className="control-label">
                  {t("Display as")}
                </label>
                <div className="input-group">
                  <select
                    className="form-control"
                    name="form-display"
                    id="form-display"
                    value={form.display || ""}
                    onChange={(event) => handleChange("display", event)}
                  >
                    <option label={t("Form")} value="form">
                      {t("Form")}
                    </option>
                    <option label={t("Wizard")} value="wizard">
                     {t("Wizard")}
                    </option>
                  </select>
                </div>
              </div>
            </div>
            <div className="col-lg-4 col-md-3 col-sm-3">
              <div id="form-group-type" className="form-group">
                <label htmlFor="form-type" className="control-label">
                  {t("Type")}
                </label>
                <div className="input-group">
                  <select
                    className="form-control"
                    name="form-type"
                    id="form-type"
                    value={form.type}
                    onChange={(event) => handleChange("type", event)}
                  >
                    <option label={t("Form")} value="form">
                     {t("Form")}
                    </option>
                    <option label={t("Resource")} value="resource">
                      {t("Resource")}
                    </option>
                  </select>
                </div>
              </div>
            </div>
            <div className="col-lg-4 col-md-4 col-sm-4">
              <div id="form-group-path" className="form-group">
                <label htmlFor="path" className="control-label field-required">
                  {t("Path")}
                  {addingTenantKeyInformation("path")}
                </label>
                <div className="input-group mb-2">
                  {MULTITENANCY_ENABLED && tenantKey ? (
                    <div className="input-group-prepend">
                      <div
                        className="input-group-text"
                        style={{ maxWidth: "150px" }}
                      >
                        <span className="text-truncate">{tenantKey}</span>
                      </div>
                    </div>
                  ) : (
                    ""
                  )}
                  <input
                    type="text"
                    className="form-control"
                    id="path"
                    placeholder="example"
                    style={{ textTransform: "lowercase", width: "120px" }}
                    value={form.path || ""}
                    onChange={(event) => handleChange("path", event)}
                  />
                </div>
              </div>
            </div>
            <div className="col-lg-4 col-md-4 col-sm-4">
              <div id="form-group-path" className="form-group">
                <label htmlFor="path" className="control-label "></label>
                <div className="input-group">
                  <FormControlLabel
                    control={
                      <Checkbox
                        checked={processListData.anonymous || false}
                        color="primary"
                        aria-label="Publish"
                        onChange={() => {
                          changeAnonymous();
                        }}
                      />
                    }
                    label={t("Make this form public ?")}
                    labelPlacement="start"
                  />
                </div>
              </div>
            </div>
          </div>
          <FormBuilder
            key={form._id}
            form={form}
            onChange={formChange}
            options={{
              language: lang,
              i18n: formio_resourceBundles,
            }}
          />
        </LoadingOverlay>
      </div>
    </div>
  );
});
export default Edit;<|MERGE_RESOLUTION|>--- conflicted
+++ resolved
@@ -71,11 +71,7 @@
   const formData = useSelector((state) => state.form.form);
   const [form, dispatchFormAction] = useReducer(reducer, _cloneDeep(formData));
   const errors = useSelector((state) => state.form.error);
-<<<<<<< HEAD
-  const formHistory = useSelector((state)=> state.formRestore?.formHistory || []);
-=======
   const formHistory = useSelector((state) => state.formRestore?.formHistory || []);
->>>>>>> d68f83da
   const version = formHistory[0]?.changeLog?.version;
   const prviousData = useSelector((state) => state.process.formPreviousData);
   const applicationCount = useSelector(
@@ -125,10 +121,8 @@
   },[processListData]);
 
 
- 
-
-<<<<<<< HEAD
-=======
+
+
   useEffect(() => {
     if (processListData?.parentFormId && !formHistory.length) {
       getFormHistory(processListData?.parentFormId).then((res) => {
@@ -142,7 +136,6 @@
 
 
 
->>>>>>> d68f83da
   useEffect(() => {
     if (restoredFormId) {
       setCurrentFormLoading(true);
