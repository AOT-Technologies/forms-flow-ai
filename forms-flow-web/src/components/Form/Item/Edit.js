import React, { useState, useEffect, useReducer } from "react";
import { Errors, FormBuilder, Formio } from "react-formio";
import { push } from "connected-react-router";
import { useHistory } from "react-router-dom";
import _set from "lodash/set";
import _cloneDeep from "lodash/cloneDeep";
import _camelCase from "lodash/camelCase";
import _isEquial from "lodash/isEqual";
import { MULTITENANCY_ENABLED } from "../../../constants/constants";
import { INACTIVE } from "../constants/formListConstants";
import { toast } from "react-toastify";
import { useSelector, useDispatch } from "react-redux";
import { setFormProcessesData } from "../../../actions/processActions";
import { Translation, useTranslation } from "react-i18next";
import utils from "formiojs/utils";
import {
  deleteFormProcessMapper,
  saveFormProcessMapperPost,
  saveFormProcessMapperPut,
} from "../../../apiManager/services/processServices";
import Button from "react-bootstrap/Button";
import Modal from "react-bootstrap/Modal";
import { formio_resourceBundles } from "../../../resourceBundles/formio_resourceBundles";
import {
  clearFormError,
  setFormFailureErrorData,
  setFormHistories,
  setFormSuccessData,
  setRestoreFormData,
  setRestoreFormId,
} from "../../../actions/formActions";
import { removeTenantKey } from "../../../helper/helper";
import { fetchFormById } from "../../../apiManager/services/bpmFormServices";
import {
  formCreate,
  formUpdate,
  getFormHistory,
} from "../../../apiManager/services/FormServices";
import { Checkbox, FormControlLabel } from "@material-ui/core";
import { manipulatingFormData } from "../../../apiManager/services/formFormatterService";
import SaveAsNewVersionConfirmationModal from "./SaveAsNewVersionConfirmationModal";
import LoadingOverlay from "react-loading-overlay";
const reducer = (form, { type, value }) => {
  const formCopy = _cloneDeep(form);
  switch (type) {
    case "formChange":
      for (let prop in value) {
        if (Object.prototype.hasOwnProperty.call(value, prop)) {
          form[prop] = value[prop];
        }
      }
      return form;
    case "replaceForm":
      return _cloneDeep(value);
    case "title":
      if (type === "title" && !form._id) {
        formCopy.name = _camelCase(value);
        formCopy.path = _camelCase(value).toLowerCase();
      }
      break;
    default:
      break;
  }
  _set(formCopy, type, value);
  return formCopy;
};

const Edit = React.memo(() => {
  const dispatch = useDispatch();
  const processListData = useSelector((state) => state.process.formProcessList);
  const formData = useSelector((state) => state.form.form);
  const [form, dispatchFormAction] = useReducer(reducer, _cloneDeep(formData));
  const errors = useSelector((state) => state.form.error);
  const formHistory = useSelector((state) => state.formRestore?.formHistory || []);
  const version = formHistory[0]?.changeLog?.version;
  const prviousData = useSelector((state) => state.process.formPreviousData);
  const applicationCount = useSelector(
    (state) => state.process.applicationCount
  );
  const tenantKey = useSelector((state) => state.tenants?.tenantId);
  const restoredFormId = useSelector(
    (state) => state.formRestore?.restoredFormId
  );
  const restoredFormData = useSelector(
    (state) => state.formRestore?.restoredFormData
  );
  const formAccess = useSelector((state) => state.user?.formAccess || []);
  const roleIds = useSelector((state) => state.user?.roleIds || {});
  const submissionAccess = useSelector(
    (state) => state.user?.submissionAccess || []
  );
  const redirectUrl = MULTITENANCY_ENABLED ? `/tenant/${tenantKey}/` : "/";
  const saveText = <Translation>{(t) => t("Save Form")}</Translation>;
  const saveNewVersion = <Translation>{(t) => t("Save New Version")}</Translation>;
  const [formSubmitted, setFormSubmitted] = useState(false);

  const lang = useSelector((state) => state.user.lang);
  const history = useHistory();
  const { t } = useTranslation();
  const [show, setShow] = useState(false);
  const [currentFormLoading, setCurrentFormLoading] = useState(false);
  const [saveAsNewVersionselected, setSaveAsNewVersion] = useState(false);
  const [confirmModalShow, setConfirmModalShow] = useState(false);
  const handleClose = () => setShow(false);
  const handleShow = () => setShow(true);
  const handleConfirmModalChange = () => setConfirmModalShow(!confirmModalShow);

  const handleSave = () => {
    setShow(false);
    saveFormData();
  };

  useEffect(()=>{
    if(processListData?.parentFormId && !formHistory.length){
       getFormHistory(processListData?.parentFormId).then((res)=>{
      dispatch(setFormHistories(res.data));
    }).catch(()=>{
      setFormHistories([]);
    });
  }
  },[processListData]);

<<<<<<< HEAD



  useEffect(() => {
    if (processListData?.parentFormId && !formHistory.length) {
      getFormHistory(processListData?.parentFormId).then((res) => {
        dispatch(setFormHistories(res.data));
      }).catch(() => {
        setFormHistories([]);
      });
    }
  }, [processListData]);




=======
>>>>>>> e83deed9
  useEffect(() => {
    if (restoredFormId) {
      setCurrentFormLoading(true);
      fetchFormById(restoredFormId)
        .then((res) => {
          if (res.data) {
            const { data } = res;
            dispatch(setRestoreFormData(res.data));
            dispatchFormAction({
              type: "components",
              value: _cloneDeep(data.components),
            });
            dispatchFormAction({ type: "type", value: data.type });
            dispatchFormAction({ type: "display", value: data.display });
          }
        })
        .catch((err) => {
          toast.error(err.response.data);
        })
        .finally(() => {
          setCurrentFormLoading(false);
        });
    }
    return () => {
      dispatch(setRestoreFormData({}));
      dispatch(setRestoreFormId(null));
    };
  }, [restoredFormId]);

  //remove tenatkey form path name
  useEffect(() => {
    if (form.path && MULTITENANCY_ENABLED) {
      const newPath = removeTenantKey(form.path, tenantKey);
      if (newPath) {
        dispatchFormAction({ type: "path", value: newPath });
      }
    }
  }, [form.path]);
  // remove tenant key from form name
  useEffect(() => {
    if (form.name && MULTITENANCY_ENABLED) {
      const newName = removeTenantKey(form.name, tenantKey);
      if (newName) {
        dispatchFormAction({ type: "name", value: newName });
      }
    }
  }, [form.name]);

  // setting the form data
  useEffect(() => {
    const newForm = formData;
    if (
      newForm &&
      (form._id !== newForm._id || form.modified !== newForm.modified)
    ) {
      dispatchFormAction({ type: "replaceForm", value: newForm });
    }
  }, [formData, form]);

  // set the anonymous value
  const changeAnonymous = (setvalue, goBack) => {
    let latestValue = goBack ? setvalue : !processListData.anonymous;
    let newData = {
      ...processListData,
      anonymous: latestValue,
    };
    dispatch(setFormProcessesData(newData));
  };

  //  chaning the form access
  useEffect(() => {
    formAccess.forEach((role) => {
      if (processListData.anonymous) {
        if (role.type === "read_all") {
          role.roles.push(roleIds.ANONYMOUS);
        }
      } else {
        if (role.type === "read_all") {
          role.roles = role.roles.filter((id) => id !== roleIds.ANONYMOUS);
        }
      }
    });

    submissionAccess.forEach((access) => {
      if (processListData.anonymous) {
        if (access.type === "create_own") {
          access.roles.push(roleIds.ANONYMOUS);
        }
      } else {
        if (access.type === "create_own") {
          access.roles = access.roles.filter((id) => id !== roleIds.ANONYMOUS);
        }
      }
    });
  }, [processListData]);

  const isNewMapperNeeded = () => {
    return prviousData.formName !== form.title && applicationCount > 0;
  };

  const handleChooseOption = () => {
    if (saveAsNewVersionselected) {
      setConfirmModalShow(true);
    } else {
      saveFormWithDataChangeCheck();
    }
  };

  const saveAsNewVersionOnCofirm = () => {
    setConfirmModalShow(false);
    saveAsNewVersion();
  };

  const saveFormWithDataChangeCheck = () => {
    if (isNewMapperNeeded()) {
      handleShow();
    } else {
      saveFormData();
    }
  };

  const isMapperSaveNeeded = (newData) => {
    // checks if the updates need to save to form_process_mapper too
    return (
      prviousData.formName !== newData.title ||
      prviousData.anonymous !== processListData.anonymous ||
      processListData.anonymous === null ||
      processListData.formType !== newData.type
    );
  };
  // to check the component changed or not
  const isFormComponentsChanged = () => {
    if (restoredFormData && restoredFormId) {
      return true;
    }
    let flatFormData = utils.flattenComponents(formData.components);
    let flatForm = utils.flattenComponents(form.components);
    const dateTimeOfFormData = Object.values(flatFormData).filter(
      (component) => component.type == "day" || component.type == "datetime"
    );
    const dateTimeOfForm = Object.values(flatForm).filter(
      (component) => component.type == "day" || component.type == "datetime"
    );
    let comparisonBetweenDateTimeComponent = true;
    if (dateTimeOfFormData?.length === dateTimeOfForm.length) {
      dateTimeOfFormData.forEach((formDataComponent) => {
        if (comparisonBetweenDateTimeComponent) {
          const isEqual = dateTimeOfForm.some(
            (formComponent) => formComponent.type === formDataComponent.type
          );
          if (!isEqual) {
            comparisonBetweenDateTimeComponent = isEqual;
          }
        }
      });
    } else {
      return true;
    }
    // if existing all datetime components are same we need to remove those compoenent and need to check isEqual
    if (comparisonBetweenDateTimeComponent) {
      flatFormData = Object.values(flatFormData).filter(
        (component) => component.type !== "day" && component.type !== "datetime"
      );
      flatForm = Object.values(flatForm).filter(
        (component) => component.type !== "day" && component.type !== "datetime"
      );
    } else {
      return true;
    }

    return (
      !_isEquial(flatFormData, flatForm) ||
      formData.display !== form.display ||
      formData.type !== form.type
    );
  };


  const setFormProcessDataToVariable = (submittedData) => {
    const data = {
      anonymous:
        processListData.anonymous === null ? false : processListData.anonymous,
      formName: submittedData.title,
      parentFormId: processListData.parentFormId,
      formType: submittedData.type,
      status: processListData.status ? processListData.status : INACTIVE,
      taskVariable: processListData.taskVariable
        ? processListData.taskVariable
        : [],
      id: processListData.id,
      formId: submittedData._id,
      formTypeChanged: prviousData.formType !== submittedData.type,
      titleChanged: prviousData.formName !== submittedData.title,
      anonymousChanged: prviousData.anonymous !== processListData.anonymous,
    };
    return data;
  };

  const saveAsNewVersion = async () => {
    setFormSubmitted(true);
    const newFormData = manipulatingFormData(
      form,
      MULTITENANCY_ENABLED,
      tenantKey,
      formAccess,
      submissionAccess
    );
    const oldFormData = manipulatingFormData(
      formData,
      MULTITENANCY_ENABLED,
      tenantKey,
      formAccess,
      submissionAccess
    );

    const newPathAndName = "-v" + Math.random().toString(16).slice(9);
    oldFormData.path += newPathAndName;
    oldFormData.name += newPathAndName;
    await formUpdate(oldFormData._id, oldFormData);
    const previousformId = newFormData._id;
    newFormData.componentChanged = true;
    newFormData.newVersion = true;
    newFormData.parentFormId = prviousData.parentFormId;
    delete newFormData.machineName;
    delete newFormData._id;
    formCreate(newFormData)
      .then((res) => {
        const { data: submittedData } = res;
        const data = setFormProcessDataToVariable(submittedData);
        data.formRevisionNumber = "V1";
        data["version"] = String(+prviousData.version + 1);
        data["processKey"] = prviousData.processKey;
        data["processName"] = prviousData.processName;
        data.previousFormId = previousformId;
        data.parentFormId = prviousData.parentFormId;
        Formio.cache = {};
        const prviousId = prviousData.id;
        dispatch(saveFormProcessMapperPost(data, (err) => {
          if (!err) {
            dispatch(deleteFormProcessMapper(prviousId));
            dispatch(setFormSuccessData("form", submittedData));
            dispatch(setRestoreFormData({}));
            dispatch(setRestoreFormId(null));
            toast.success(t("New version created"));
            dispatch(push(`${redirectUrl}formflow/${submittedData._id}/preview`));
          }
        }));
      })
      .catch((err) => {
        const error = err.response.data || err.message;
        dispatch(setFormFailureErrorData("form", error));
      })
      .finally(() => {
        setFormSubmitted(false);
      });
  };

  // save form data to submit
  const saveFormData = () => {
    setFormSubmitted(true);
    const newFormData = manipulatingFormData(
      form,
      MULTITENANCY_ENABLED,
      tenantKey,
      formAccess,
      submissionAccess
    );
    newFormData.componentChanged = isFormComponentsChanged();
    newFormData.parentFormId = prviousData.parentFormId;

    formUpdate(newFormData._id, newFormData)
      .then((res) => {
        const { data: submittedData } = res;
        if (isMapperSaveNeeded(submittedData)) {
          const data = setFormProcessDataToVariable(submittedData);

          // PUT request : when application count is zero.
          // POST request with updated version : when application count is positive.

          if (isNewMapperNeeded()) {
            data["version"] = String(+prviousData.version + 1);
            data["processKey"] = prviousData.processKey;
            data["processName"] = prviousData.processName;
            data.parentFormId = processListData.parentFormId;
            dispatch(saveFormProcessMapperPost(data));
          } else {
            // For hadling uploaded forms case.

            if (processListData && processListData.id) {
              // For created forms we would be having a mapper

              dispatch(saveFormProcessMapperPut(data));
            } else {
              // For uploaded forms we have to create new mapper.

              dispatch(saveFormProcessMapperPost(data));
            }
          }
        }
        dispatch(setRestoreFormData({}));
        dispatch(setRestoreFormId(null));
        toast.success(t("Form Saved"));
        dispatch(setFormSuccessData("form", submittedData));
        Formio.cache = {};
        dispatch(push(`${redirectUrl}formflow/${submittedData._id}/preview`));
      })
      .catch((err) => {
        const error = err.response?.data || err.message;
        dispatch(setFormFailureErrorData("form", error));
      })
      .finally(() => {
        setFormSubmitted(false);
      });
  };

  // information about tenant key adding

  const addingTenantKeyInformation = (type) => {
    if (MULTITENANCY_ENABLED) {
      return (
        <span className="ml-1">
          <i
            className="fa fa-info-circle text-primary cursor-pointer"
            data-toggle="tooltip"
            title={`${t(
              "By default, the tenant key would be prefixed to form"
            )}${type}`}
          ></i>
        </span>
      );
    }
  };

  // setting the main option details to the formdata
  const handleChange = (path, event) => {
    const { target } = event;
    const value = target.type === "checkbox" ? target.checked : target.value;

    dispatchFormAction({ type: path, value });
  };

  const formChange = (newForm) =>
    dispatchFormAction({ type: "formChange", value: newForm });

  // loading up to set the data to the form variable
  if (!form._id || currentFormLoading) {
    return (
      <div className="d-flex justify-content-center">
        <div className="spinner-grow" role="status">
          <span className="sr-only">
            {t("Loading...")}
          </span>
        </div>
      </div>
    );
  }

  return (
    <div className="container">
      {
        saveAsNewVersionselected && confirmModalShow && (
          <SaveAsNewVersionConfirmationModal modalOpen={confirmModalShow}
            handleModalChange={handleConfirmModalChange}
            onConfirm={saveAsNewVersionOnCofirm} />
        )
      }
      <div className="d-flex align-items-center flex-wrap justify-content-between my-4 bg-light p-3">
        <h3 className="ml-3 task-head  col-6 text-truncate">
          <i className="fa fa-wpforms" aria-hidden="true" /> &nbsp;{" "}
          {formData.title}
          <span className="text-success h5 ml-2">(Version {version})</span>
        </h3>
        <div className="d-flex align-items-center">
          <FormControlLabel
            className="mr-2"
            control={
              <Checkbox
                checked={saveAsNewVersionselected}
                color="primary"
                aria-label="Publish"
                onChange={(e) => {
                  setSaveAsNewVersion(e.target.checked);
                }}
              />
            }
            label={t("Do you want to save a new version of this form?")}
            labelPlacement="start"
          />
          <span
            className="btn btn-secondary mr-2"
            onClick={() => {
              changeAnonymous(prviousData.anonymous, true);
              history.goBack();
              dispatch(clearFormError("form", formData.formName));
            }}
          >
            {t("Cancel")}
          </span>
          <button
            className="btn btn-primary"
            disabled={formSubmitted}
            onClick={() => {
              handleChooseOption();

            }}
          >
            {saveAsNewVersionselected ? saveNewVersion : saveText}
          </button>
        </div>
      </div>



      <Errors errors={errors} />
      <div
        className="p-4"
        style={{ border: "1px solid #c2c0be", borderRadius: "5px" }}
      >
        <Modal show={show} onHide={handleClose}>
          <Modal.Header closeButton>
            <Modal.Title>{t("Confirmation")}</Modal.Title>
          </Modal.Header>
          <Modal.Body>
            {t(
              "Changing the form title will not affect the existing applications. " +
              "It will only update in the newly created applications. Press Save " +
              "Changes to continue or cancel the changes."
            )}
          </Modal.Body>
          <Modal.Footer>
            <Button variant="secondary" onClick={handleClose}>
              {t("Cancel")}
            </Button>
            <Button variant="primary" onClick={() => handleSave()}>
              {t("Save Changes")}
            </Button>
          </Modal.Footer>
        </Modal>
        <LoadingOverlay
          active={formSubmitted}
          spinner
          text={t("Loading...")}
        >
          <div className="row">
            <div className="col-lg-4 col-md-4 col-sm-4">
              <div id="form-group-title" className="form-group">
                <label htmlFor="title" className="control-label field-required">
                  {t("Title")}
                </label>
                <input
                  type="text"
                  className="form-control"
                  id="title"
                  placeholder={t("Enter the form title")}
                  value={form.title || ""}
                  onChange={(event) => handleChange("title", event)}
                />
              </div>
            </div>
            <div className="col-lg-4 col-md-4 col-sm-4">
              <div id="form-group-name" className="form-group">
                <label htmlFor="name" className="control-label field-required">
                 {t("Name")}
                  {addingTenantKeyInformation("name")}
                </label>
                <div className="input-group mb-2">
                  {MULTITENANCY_ENABLED && tenantKey ? (
                    <div className="input-group-prepend">
                      <div
                        className="input-group-text"
                        style={{ maxWidth: "150px" }}
                      >
                        <span className="text-truncate">{tenantKey}</span>
                      </div>
                    </div>
                  ) : (
                    ""
                  )}
                  <input
                    type="text"
                    className="form-control"
                    id="name"
                    placeholder={t("Enter the form machine name")}
                    value={form.name || ""}
                    onChange={(event) => handleChange("name", event)}
                  />
                </div>
              </div>
            </div>
            <div className="col-lg-4 col-md-3 col-sm-3">
              <div id="form-group-display" className="form-group">
                <label htmlFor="name" className="control-label">
                  {t("Display as")}
                </label>
                <div className="input-group">
                  <select
                    className="form-control"
                    name="form-display"
                    id="form-display"
                    value={form.display || ""}
                    onChange={(event) => handleChange("display", event)}
                  >
                    <option label={t("Form")} value="form">
                      {t("Form")}
                    </option>
                    <option label={t("Wizard")} value="wizard">
                     {t("Wizard")}
                    </option>
                  </select>
                </div>
              </div>
            </div>
            <div className="col-lg-4 col-md-3 col-sm-3">
              <div id="form-group-type" className="form-group">
                <label htmlFor="form-type" className="control-label">
                  {t("Type")}
                </label>
                <div className="input-group">
                  <select
                    className="form-control"
                    name="form-type"
                    id="form-type"
                    value={form.type}
                    onChange={(event) => handleChange("type", event)}
                  >
                    <option label={t("Form")} value="form">
                     {t("Form")}
                    </option>
                    <option label={t("Resource")} value="resource">
                      {t("Resource")}
                    </option>
                  </select>
                </div>
              </div>
            </div>
            <div className="col-lg-4 col-md-4 col-sm-4">
              <div id="form-group-path" className="form-group">
                <label htmlFor="path" className="control-label field-required">
                  {t("Path")}
                  {addingTenantKeyInformation("path")}
                </label>
                <div className="input-group mb-2">
                  {MULTITENANCY_ENABLED && tenantKey ? (
                    <div className="input-group-prepend">
                      <div
                        className="input-group-text"
                        style={{ maxWidth: "150px" }}
                      >
                        <span className="text-truncate">{tenantKey}</span>
                      </div>
                    </div>
                  ) : (
                    ""
                  )}
                  <input
                    type="text"
                    className="form-control"
                    id="path"
                    placeholder="example"
                    style={{ textTransform: "lowercase", width: "120px" }}
                    value={form.path || ""}
                    onChange={(event) => handleChange("path", event)}
                  />
                </div>
              </div>
            </div>
            <div className="col-lg-4 col-md-4 col-sm-4">
              <div id="form-group-path" className="form-group">
                <label htmlFor="path" className="control-label "></label>
                <div className="input-group">
                  <FormControlLabel
                    control={
                      <Checkbox
                        checked={processListData.anonymous || false}
                        color="primary"
                        aria-label="Publish"
                        onChange={() => {
                          changeAnonymous();
                        }}
                      />
                    }
                    label={t("Make this form public ?")}
                    labelPlacement="start"
                  />
                </div>
              </div>
            </div>
          </div>
          <FormBuilder
            key={form._id}
            form={form}
            onChange={formChange}
            options={{
              language: lang,
              i18n: formio_resourceBundles,
            }}
          />
        </LoadingOverlay>
      </div>
    </div>
  );
});
export default Edit;<|MERGE_RESOLUTION|>--- conflicted
+++ resolved
@@ -120,25 +120,6 @@
   }
   },[processListData]);
 
-<<<<<<< HEAD
-
-
-
-  useEffect(() => {
-    if (processListData?.parentFormId && !formHistory.length) {
-      getFormHistory(processListData?.parentFormId).then((res) => {
-        dispatch(setFormHistories(res.data));
-      }).catch(() => {
-        setFormHistories([]);
-      });
-    }
-  }, [processListData]);
-
-
-
-
-=======
->>>>>>> e83deed9
   useEffect(() => {
     if (restoredFormId) {
       setCurrentFormLoading(true);
