import React, { useState, useEffect, useReducer } from "react";
import { Errors, FormBuilder, Formio } from "react-formio";
import { push } from "connected-react-router";
import { useHistory } from "react-router-dom";
import _set from "lodash/set";
import _cloneDeep from "lodash/cloneDeep";
import _camelCase from "lodash/camelCase";
import _isEquial from "lodash/isEqual";
import { MULTITENANCY_ENABLED } from "../../../constants/constants";
import { INACTIVE } from "../constants/formListConstants";
import { toast } from "react-toastify";
import { useSelector, useDispatch } from "react-redux";
import { setFormProcessesData } from "../../../actions/processActions";
import { Translation, useTranslation } from "react-i18next";
import utils from "formiojs/utils";
import {
  deleteFormProcessMapper,
  saveFormProcessMapperPost,
  saveFormProcessMapperPut,
} from "../../../apiManager/services/processServices";
import Button from "react-bootstrap/Button";
import Modal from "react-bootstrap/Modal";
import { formio_resourceBundles } from "../../../resourceBundles/formio_resourceBundles";
import {
  clearFormError,
  setFormFailureErrorData,
  setFormHistories,
  setFormSuccessData,
  setRestoreFormData,
  setRestoreFormId,
} from "../../../actions/formActions";
import { removeTenantKey } from "../../../helper/helper";
import { fetchFormById } from "../../../apiManager/services/bpmFormServices";
import {
  formCreate,
  formUpdate,
  getFormHistory,
} from "../../../apiManager/services/FormServices";
import { Checkbox, FormControlLabel } from "@material-ui/core";
import { manipulatingFormData } from "../../../apiManager/services/formFormatterService";
import SaveAsNewVersionConfirmationModal from "./SaveAsNewVersionConfirmationModal";
import LoadingOverlay from "react-loading-overlay";
const reducer = (form, { type, value }) => {
  const formCopy = _cloneDeep(form);
  switch (type) {
    case "formChange":
      for (let prop in value) {
        if (Object.prototype.hasOwnProperty.call(value, prop)) {
          form[prop] = value[prop];
        }
      }
      return form;
    case "replaceForm":
      return _cloneDeep(value);
    case "title":
      if (type === "title" && !form._id) {
        formCopy.name = _camelCase(value);
        formCopy.path = _camelCase(value).toLowerCase();
      }
      break;
    default:
      break;
  }
  _set(formCopy, type, value);
  return formCopy;
};

const Edit = React.memo(() => {
  const dispatch = useDispatch();
  const processListData = useSelector((state) => state.process.formProcessList);
  const formData = useSelector((state) => state.form.form);
  const [form, dispatchFormAction] = useReducer(reducer, _cloneDeep(formData));
  const errors = useSelector((state) => state.form.error);
  const formHistory = useSelector((state) => state.formRestore?.formHistory || []);
  const version = formHistory[0]?.changeLog?.version;
  const prviousData = useSelector((state) => state.process.formPreviousData);
  const applicationCount = useSelector(
    (state) => state.process.applicationCount
  );
  const tenantKey = useSelector((state) => state.tenants?.tenantId);
  const restoredFormId = useSelector(
    (state) => state.formRestore?.restoredFormId
  );
  const restoredFormData = useSelector(
    (state) => state.formRestore?.restoredFormData
  );
  const formAccess = useSelector((state) => state.user?.formAccess || []);
  const roleIds = useSelector((state) => state.user?.roleIds || {});
  const submissionAccess = useSelector(
    (state) => state.user?.submissionAccess || []
  );
  const redirectUrl = MULTITENANCY_ENABLED ? `/tenant/${tenantKey}/` : "/";
  const saveText = <Translation>{(t) => t("Save Form")}</Translation>;
  const saveNewVersion = <Translation>{(t) => t("Save New Version")}</Translation>;
  const [formSubmitted, setFormSubmitted] = useState(false);

  const lang = useSelector((state) => state.user.lang);
  const history = useHistory();
  const { t } = useTranslation();
  const [show, setShow] = useState(false);
  const [currentFormLoading, setCurrentFormLoading] = useState(false);
  const [saveAsNewVersionselected, setSaveAsNewVersion] = useState(false);
  const [confirmModalShow, setConfirmModalShow] = useState(false);
  const handleClose = () => setShow(false);
  const handleShow = () => setShow(true);
  const handleConfirmModalChange = () => setConfirmModalShow(!confirmModalShow);

  const handleSave = () => {
    setShow(false);
    saveFormData();
  };

  useEffect(()=>{
    if(processListData?.parentFormId && !formHistory.length){
       getFormHistory(processListData?.parentFormId).then((res)=>{
      dispatch(setFormHistories(res.data));
    }).catch(()=>{
      setFormHistories([]);
    });
  }
  },[processListData]);

<<<<<<< HEAD



  useEffect(() => {
    if (processListData?.parentFormId && !formHistory.length) {
      getFormHistory(processListData?.parentFormId).then((res) => {
        dispatch(setFormHistories(res.data));
      }).catch(() => {
        setFormHistories([]);
      });
    }
  }, [processListData]);




=======
>>>>>>> b589e92d
  useEffect(() => {
    if (restoredFormId) {
      setCurrentFormLoading(true);
      fetchFormById(restoredFormId)
        .then((res) => {
          if (res.data) {
            const { data } = res;
            dispatch(setRestoreFormData(res.data));
            dispatchFormAction({
              type: "components",
              value: _cloneDeep(data.components),
            });
            dispatchFormAction({ type: "type", value: data.type });
            dispatchFormAction({ type: "display", value: data.display });
          }
        })
        .catch((err) => {
          toast.error(err.response.data);
        })
        .finally(() => {
          setCurrentFormLoading(false);
        });
    }
    return () => {
      dispatch(setRestoreFormData({}));
      dispatch(setRestoreFormId(null));
    };
  }, [restoredFormId]);

  //remove tenatkey form path name
  useEffect(() => {
    if (form.path && MULTITENANCY_ENABLED) {
      const newPath = removeTenantKey(form.path, tenantKey);
      if (newPath) {
        dispatchFormAction({ type: "path", value: newPath });
      }
    }
  }, [form.path]);
  // remove tenant key from form name
  useEffect(() => {
    if (form.name && MULTITENANCY_ENABLED) {
      const newName = removeTenantKey(form.name, tenantKey);
      if (newName) {
        dispatchFormAction({ type: "name", value: newName });
      }
    }
  }, [form.name]);

  // setting the form data
  useEffect(() => {
    const newForm = formData;
    if (
      newForm &&
      (form._id !== newForm._id || form.modified !== newForm.modified)
    ) {
      dispatchFormAction({ type: "replaceForm", value: newForm });
    }
  }, [formData, form]);

  // set the anonymous value
  const changeAnonymous = (setvalue, goBack) => {
    let latestValue = goBack ? setvalue : !processListData.anonymous;
    let newData = {
      ...processListData,
      anonymous: latestValue,
    };
    dispatch(setFormProcessesData(newData));
  };

  //  chaning the form access
  useEffect(() => {
    formAccess.forEach((role) => {
      if (processListData.anonymous) {
        if (role.type === "read_all") {
          role.roles.push(roleIds.ANONYMOUS);
        }
      } else {
        if (role.type === "read_all") {
          role.roles = role.roles.filter((id) => id !== roleIds.ANONYMOUS);
        }
      }
    });

    submissionAccess.forEach((access) => {
      if (processListData.anonymous) {
        if (access.type === "create_own") {
          access.roles.push(roleIds.ANONYMOUS);
        }
      } else {
        if (access.type === "create_own") {
          access.roles = access.roles.filter((id) => id !== roleIds.ANONYMOUS);
        }
      }
    });
  }, [processListData]);

  const isNewMapperNeeded = () => {
    return prviousData.formName !== form.title && applicationCount > 0;
  };

  const handleChooseOption = () => {
    if (saveAsNewVersionselected) {
      setConfirmModalShow(true);
    } else {
      saveFormWithDataChangeCheck();
    }
  };

  const saveAsNewVersionOnCofirm = () => {
    setConfirmModalShow(false);
    saveAsNewVersion();
  };

  const saveFormWithDataChangeCheck = () => {
    if (isNewMapperNeeded()) {
      handleShow();
    } else {
      saveFormData();
    }
  };

  const isMapperSaveNeeded = (newData) => {
    // checks if the updates need to save to form_process_mapper too
    return (
      prviousData.formName !== newData.title ||
      prviousData.anonymous !== processListData.anonymous ||
      processListData.anonymous === null ||
      processListData.formType !== newData.type
    );
  };
  // to check the component changed or not
  const isFormComponentsChanged = () => {
    if (restoredFormData && restoredFormId) {
      return true;
    }
    let flatFormData = utils.flattenComponents(formData.components);
    let flatForm = utils.flattenComponents(form.components);
    const dateTimeOfFormData = Object.values(flatFormData).filter(
      (component) => component.type == "day" || component.type == "datetime"
    );
    const dateTimeOfForm = Object.values(flatForm).filter(
      (component) => component.type == "day" || component.type == "datetime"
    );
    let comparisonBetweenDateTimeComponent = true;
    if (dateTimeOfFormData?.length === dateTimeOfForm.length) {
      dateTimeOfFormData.forEach((formDataComponent) => {
        if (comparisonBetweenDateTimeComponent) {
          const isEqual = dateTimeOfForm.some(
            (formComponent) => formComponent.type === formDataComponent.type
          );
          if (!isEqual) {
            comparisonBetweenDateTimeComponent = isEqual;
          }
        }
      });
    } else {
      return true;
    }
    // if existing all datetime components are same we need to remove those compoenent and need to check isEqual
    if (comparisonBetweenDateTimeComponent) {
      flatFormData = Object.values(flatFormData).filter(
        (component) => component.type !== "day" && component.type !== "datetime"
<<<<<<< HEAD
      );
      flatForm = Object.values(flatForm).filter(
        (component) => component.type !== "day" && component.type !== "datetime"
      );
=======
      );
      flatForm = Object.values(flatForm).filter(
        (component) => component.type !== "day" && component.type !== "datetime"
      );
>>>>>>> b589e92d
    } else {
      return true;
    }

    return (
      !_isEquial(flatFormData, flatForm) ||
      formData.display !== form.display ||
      formData.type !== form.type
    );
  };


  const setFormProcessDataToVariable = (submittedData) => {
    const data = {
      anonymous:
        processListData.anonymous === null ? false : processListData.anonymous,
      formName: submittedData.title,
      parentFormId: processListData.parentFormId,
      formType: submittedData.type,
      status: processListData.status ? processListData.status : INACTIVE,
      taskVariable: processListData.taskVariable
        ? processListData.taskVariable
        : [],
      id: processListData.id,
      formId: submittedData._id,
      formTypeChanged: prviousData.formType !== submittedData.type,
      titleChanged: prviousData.formName !== submittedData.title,
      anonymousChanged: prviousData.anonymous !== processListData.anonymous,
    };
    return data;
  };

  const saveAsNewVersion = async () => {
    setFormSubmitted(true);
    const newFormData = manipulatingFormData(
      form,
      MULTITENANCY_ENABLED,
      tenantKey,
      formAccess,
      submissionAccess
    );
    const oldFormData = manipulatingFormData(
      formData,
      MULTITENANCY_ENABLED,
      tenantKey,
      formAccess,
      submissionAccess
    );

    const newPathAndName = "-v" + Math.random().toString(16).slice(9);
    oldFormData.path += newPathAndName;
    oldFormData.name += newPathAndName;
    await formUpdate(oldFormData._id, oldFormData);
    const previousformId = newFormData._id;
    newFormData.componentChanged = true;
    newFormData.newVersion = true;
    newFormData.parentFormId = prviousData.parentFormId;
    delete newFormData.machineName;
    delete newFormData._id;
    formCreate(newFormData)
      .then((res) => {
        const { data: submittedData } = res;
        const data = setFormProcessDataToVariable(submittedData);
        data.formRevisionNumber = "V1";
        data["version"] = String(+prviousData.version + 1);
        data["processKey"] = prviousData.processKey;
        data["processName"] = prviousData.processName;
        data.previousFormId = previousformId;
        data.parentFormId = prviousData.parentFormId;
        Formio.cache = {};
        const prviousId = prviousData.id;
        dispatch(saveFormProcessMapperPost(data, (err) => {
          if (!err) {
            dispatch(deleteFormProcessMapper(prviousId));
            dispatch(setFormSuccessData("form", submittedData));
            dispatch(setRestoreFormData({}));
            dispatch(setRestoreFormId(null));
            toast.success(t("New version created"));
            dispatch(push(`${redirectUrl}formflow/${submittedData._id}/preview`));
          }
        }));
      })
      .catch((err) => {
        const error = err.response.data || err.message;
        dispatch(setFormFailureErrorData("form", error));
      })
      .finally(() => {
        setFormSubmitted(false);
      });
  };

  // save form data to submit
  const saveFormData = () => {
    setFormSubmitted(true);
    const newFormData = manipulatingFormData(
      form,
      MULTITENANCY_ENABLED,
      tenantKey,
      formAccess,
      submissionAccess
    );
    newFormData.componentChanged = isFormComponentsChanged();
    newFormData.parentFormId = prviousData.parentFormId;

    formUpdate(newFormData._id, newFormData)
      .then((res) => {
        const { data: submittedData } = res;
        if (isMapperSaveNeeded(submittedData)) {
          const data = setFormProcessDataToVariable(submittedData);

          // PUT request : when application count is zero.
          // POST request with updated version : when application count is positive.

          if (isNewMapperNeeded()) {
            data["version"] = String(+prviousData.version + 1);
            data["processKey"] = prviousData.processKey;
            data["processName"] = prviousData.processName;
            data.parentFormId = processListData.parentFormId;
            dispatch(saveFormProcessMapperPost(data));
          } else {
            // For hadling uploaded forms case.

            if (processListData && processListData.id) {
              // For created forms we would be having a mapper

              dispatch(saveFormProcessMapperPut(data));
            } else {
              // For uploaded forms we have to create new mapper.

              dispatch(saveFormProcessMapperPost(data));
            }
          }
        }
        dispatch(setRestoreFormData({}));
        dispatch(setRestoreFormId(null));
        toast.success(t("Form Saved"));
        dispatch(setFormSuccessData("form", submittedData));
        Formio.cache = {};
        dispatch(push(`${redirectUrl}formflow/${submittedData._id}/preview`));
      })
      .catch((err) => {
        const error = err.response?.data || err.message;
        dispatch(setFormFailureErrorData("form", error));
      })
      .finally(() => {
        setFormSubmitted(false);
      });
  };

  // information about tenant key adding

  const addingTenantKeyInformation = (type) => {
    if (MULTITENANCY_ENABLED) {
      return (
        <span className="ml-1">
          <i
            className="fa fa-info-circle text-primary cursor-pointer"
            data-toggle="tooltip"
            title={`${t(
              "By default, the tenant key would be prefixed to form"
            )}${type}`}
          ></i>
        </span>
      );
    }
  };

  // setting the main option details to the formdata
  const handleChange = (path, event) => {
    const { target } = event;
    const value = target.type === "checkbox" ? target.checked : target.value;

    dispatchFormAction({ type: path, value });
  };

  const formChange = (newForm) =>
    dispatchFormAction({ type: "formChange", value: newForm });

  // loading up to set the data to the form variable
  if (!form._id || currentFormLoading) {
    return (
      <div className="d-flex justify-content-center">
        <div className="spinner-grow" role="status">
          <span className="sr-only">
            {t("Loading...")}
          </span>
        </div>
      </div>
    );
  }

  return (
    <div className="container">
      {
        saveAsNewVersionselected && confirmModalShow && (
          <SaveAsNewVersionConfirmationModal modalOpen={confirmModalShow}
            handleModalChange={handleConfirmModalChange}
            onConfirm={saveAsNewVersionOnCofirm} />
        )
      }
      <div className="d-flex align-items-center flex-wrap justify-content-between my-4 bg-light p-3">
        <h3 className="ml-3 task-head  col-6 text-truncate">
          <i className="fa fa-wpforms" aria-hidden="true" /> &nbsp;{" "}
          {formData.title}
          <span className="text-success h5 ml-2">(Version {version})</span>
        </h3>
        <div className="d-flex align-items-center">
          <FormControlLabel
            className="mr-2"
            control={
              <Checkbox
                checked={saveAsNewVersionselected}
                color="primary"
                aria-label="Publish"
                onChange={(e) => {
                  setSaveAsNewVersion(e.target.checked);
                }}
              />
            }
            label={t("Do you want to save a new version of this form?")}
            labelPlacement="start"
          />
          <span
            className="btn btn-secondary mr-2"
            onClick={() => {
              changeAnonymous(prviousData.anonymous, true);
              history.goBack();
              dispatch(clearFormError("form", formData.formName));
            }}
          >
            {t("Cancel")}
          </span>
          <button
            className="btn btn-primary"
            disabled={formSubmitted}
            onClick={() => {
              handleChooseOption();

            }}
          >
            {saveAsNewVersionselected ? saveNewVersion : saveText}
          </button>
        </div>
      </div>



      <Errors errors={errors} />
      <div
        className="p-4"
        style={{ border: "1px solid #c2c0be", borderRadius: "5px" }}
      >
        <Modal show={show} onHide={handleClose}>
          <Modal.Header closeButton>
            <Modal.Title>{t("Confirmation")}</Modal.Title>
          </Modal.Header>
          <Modal.Body>
            {t(
              "Changing the form title will not affect the existing applications. " +
              "It will only update in the newly created applications. Press Save " +
              "Changes to continue or cancel the changes."
            )}
          </Modal.Body>
          <Modal.Footer>
            <Button variant="secondary" onClick={handleClose}>
              {t("Cancel")}
            </Button>
            <Button variant="primary" onClick={() => handleSave()}>
              {t("Save Changes")}
            </Button>
          </Modal.Footer>
        </Modal>
        <LoadingOverlay
          active={formSubmitted}
          spinner
          text={t("Loading...")}
        >
          <div className="row">
            <div className="col-lg-4 col-md-4 col-sm-4">
              <div id="form-group-title" className="form-group">
                <label htmlFor="title" className="control-label field-required">
                  {t("Title")}
                </label>
                <input
                  type="text"
                  className="form-control"
                  id="title"
                  placeholder={t("Enter the form title")}
                  value={form.title || ""}
                  onChange={(event) => handleChange("title", event)}
                />
              </div>
            </div>
            <div className="col-lg-4 col-md-4 col-sm-4">
              <div id="form-group-name" className="form-group">
                <label htmlFor="name" className="control-label field-required">
                 {t("Name")}
                  {addingTenantKeyInformation("name")}
                </label>
                <div className="input-group mb-2">
                  {MULTITENANCY_ENABLED && tenantKey ? (
                    <div className="input-group-prepend">
                      <div
                        className="input-group-text"
                        style={{ maxWidth: "150px" }}
                      >
                        <span className="text-truncate">{tenantKey}</span>
                      </div>
                    </div>
                  ) : (
                    ""
                  )}
                  <input
                    type="text"
                    className="form-control"
                    id="name"
                    placeholder={t("Enter the form machine name")}
                    value={form.name || ""}
                    onChange={(event) => handleChange("name", event)}
                  />
                </div>
              </div>
            </div>
            <div className="col-lg-4 col-md-3 col-sm-3">
              <div id="form-group-display" className="form-group">
                <label htmlFor="name" className="control-label">
                  {t("Display as")}
                </label>
                <div className="input-group">
                  <select
                    className="form-control"
                    name="form-display"
                    id="form-display"
                    value={form.display || ""}
                    onChange={(event) => handleChange("display", event)}
                  >
                    <option label={t("Form")} value="form">
                      {t("Form")}
                    </option>
                    <option label={t("Wizard")} value="wizard">
                     {t("Wizard")}
                    </option>
                  </select>
                </div>
              </div>
            </div>
            <div className="col-lg-4 col-md-3 col-sm-3">
              <div id="form-group-type" className="form-group">
                <label htmlFor="form-type" className="control-label">
                  {t("Type")}
                </label>
                <div className="input-group">
                  <select
                    className="form-control"
                    name="form-type"
                    id="form-type"
                    value={form.type}
                    onChange={(event) => handleChange("type", event)}
                  >
                    <option label={t("Form")} value="form">
                     {t("Form")}
                    </option>
                    <option label={t("Resource")} value="resource">
                      {t("Resource")}
                    </option>
                  </select>
                </div>
              </div>
            </div>
            <div className="col-lg-4 col-md-4 col-sm-4">
              <div id="form-group-path" className="form-group">
                <label htmlFor="path" className="control-label field-required">
                  {t("Path")}
                  {addingTenantKeyInformation("path")}
                </label>
                <div className="input-group mb-2">
                  {MULTITENANCY_ENABLED && tenantKey ? (
                    <div className="input-group-prepend">
                      <div
                        className="input-group-text"
                        style={{ maxWidth: "150px" }}
                      >
                        <span className="text-truncate">{tenantKey}</span>
                      </div>
                    </div>
                  ) : (
                    ""
                  )}
                  <input
                    type="text"
                    className="form-control"
                    id="path"
                    placeholder="example"
                    style={{ textTransform: "lowercase", width: "120px" }}
                    value={form.path || ""}
                    onChange={(event) => handleChange("path", event)}
                  />
                </div>
              </div>
            </div>
            <div className="col-lg-4 col-md-4 col-sm-4">
              <div id="form-group-path" className="form-group">
                <label htmlFor="path" className="control-label "></label>
                <div className="input-group">
                  <FormControlLabel
                    control={
                      <Checkbox
                        checked={processListData.anonymous || false}
                        color="primary"
                        aria-label="Publish"
                        onChange={() => {
                          changeAnonymous();
                        }}
                      />
                    }
                    label={t("Make this form public ?")}
                    labelPlacement="start"
                  />
                </div>
              </div>
            </div>
          </div>
          <FormBuilder
            key={form._id}
            form={form}
            onChange={formChange}
            options={{
              language: lang,
              i18n: formio_resourceBundles,
            }}
          />
        </LoadingOverlay>
      </div>
    </div>
  );
});
export default Edit;<|MERGE_RESOLUTION|>--- conflicted
+++ resolved
@@ -120,25 +120,6 @@
   }
   },[processListData]);
 
-<<<<<<< HEAD
-
-
-
-  useEffect(() => {
-    if (processListData?.parentFormId && !formHistory.length) {
-      getFormHistory(processListData?.parentFormId).then((res) => {
-        dispatch(setFormHistories(res.data));
-      }).catch(() => {
-        setFormHistories([]);
-      });
-    }
-  }, [processListData]);
-
-
-
-
-=======
->>>>>>> b589e92d
   useEffect(() => {
     if (restoredFormId) {
       setCurrentFormLoading(true);
@@ -301,17 +282,10 @@
     if (comparisonBetweenDateTimeComponent) {
       flatFormData = Object.values(flatFormData).filter(
         (component) => component.type !== "day" && component.type !== "datetime"
-<<<<<<< HEAD
       );
       flatForm = Object.values(flatForm).filter(
         (component) => component.type !== "day" && component.type !== "datetime"
       );
-=======
-      );
-      flatForm = Object.values(flatForm).filter(
-        (component) => component.type !== "day" && component.type !== "datetime"
-      );
->>>>>>> b589e92d
     } else {
       return true;
     }
