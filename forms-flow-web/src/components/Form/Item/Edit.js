--- conflicted
+++ resolved
@@ -496,14 +496,10 @@
             onConfirm={saveAsNewVersionOnCofirm} />
         )
       }
-<<<<<<< HEAD
+ 
       <div className="bg-light p-3">
       <h3 className="ml-3 task-head">
-=======
-      <div className="d-flex align-items-center flex-wrap justify-content-between my-4 bg-light p-3">
-        <div style={{ maxWidth: "60%", wordBreak: "break-word" }}>
-          <h3 className="ml-3 task-head">
->>>>>>> b07dbecb
+ 
             <i className="fa-solid fa-file-lines" aria-hidden="true" /> &nbsp;{" "}
             {formData.title}
             <span className="text-success h5 ml-2">(Version {version})</span>
