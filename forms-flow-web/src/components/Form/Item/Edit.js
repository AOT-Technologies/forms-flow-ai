--- conflicted
+++ resolved
@@ -17,17 +17,11 @@
   setFormProcessesData,
   setFormPreviosData,
 } from "../../../actions/processActions";
-<<<<<<< HEAD
-import { Translation } from "react-i18next";
+import { Translation,useTranslation } from "react-i18next";
 import { saveFormProcessMapper } from "../../../apiManager/services/processServices";
 import Button from 'react-bootstrap/Button';
 import Modal from 'react-bootstrap/Modal';
 import { formio_translation } from "../../../translations/formiotranslation";
-=======
-import { saveFormProcessMapper } from "../../../apiManager/services/processServices";
-import Button from 'react-bootstrap/Button';
-import Modal from 'react-bootstrap/Modal'
->>>>>>> c9267d23
 const reducer = (form, {type, value}) => {
   const formCopy = _cloneDeep(form);
   switch (type) {
@@ -63,13 +57,10 @@
   const applicationCount = useSelector((state) =>state.process.applicationCount)
   const  formProcessList = useSelector((state)=>state.process.formProcessList)
   const formPreviousData = useSelector((state)=>state.process.formPreviousData)
-<<<<<<< HEAD
   const saveText = (<Translation>{(t)=>t("Save Form")}</Translation>);
   const lang = useSelector((state) => state.user.lang);
-=======
-  const saveText = "Save Form";
->>>>>>> c9267d23
   const history = useHistory();
+  const {t}=useTranslation();
   const [show, setShow] = useState(false);
   
   const handleClose = () => setShow(false);
@@ -120,7 +111,7 @@
             dispatch(setFormProcessesData(newData));
             dispatch(setFormPreviosData({...newData,isTitleChanged}));
           }
-          toast.success("Form Saved");
+          toast.success(t("Form Saved"));
           dispatch(push(`/formflow/${submittedData._id}/preview`));
           // ownProps.setPreviewMode(true);
         } else {
@@ -212,11 +203,11 @@
               dispatch(setFormProcessesData(newData));
               dispatch(setFormPreviosData({...newData,isTitleChanged}));
             }
-            toast.success("Form Saved");
+            toast.success(t("Form Saved"));
             dispatch(push(`/formflow/${submittedData._id}/preview`));
             // ownProps.setPreviewMode(true);
           } else {
-            toast.error("Error while saving Form");
+            toast.error(t("Error while saving Form"));
           }
         })
       );
@@ -237,11 +228,7 @@
 if(!form._id){
  return <div class="d-flex justify-content-center">
  <div class="spinner-grow" role="status">
-<<<<<<< HEAD
   <span class="sr-only"><Translation>{(t)=>t("Loading...")}</Translation></span>
-=======
-  <span class="sr-only">Loading...</span>
->>>>>>> c9267d23
 </div>
 </div>
 }
@@ -262,11 +249,7 @@
        <div id="save-buttons" className=" mr-4 save-buttons pull-right">
           <div className="form-group pull-right">
             <span className="btn btn-danger" onClick={() =>{ changeAnonymous(prviousData.anonymous); history.goBack()} }>
-<<<<<<< HEAD
             <Translation>{(t)=>t("Cancel")}</Translation>
-=======
-              Cancel
->>>>>>> c9267d23
             </span>
           </div>
         </div>
@@ -277,9 +260,9 @@
             </span>
             <Modal show={show} onHide={handleClose}>
         <Modal.Header closeButton>
-          <Modal.Title>Confirmation</Modal.Title>
+          <Modal.Title>{t("Confirmation")}</Modal.Title>
         </Modal.Header>
-        <Modal.Body>Changing the form title will not affect the existing applications. It will only update in the newly created applications. Press Save Changes to continue or cancel the changes.</Modal.Body>
+        <Modal.Body>{t("Changing the form title will not affect the existing applications. It will only update in the newly created applications. Press Save Changes to continue or cancel the changes.")}</Modal.Body>
         <Modal.Footer>
           <Button variant="secondary" onClick={handleClose}>
             Cancel
@@ -295,11 +278,7 @@
       <div className="row">
         <div className="col-lg-4 col-md-4 col-sm-4">
           <div id="form-group-title" className="form-group">
-<<<<<<< HEAD
             <label htmlFor="title" className="control-label field-required"><Translation>{(t)=>t("Title")}</Translation></label>
-=======
-            <label htmlFor="title" className="control-label field-required">Title</label>
->>>>>>> c9267d23
             <input
               type="text"
               className="form-control" id="title"
@@ -311,11 +290,7 @@
         </div>
         <div className="col-lg-4 col-md-4 col-sm-4">
           <div id="form-group-name" className="form-group">
-<<<<<<< HEAD
             <label htmlFor="name" className="control-label field-required"><Translation>{(t)=>t("Name")}</Translation></label>
-=======
-            <label htmlFor="name" className="control-label field-required">Name</label>
->>>>>>> c9267d23
             <input
               type="text"
               className="form-control"
@@ -328,11 +303,7 @@
         </div>
         <div className="col-lg-4 col-md-3 col-sm-3">
           <div id="form-group-display" className="form-group">
-<<<<<<< HEAD
             <label htmlFor="name" className="control-label"><Translation>{(t)=>t("Display as")}</Translation></label>
-=======
-            <label htmlFor="name" className="control-label">Display as</label>
->>>>>>> c9267d23
             <div className="input-group">
               <select
                 className="form-control"
@@ -341,24 +312,15 @@
                 value={form.display || ''}
                 onChange={event => handleChange('display', event)}
               >
-<<<<<<< HEAD
                 <option label="Form" value="form"><Translation>{(t)=>t("Form")}</Translation></option>
                 <option label="Wizard" value="wizard"><Translation>{(t)=>t("wizard")}</Translation></option>
-=======
-                <option label="Form" value="form">Form</option>
-                <option label="Wizard" value="wizard">Wizard</option>
->>>>>>> c9267d23
               </select>
             </div>
           </div>
         </div>
         <div className="col-lg-4 col-md-3 col-sm-3">
           <div id="form-group-type" className="form-group">
-<<<<<<< HEAD
             <label htmlFor="form-type" className="control-label"><Translation>{(t)=>t("Type")}</Translation></label>
-=======
-            <label htmlFor="form-type" className="control-label">Type</label>
->>>>>>> c9267d23
             <div className="input-group">
               <select
                 className="form-control"
@@ -367,11 +329,7 @@
                 value={form.type}
                 onChange={event => handleChange('type', event)}
               >
-<<<<<<< HEAD
                 <option label="Form" value="form"><Translation>{(t)=>t("form")}</Translation></option>
-=======
-                <option label="Form" value="form">Form</option>
->>>>>>> c9267d23
                 <option label="Resource" value="resource">Resource</option>
               </select>
             </div>
@@ -379,11 +337,7 @@
         </div>
         <div className="col-lg-4 col-md-4 col-sm-4">
           <div id="form-group-path" className="form-group">
-<<<<<<< HEAD
             <label htmlFor="path" className="control-label field-required"><Translation>{(t)=>t("Path")}</Translation></label>
-=======
-            <label htmlFor="path" className="control-label field-required">Path</label>
->>>>>>> c9267d23
             <div className="input-group">
               <input
                 type="text"
@@ -409,11 +363,7 @@
                   changeAnonymous();
                 }}
               />
-<<<<<<< HEAD
               <label htmlFor="anonymousLabel" className="form-control control-label border-0" ><Translation>{(t)=>t("Make this form public ?")}</Translation></label>
-=======
-              <label htmlFor="anonymousLabel" className="form-control control-label border-0" >Make this form public ?</label>
->>>>>>> c9267d23
             </div>
           </div>
         </div>
@@ -423,14 +373,11 @@
         key={form._id}
         form={form}
         onChange={formChange}
-<<<<<<< HEAD
         options={{
           language: lang,
           i18n: formio_translation
           }}
           
-=======
->>>>>>> c9267d23
       />
     </div>
     </div>
