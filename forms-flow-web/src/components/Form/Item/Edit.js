import React, {useState, useEffect, useReducer } from "react";
import { saveForm, Errors,FormBuilder } from "react-formio";
import { push } from "connected-react-router";
import { useHistory } from "react-router-dom";
import _set from 'lodash/set';
import _cloneDeep from 'lodash/cloneDeep';
import _camelCase from 'lodash/camelCase';
import {
  SUBMISSION_ACCESS,
  ANONYMOUS_ID,
  FORM_ACCESS,
} from "../../../constants/constants";
import { addHiddenApplicationComponent } from "../../../constants/applicationComponent";
import { toast } from "react-toastify";
import { useSelector, useDispatch } from "react-redux";
import {
  setFormProcessesData,
  setFormPreviosData,
} from "../../../actions/processActions";
import { Translation,useTranslation } from "react-i18next";
import { saveFormProcessMapper } from "../../../apiManager/services/processServices";
import Button from 'react-bootstrap/Button';
import Modal from 'react-bootstrap/Modal';
<<<<<<< HEAD
import { formio_translation } from "../../../translations/formiotranslation";
=======
import { clearFormError } from "../../../actions/formActions";

>>>>>>> a45a25e6
const reducer = (form, {type, value}) => {
  const formCopy = _cloneDeep(form);
  switch (type) {
    case 'formChange':
      for (let prop in value) {
        if (value.hasOwnProperty(prop)) {
          form[prop] = value[prop];
        }
      }
      return form;
    case 'replaceForm':
      return _cloneDeep(value);
    case 'title':
      if (type === 'title' && !form._id) {
        formCopy.name = _camelCase(value);
        formCopy.path = _camelCase(value).toLowerCase();
      }
      break;
    default:
      break;
  }
  _set(formCopy, type, value);
  return formCopy;
};

const Edit = React.memo(() => {
  const dispatch = useDispatch();
  const processListData = useSelector((state) => state.process.formProcessList);
  const formData = useSelector((state) => state.form.form);
  const [form, dispatchFormAction] = useReducer(reducer, _cloneDeep(formData));
  const errors = useSelector((state) => state.form.error);
  const prviousData = useSelector((state) => state.process.formPreviousData);
  const applicationCount = useSelector((state) =>state.process.applicationCount)
  const  formProcessList = useSelector((state)=>state.process.formProcessList)
  const formPreviousData = useSelector((state)=>state.process.formPreviousData)
  const saveText = (<Translation>{(t)=>t("Save Form")}</Translation>);
  const lang = useSelector((state) => state.user.lang);
  const history = useHistory();
  const {t}=useTranslation();
  const [show, setShow] = useState(false);
  
  const handleClose = () => setShow(false);

  const handleShow = () => setShow(true);
  const handleSave=()=>{
    setShow(false)
    const newFormData = addHiddenApplicationComponent(form);
    newFormData.submissionAccess = SUBMISSION_ACCESS;
    newFormData.access = FORM_ACCESS;

    dispatch(
      saveForm("form", newFormData, (err, submittedData) => {
        if (!err) {
          // checking any changes
          if (
            prviousData.formName !== submittedData.title ||
            prviousData.anonymous !== processListData.anonymous ||
            processListData.anonymous === null
          ) {
            let isTitleChanged= prviousData.formName !== submittedData.title
            let anonymousUpdate =
              processListData.anonymous === null
                ? false
                : processListData.anonymous;
            const data = {
              anonymous: anonymousUpdate,
              formName: submittedData.title,
              id: processListData.id,
              formId: submittedData._id,
            };
            let updated = true
            if(isTitleChanged){
              updated= false
              data.processKey = formPreviousData.processKey
              data.processName = formPreviousData.processName
              data.status= formPreviousData.status
              let version = +formProcessList.version+1
              data.version = `${version}`
            }else if( processListData && processListData.id){
              updated = true
            }
            dispatch(saveFormProcessMapper(data, updated));
            let newData = {
              ...processListData,
              formName: submittedData.title,
            };
            dispatch(setFormProcessesData(newData));
            dispatch(setFormPreviosData({...newData,isTitleChanged}));
          }
          toast.success(t("Form Saved"));
          dispatch(push(`/formflow/${submittedData._id}/preview`));
          // ownProps.setPreviewMode(true);
        } else {
          toast.error("Error while saving Form");
        }
      })
    );

    

  }

  // setting the form data 
  useEffect(() => {
    const newForm= formData;
    if (newForm && (form._id !== newForm._id || form.modified !== newForm.modified)) {
      dispatchFormAction({type: 'replaceForm', value: newForm});
    }
  }, [formData,form]);

// set the anonymous value
  const changeAnonymous = (setvalue) => {
    let latestValue = setvalue||!processListData.anonymous;
    let newData = {
      ...processListData,
      anonymous: latestValue,
    };
    dispatch(setFormProcessesData(newData));
  };

//  chaning the form access
  useEffect(() => {
    FORM_ACCESS.forEach((role) => {
      if (processListData.anonymous) {
        role.roles.push(ANONYMOUS_ID);
      } else {
        role.roles = role.roles.filter((id) => id !== ANONYMOUS_ID);
      }
    });

    SUBMISSION_ACCESS.forEach((access) => {
      if (processListData.anonymous) {
        if (access.type === "create_own") {
          access.roles.push(ANONYMOUS_ID);
        }
      } else {
        if (access.type === "create_own") {
          access.roles = access.roles.filter((id) => id !== ANONYMOUS_ID);
        }
      }
    });
  }, [processListData]);
// save form data to submit
  const saveFormData = () => {
    const newFormData = addHiddenApplicationComponent(form);
    if(prviousData.formName !== newFormData.title && applicationCount >0){
      handleShow()
    }else{
      newFormData.submissionAccess = SUBMISSION_ACCESS;
      newFormData.access = FORM_ACCESS;
  
      dispatch(
        saveForm("form", newFormData, (err, submittedData) => {
          if (!err) {
            // checking any changes
            if (
              prviousData.formName !== submittedData.title ||
              prviousData.anonymous !== processListData.anonymous ||
              processListData.anonymous === null
            ) {
              let isTitleChanged= prviousData.formName !== submittedData.title
              let anonymousUpdate =
                processListData.anonymous === null
                  ? false
                  : processListData.anonymous;
              const data = {
                anonymous: anonymousUpdate,
                formName: submittedData.title,
                id: processListData.id,
                formId: submittedData._id,
              };
              const updated =
                processListData && processListData.id ? true : false;
              dispatch(saveFormProcessMapper(data, updated));
              let newData = {
                ...processListData,
                formName: submittedData.title,
              };
              dispatch(setFormProcessesData(newData));
              dispatch(setFormPreviosData({...newData,isTitleChanged}));
            }
            toast.success(t("Form Saved"));
            dispatch(push(`/formflow/${submittedData._id}/preview`));
            // ownProps.setPreviewMode(true);
          } else {
            toast.error(t("Error while saving Form"));
          }
        })
      );
    }
    
  };

// setting the main option details to the formdata
  const handleChange = (path, event) => {
    const {target} = event;
    const value = target.type === 'checkbox' ? target.checked : target.value;
    dispatchFormAction({type: path, value});
  };

  const formChange = (newForm) => dispatchFormAction({type: 'formChange', value: newForm});

// loading up to set the data to the form variable
if(!form._id){
 return <div class="d-flex justify-content-center">
 <div class="spinner-grow" role="status">
  <span class="sr-only"><Translation>{(t)=>t("Loading...")}</Translation></span>
</div>
</div>
}

  return (
    <div className="container">
      <div className="main-header">
        <h3 className="ml-3 task-head">
          <i className="fa fa-wpforms" aria-hidden="true" /> &nbsp;{" "}
          {formData.title}
        </h3>
      </div>

      <hr />
      <Errors errors={errors} />
      <div>
      <div className="row justify-content-end w-100">
       <div id="save-buttons" className=" mr-4 save-buttons pull-right">
          <div className="form-group pull-right">
<<<<<<< HEAD
            <span className="btn btn-danger" onClick={() =>{ changeAnonymous(prviousData.anonymous); history.goBack()} }>
            <Translation>{(t)=>t("Cancel")}</Translation>
=======
            <span className="btn btn-danger" onClick={() =>{ changeAnonymous(prviousData.anonymous); history.goBack();dispatch(clearFormError('form',formData.formName));} }>
              Cancel
>>>>>>> a45a25e6
            </span>
          </div>
        </div>
        <div id="save-buttons" className=" save-buttons pull-right">
          <div className="form-group pull-right">
            <span className="btn btn-primary" onClick={()=>saveFormData()}>
              {saveText}
            </span>
            <Modal show={show} onHide={handleClose}>
        <Modal.Header closeButton>
          <Modal.Title>{t("Confirmation")}</Modal.Title>
        </Modal.Header>
        <Modal.Body>{t("Changing the form title will not affect the existing applications. It will only update in the newly created applications. Press Save Changes to continue or cancel the changes.")}</Modal.Body>
        <Modal.Footer>
          <Button variant="secondary" onClick={handleClose}>
            Cancel
          </Button>
          <Button variant="primary" onClick={()=>handleSave()}>
            Save Changes
          </Button>
        </Modal.Footer>
      </Modal>
          </div>
        </div>
       </div>
      <div className="row">
        <div className="col-lg-4 col-md-4 col-sm-4">
          <div id="form-group-title" className="form-group">
            <label htmlFor="title" className="control-label field-required"><Translation>{(t)=>t("Title")}</Translation></label>
            <input
              type="text"
              className="form-control" id="title"
              placeholder="Enter the form title"
              value={form.title || ''}
              onChange={event => handleChange('title', event)}
            />
          </div>
        </div>
        <div className="col-lg-4 col-md-4 col-sm-4">
          <div id="form-group-name" className="form-group">
            <label htmlFor="name" className="control-label field-required"><Translation>{(t)=>t("Name")}</Translation></label>
            <input
              type="text"
              className="form-control"
              id="name"
              placeholder="Enter the form machine name"
              value={form.name || ''}
              onChange={event => handleChange('name', event)}
            />
          </div>
        </div>
        <div className="col-lg-4 col-md-3 col-sm-3">
          <div id="form-group-display" className="form-group">
            <label htmlFor="name" className="control-label"><Translation>{(t)=>t("Display as")}</Translation></label>
            <div className="input-group">
              <select
                className="form-control"
                name="form-display"
                id="form-display"
                value={form.display || ''}
                onChange={event => handleChange('display', event)}
              >
                <option label="Form" value="form"><Translation>{(t)=>t("Form")}</Translation></option>
                <option label="Wizard" value="wizard"><Translation>{(t)=>t("wizard")}</Translation></option>
              </select>
            </div>
          </div>
        </div>
        <div className="col-lg-4 col-md-3 col-sm-3">
          <div id="form-group-type" className="form-group">
            <label htmlFor="form-type" className="control-label"><Translation>{(t)=>t("Type")}</Translation></label>
            <div className="input-group">
              <select
                className="form-control"
                name="form-type"
                id="form-type"
                value={form.type}
                onChange={event => handleChange('type', event)}
              >
                <option label="Form" value="form"><Translation>{(t)=>t("form")}</Translation></option>
                <option label="Resource" value="resource">Resource</option>
              </select>
            </div>
          </div>
        </div>
        <div className="col-lg-4 col-md-4 col-sm-4">
          <div id="form-group-path" className="form-group">
            <label htmlFor="path" className="control-label field-required"><Translation>{(t)=>t("Path")}</Translation></label>
            <div className="input-group">
              <input
                type="text"
                className="form-control"
                id="path"
                placeholder="example"
                style={{'textTransform': 'lowercase', width:'120px'}}
                value={form.path || ''}
                onChange={event => handleChange('path', event)}
              />
            </div>
          </div>
        </div>
        <div className="col-lg-4 col-md-4 col-sm-4">
          <div id="form-group-anonymous" className="form-group" style={{marginTop:'30px'}}>
            <div className="input-group align-items-center">
              <input
               className="m-0" style={{height:'20px', width:'20px'}}
                type="checkbox"
                id="anonymous"
                checked={processListData.anonymous || false}
                onChange={(e) => {
                  changeAnonymous();
                }}
              />
              <label htmlFor="anonymousLabel" className="form-control control-label border-0" ><Translation>{(t)=>t("Make this form public ?")}</Translation></label>
            </div>
          </div>
        </div>
     
      </div>
      <FormBuilder
        key={form._id}
        form={form}
        onChange={formChange}
        options={{
          language: lang,
          i18n: formio_translation
          }}
          
      />
    </div>
    </div>
  );
});
export default Edit;<|MERGE_RESOLUTION|>--- conflicted
+++ resolved
@@ -21,12 +21,8 @@
 import { saveFormProcessMapper } from "../../../apiManager/services/processServices";
 import Button from 'react-bootstrap/Button';
 import Modal from 'react-bootstrap/Modal';
-<<<<<<< HEAD
 import { formio_translation } from "../../../translations/formiotranslation";
-=======
 import { clearFormError } from "../../../actions/formActions";
-
->>>>>>> a45a25e6
 const reducer = (form, {type, value}) => {
   const formCopy = _cloneDeep(form);
   switch (type) {
@@ -253,13 +249,8 @@
       <div className="row justify-content-end w-100">
        <div id="save-buttons" className=" mr-4 save-buttons pull-right">
           <div className="form-group pull-right">
-<<<<<<< HEAD
-            <span className="btn btn-danger" onClick={() =>{ changeAnonymous(prviousData.anonymous); history.goBack()} }>
+            <span className="btn btn-danger" onClick={() =>{ changeAnonymous(prviousData.anonymous); history.goBack();dispatch(clearFormError('form',formData.formName));} }>
             <Translation>{(t)=>t("Cancel")}</Translation>
-=======
-            <span className="btn btn-danger" onClick={() =>{ changeAnonymous(prviousData.anonymous); history.goBack();dispatch(clearFormError('form',formData.formName));} }>
-              Cancel
->>>>>>> a45a25e6
             </span>
           </div>
         </div>
