import React, { useEffect, useState } from "react";
import { useDispatch, useSelector } from "react-redux";

import { Form, Errors, Formio } from "react-formio";
import { push } from "connected-react-router";
import Loading from "../../../containers/Loading";
import { Translation } from "react-i18next";
import { formio_resourceBundles } from "../../../resourceBundles/formio_resourceBundles";
import { MULTITENANCY_ENABLED } from "../../../constants/constants";
import {
  setFormFailureErrorData,
  setFormHistories,
  setFormSuccessData,
} from "../../../actions/formActions";
import {
  formCreate, getFormHistory,
} from "../../../apiManager/services/FormServices";

import _ from "lodash";
import { manipulatingFormData } from "../../../apiManager/services/formFormatterService";
import { saveFormProcessMapperPost } from "../../../apiManager/services/processServices";
import { toast } from "react-toastify";
import { t } from "i18next";
import { INACTIVE } from "../constants/formListConstants";
import LoadingOverlay from "react-loading-overlay";
import FormHistoryModal from "./FormHistoryModal";
import CreateTemplateConfirmModal from "./CreateTemplateConfirmModal";
import { handleAuthorization } from "../../../apiManager/services/authorizationService";
const Preview = ({handleNext, hideComponents, activeStep}) => {
  const dispatch = useDispatch();
  const [newpublishClicked, setNewpublishClicked] = useState(false);
  const [confirmPublishModal, setConfirmPublishModal] = useState(false);
  const [historyModal, setHistoryModal] = useState(false);
  const tenantKey = useSelector((state) => state.tenants?.tenantId);
  const redirectUrl = MULTITENANCY_ENABLED ? `/tenant/${tenantKey}/` : "/";
  const submissionAccess = useSelector((state) => state.user?.submissionAccess || []) ;
  const formAccess = useSelector((state) => state.user?.formAccess || []) ;
  const {form, isActive: isFormActive, errors} = useSelector(state => state.form || {});
  const lang = useSelector(state => state.user.lang);
  const formProcessList = useSelector(state => state.process?.formProcessList);

  const handleModalChange = () => {
    setHistoryModal(!historyModal);
  };

  const publishConfirmModalChange = ()=> {
    setConfirmPublishModal(!confirmPublishModal);
  };
 
  useEffect(()=>{
    if(formProcessList?.parentFormId){
      getFormHistory(formProcessList?.parentFormId).then((res) => {
        dispatch(setFormHistories(res.data));
      })
      .catch(() => {
        dispatch(setFormHistories([]));
      });
    }
  },[formProcessList]);



  const handlePublishAsNewVersion = ()=>{
    setNewpublishClicked(true);
    setConfirmPublishModal(!confirmPublishModal);
    const newFormData = manipulatingFormData(
      _.cloneDeep(form),
      MULTITENANCY_ENABLED,
      tenantKey,
      formAccess,
      submissionAccess
    );

    const newPathAndName = "duplicate-version-" + Math.random().toString(16).slice(9);
    newFormData.path = newPathAndName;
    newFormData.title += "-copy";
    newFormData.name = newPathAndName;
    newFormData.componentChanged = true;
    delete newFormData.machineName;
    delete newFormData.parentFormId;
    newFormData.newVersion = true;
    delete newFormData._id;
    formCreate(newFormData)
      .then((res) => {
        const form = res.data;
        const columnsToPick = [
          "anonymous",
          "status",
          "taskVariable",
          "tags",
          "components",
          "processKey",
          "processName",
        ];
        const data = _.pick(formProcessList, columnsToPick);
        data.parentFormId = form._id;
        data.formId = form._id;
        data.formName = form.title;
        data.status = data.status || INACTIVE;
        data.formType = form.type;
        data.formRevisionNumber = "V1";
        data.formTypeChanged = true;
        data.titleChanged = true;
        data.anonymousChanged = true;

        Formio.cache = {};
        const payload = {
          resourceId:data.formId,
          resourceDetails: {},
          roles : []
        };

        handleAuthorization( { application: payload, designer: payload, form: payload }
          ,data.formId).catch((err)=>console.error(err));
        
        dispatch(setFormSuccessData("form", form));
        dispatch(
          // eslint-disable-next-line no-unused-vars
          saveFormProcessMapperPost(data, (err, res) => {
            if (!err) {
              toast.success(t("Duplicate form created successfully"));
              dispatch(push(`${redirectUrl}formflow/${form._id}/view-edit/`));
            } else {
              toast.error(t("Error in creating form process mapper"));
            }
          })
        );
      })
      .catch((err) => {
        let error = "";
        if (err.response?.data) {
          error = err.response.data;
        } else {
          error = err.message;
        }
        dispatch(setFormFailureErrorData("form", error));
      })
      .finally(() => {
        setNewpublishClicked(false);
      });
  };

 

  const gotoEdit = () =>{
    dispatch(push(`${redirectUrl}formflow/${form._id}/edit`));
  };

 
  if (isFormActive) {
    return <Loading />;
  }
  return (
<<<<<<< HEAD
    <div className="mt-3">
       <h3 className="task-head col-12 text-truncate my-4 mx-0 px-0">
=======
    <div className="container">
      <div className=" d-flex justify-content-between align-items-center  ">
        <h3 className="task-head col-8 text-truncate">
          {" "}
>>>>>>> b07dbecb
          <i className="fa-solid fa-file-lines" aria-hidden="true" /> &nbsp;{" "}
          {form?.title}
        </h3>
      <div className=" d-flex flex-column flex-md-row justify-content-md-end align-items-md-center ">
    
        
          <button
            className="btn btn-primary"
            onClick={() => {
              gotoEdit();
            }}
          >
            <i className="fa fa-pencil" aria-hidden="true" />
            &nbsp;&nbsp;<Translation>{(t) => t("Edit Form")}</Translation>
          </button>
          <button
            className="btn btn-outline-secondary ml-md-2 my-md-0 my-2 "
            onClick={() => {
              handleModalChange();
            }}
          >
            <i className="fa fa-rotate-left  " aria-hidden="true" />
            &nbsp;&nbsp;<Translation>{(t) => t("Form History")}</Translation>
          </button>
          <button
            className="btn btn-outline-primary ml-md-2 my-md-0 my-2"
            disabled={newpublishClicked}
            onClick={() => {
              publishConfirmModalChange();
            }}
          >
            <i className="fa fa-clone" aria-hidden="true"></i>
            &nbsp;&nbsp;
            <Translation>{(t) => t("Duplicate Form")}</Translation>
          </button>
          <button
            onClick={handleNext}
            className="ml-md-2 my-md-0 my-2 btn btn-primary"
          >
            {
              (activeStep === 1,
              (<Translation>{(t) => t("Next")}</Translation>))
            }
          </button>
 
      </div>

      <CreateTemplateConfirmModal modalOpen={confirmPublishModal}
      handleModalChange={publishConfirmModalChange}
      onConfirm = {handlePublishAsNewVersion}
      />
      
      <FormHistoryModal historyModal={historyModal}
       handleModalChange={handleModalChange}
       gotoEdit={gotoEdit}
       />

      <Errors errors={errors} />
      <LoadingOverlay
        active={newpublishClicked}
        spinner
        text={t("Loading...")}
      >
        <Form
          form={form}
          hideComponents={hideComponents}
          options={{ readOnly:true, language: lang, i18n: formio_resourceBundles }}
        />
      </LoadingOverlay>
    </div>
  );
};



 

export default Preview;<|MERGE_RESOLUTION|>--- conflicted
+++ resolved
@@ -151,15 +151,10 @@
     return <Loading />;
   }
   return (
-<<<<<<< HEAD
+ 
     <div className="mt-3">
        <h3 className="task-head col-12 text-truncate my-4 mx-0 px-0">
-=======
-    <div className="container">
-      <div className=" d-flex justify-content-between align-items-center  ">
-        <h3 className="task-head col-8 text-truncate">
-          {" "}
->>>>>>> b07dbecb
+ 
           <i className="fa-solid fa-file-lines" aria-hidden="true" /> &nbsp;{" "}
           {form?.title}
         </h3>
