import {Link, Route, Switch, useParams} from 'react-router-dom'
import React, {useEffect, useState} from 'react'
import {useDispatch, useSelector} from 'react-redux'
import {getSubmission, selectRoot} from "react-formio";

import View from './View'
import Edit from './Edit'
import {getApplicationById} from "../../../../../apiManager/services/applicationServices";
import {setApplicationDetailLoader} from "../../../../../actions/applicationActions";

import {getUserRolePermission} from "../../../../../helper/user";
import {CLIENT, STAFF_REVIEWER} from "../../../../../constants/constants";
import {CLIENT_EDIT_STATUS} from "../../../../../constants/applicationConstants";

const Item = React.memo((props) => {
  const {formId, submissionId} = useParams();
  const dispatch = useDispatch();
<<<<<<< HEAD
=======
  const showViewSubmissions= useSelector((state) => state.user.showViewSubmissions);
>>>>>>> da20863d
  //const path = props.location.pathname;
  const applicationId = useSelector((state) => selectRoot('submission', state)?.submission?.data?.applicationId || null);
  const userRoles = useSelector((state) => {
    return selectRoot("user", state).roles;
  });
  const applicationStatus = useSelector(state => state.applications.applicationDetail?.applicationStatus || '');

  const [editAllowed, setEditAllowed] = useState(false);

  useEffect(() => {
    dispatch(getSubmission('submission', submissionId, formId))
  }, [submissionId, formId, dispatch]);

  useEffect(() => {
    if (applicationId) {
      dispatch(setApplicationDetailLoader(true));
      dispatch(getApplicationById(applicationId));
    }
  }, [applicationId, dispatch]);

  useEffect(() => {
    if (getUserRolePermission(userRoles, STAFF_REVIEWER)) {
      setEditAllowed(true);
    }else if (applicationStatus) {
       if (getUserRolePermission(userRoles, CLIENT)) {
        setEditAllowed(CLIENT_EDIT_STATUS.includes(applicationStatus));
      }
    }
  }, [applicationStatus, userRoles]);


  return (
    <div>
      <ul className="nav nav-tabs">
        {showViewSubmissions && getUserRolePermission(userRoles, STAFF_REVIEWER) ?<li className="nav-item">
          <Link className="nav-link" to={`/form/${formId}/submission`}>
            <img src="/webfonts/fa_chevron-left.svg" alt="back"/>
          </Link>
        </li>:null}
        {/*{(path.indexOf("edit") > 0) ?
          <li className="nav-item">
            <Link className="nav-link" to={`/form/${formId}/submission/${submissionId}`}>
            <img src="/webfonts/fa_eye.svg" alt="back"/> View
            </Link>
          </li>
          :
          editAllowed ? (<li className="nav-item">
            <Link className="nav-link" to={`/form/${formId}/submission/${submissionId}/edit`}>
              <img src="/webfonts/fa_edit.svg" alt="back"/> Edit
            </Link>
          </li>) : null
        }*/}
      </ul>
      <Switch>
        <Route exact path="/form/:formId/submission/:submissionId" component={View}/>
        {editAllowed ?<Route path="/form/:formId/submission/:submissionId/edit" component={Edit}/>:null}
      </Switch>
    </div>
  );
})

export default Item;<|MERGE_RESOLUTION|>--- conflicted
+++ resolved
@@ -15,10 +15,7 @@
 const Item = React.memo((props) => {
   const {formId, submissionId} = useParams();
   const dispatch = useDispatch();
-<<<<<<< HEAD
-=======
   const showViewSubmissions= useSelector((state) => state.user.showViewSubmissions);
->>>>>>> da20863d
   //const path = props.location.pathname;
   const applicationId = useSelector((state) => selectRoot('submission', state)?.submission?.data?.applicationId || null);
   const userRoles = useSelector((state) => {
