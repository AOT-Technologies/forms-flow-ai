--- conflicted
+++ resolved
@@ -8,10 +8,6 @@
 
 
 const Form = React.memo(() => {
-<<<<<<< HEAD
-    /*TODO remove submission List Route for client*/
-=======
->>>>>>> 124f6139
   const userRoles= useSelector((state) => state.user.roles || []);
   const showViewSubmissions= useSelector((state) => state.user.showViewSubmissions);
 
