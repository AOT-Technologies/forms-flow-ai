--- conflicted
+++ resolved
@@ -6,18 +6,6 @@
 import Item from './Item/index'
 import {STAFF_REVIEWER} from "../../../../constants/constants";
 
-<<<<<<< HEAD
-const Form = React.memo(() => (
-  /*TODO remove submission List Route for client*/
-  <div>
-    <Switch>
-      <Route exact path="/form/:formId/submission" component={List} />
-      <Route path="/form/:formId/submission/:submissionId" component={Item} />
-    </Switch>
-  </div>
-))
-
-=======
 
 const Form = React.memo(() => {
   const userRoles= useSelector((state) => state.user.roles || []);
@@ -38,5 +26,4 @@
     </div>)
 });
 
->>>>>>> da20863d
 export default Form;