--- conflicted
+++ resolved
@@ -378,11 +378,7 @@
           ) : null}
 
           {form.title ? (
-<<<<<<< HEAD
-            <h3 className="ml-3 text-truncate">
-=======
             <h3 className="ml-3 text-truncate" style={{height :"45px"}}>
->>>>>>> 3a0b4b41
               <span className="task-head-details">
                 <i className="fa fa-wpforms" aria-hidden="true" /> &nbsp;{" "}
                 {t("Forms")}/
