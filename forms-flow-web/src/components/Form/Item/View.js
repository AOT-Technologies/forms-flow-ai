<<<<<<< HEAD
import React, {useEffect} from 'react';
import {connect, useDispatch, useSelector} from 'react-redux'
import { selectRoot, resetSubmissions, saveSubmission, Form, selectError, Errors, getForm } from 'react-formio';
import { push } from 'connected-react-router';
import { Link } from 'react-router-dom'
import { useTranslation,Translation } from "react-i18next";
import "../../../translations/i18n";
import Loading from '../../../containers/Loading';
=======
import React, { useCallback, useEffect } from "react";
import { connect, useDispatch, useSelector } from "react-redux";
import {
  selectRoot,
  resetSubmissions,
  saveSubmission,
  Form,
  selectError,
  Errors,
  getForm, Formio,
} from "react-formio";
import { push } from "connected-react-router";
import { Link, useParams } from "react-router-dom";
import Loading from "../../../containers/Loading";
>>>>>>> c8fa2a61
import { getProcessReq } from "../../../apiManager/services/bpmServices";
import { formio_translation } from "../../../translations/formiotranslation";
import {
  setFormFailureErrorData,
  setFormRequestData,
  setFormSubmissionError,
  setFormSubmissionLoading, setFormSuccessData,
  setMaintainBPMFormPagination,
} from "../../../actions/formActions";
import SubmissionError from "../../../containers/SubmissionError";
import {
  applicationCreate,
  publicApplicationCreate,
  publicApplicationStatus,
} from "../../../apiManager/services/applicationServices";
import LoadingOverlay from "react-loading-overlay";
import { CUSTOM_EVENT_TYPE } from "../../ServiceFlow/constants/customEventTypes";
import { toast } from "react-toastify";
import {
  setFormSubmitted,
  setPublicFormStatus,
} from "../../../actions/formActions";
import { fetchFormByAlias } from "../../../apiManager/services/bpmFormServices";
import {checkIsObjectId} from "../../../apiManager/services/formatterService";

const View = React.memo((props) => {
<<<<<<< HEAD
  const isFormSubmissionLoading = useSelector(state=>state.formDelete.isFormSubmissionLoading);
  const isFormSubmitted = useSelector(state=>state.formDelete.formSubmitted);
  const publicFormStatus = useSelector(state=>state.formDelete.publicFormStatus);
  const lang = useSelector((state) => state.user.lang);
  const isPublic = window.location.href.includes('public') //need to remove 

  const {
      isAuthenticated,
      submission,
      hideComponents,
      onSubmit,
      onCustomEvent,
      errors,
      options,
      form: { form, isActive, url },
      getForm
    } = props;
   const dispatch = useDispatch();
   const {t}=useTranslation();
   useEffect(()=>{
    if (!isAuthenticated) {
      getForm();
=======
  const isFormSubmissionLoading = useSelector(
    (state) => state.formDelete.isFormSubmissionLoading
  );
  const isFormSubmitted = useSelector(
    (state) => state.formDelete.formSubmitted
  );
  const publicFormStatus = useSelector(
    (state) => state.formDelete.publicFormStatus
  );
  const isPublic = window.location.href.includes("public"); //need to remove
  const { formId } = useParams();

  const {
    isAuthenticated,
    submission,
    hideComponents,
    onSubmit,
    onCustomEvent,
    errors,
    options,
    form: { form, isActive, url },
  } = props;
  const dispatch = useDispatch();

  const getPublicForm = useCallback((form_id, isObjectId, formObj) => {
    dispatch(
      publicApplicationStatus(form_id, (err, res) => {
        if (isPublic) {
          if(isObjectId){
            dispatch(getForm("form", form_id));
          }
          else{
            dispatch(setFormRequestData('form',form_id,`${Formio.getProjectUrl()}/form/${form_id}`));
            dispatch(setFormSuccessData('form',formObj));
          }
          if (res && res.is_anonymous && res.status === "active") {
            dispatch(setPublicFormStatus(true));
          } else {
            dispatch(setPublicFormStatus(false));
          }
        }
      })
    );
  },[dispatch,isPublic]);

  const getFormData = useCallback( () => {
    const isObjectId = checkIsObjectId(formId);
    if (isObjectId) {
      getPublicForm(formId,isObjectId);
    } else {
      dispatch(
        fetchFormByAlias(formId, async (err, formObj) => {
          if (!err) {
            const form_id = formObj._id;
            getPublicForm(form_id,isObjectId,formObj);
          }else{
            dispatch(setFormFailureErrorData('form',err));
          }
        })
      );
>>>>>>> c8fa2a61
    }
  },[formId,dispatch,getPublicForm])


  useEffect(() => {
    if (isPublic) {
      getFormData();
    } else {
      dispatch(setMaintainBPMFormPagination(true));
    }
  }, [isPublic, dispatch,getFormData]);

<<<<<<< HEAD
    if(isFormSubmitted){
      return (
      <div className="text-center pt-5">
      <h1>{t("Thank you for your response.")}</h1>
      <p>{t("saved successfully")}</p>
=======
  if (isActive) {
    return (
      <div data-testid="loading-view-component">
        <Loading />
>>>>>>> c8fa2a61
      </div>
    );
  }

<<<<<<< HEAD
    if(!publicFormStatus&&isPublic){
      return <div class="alert alert-danger mt-4" role="alert">
      {t("Form not available")}
=======
  if (isFormSubmitted) {
    return (
      <div className="text-center pt-5">
        <h1>Thank you for your response.</h1>
        <p>saved successfully</p>
>>>>>>> c8fa2a61
      </div>
    );
  }

  if (!publicFormStatus && isPublic) {
    return (
      <div className="alert alert-danger mt-4" role="alert">
        Form not available
      </div>
    );
  }

  return (
    <div className="container overflow-y-auto">
      <div className="main-header">
        <SubmissionError
          modalOpen={props.submissionError.modalOpen}
          message={props.submissionError.message}
          onConfirm={props.onConfirm}
        ></SubmissionError>
        {isAuthenticated ? (
          <Link to="/form">
            <i className="fa fa-chevron-left fa-lg" />
          </Link>
        ) : null}
        {/*   <span className="ml-3">
            <img src="/form.svg" width="30" height="30" alt="form" />
          </span>*/}
<<<<<<< HEAD
          {form.title?
              <h3 className="ml-3">
              <span className="task-head-details"><i className="fa fa-wpforms" aria-hidden="true"/> &nbsp; {t("Forms")} /</span> {form.title}
              </h3>
              :""
          }
        </div>
        <Errors errors={errors} />
        <LoadingOverlay active={isFormSubmissionLoading} spinner text={t('loading...')} className="col-12">
          <div className="ml-4 mr-4">
            <Form
              form={form}
              submission={submission}
              url={url}
              options={
                { ...options,
                  language: lang,
                  i18n: formio_translation
                  }}
              hideComponents={hideComponents}
              onSubmit={(s)=>onSubmit(s,t)}
              onCustomEvent={(ce)=>onCustomEvent(ce,t)}
            />
          </div>
        </LoadingOverlay>
        
=======
        {form.title ? (
          <h3 className="ml-3">
            <span className="task-head-details">
              <i className="fa fa-wpforms" aria-hidden="true" /> &nbsp; Forms /
            </span>{" "}
            {form.title}
          </h3>
        ) : (
          ""
        )}
>>>>>>> c8fa2a61
      </div>
      <Errors errors={errors} />
      <LoadingOverlay
        active={isFormSubmissionLoading}
        spinner
        text="Loading..."
        className="col-12"
      >
        <div className="ml-4 mr-4">
          <Form
            form={form}
            submission={submission}
            url={url}
            options={{ ...options }}
            hideComponents={hideComponents}
            onSubmit={(data) => {
              onSubmit(data, form._id);
            }}
            onCustomEvent={onCustomEvent}
          />
        </div>
      </LoadingOverlay>
    </div>
  );
});

const doProcessActions = (submission, ownProps,  t) => {
  return (dispatch, getState) => {
    let user = getState().user.userDetail;
    let form = getState().form.form;
    let IsAuth = getState().user.isAuthenticated;
    dispatch(resetSubmissions("submission"));
    const data = getProcessReq(form, submission._id, "new", user);

    const isPublic = window.location.href.includes("public");

    if (isPublic) {
      // this is for anonymous
<<<<<<< HEAD
      dispatch(publicApplicationCreate(data, (err, res) => {
        if (!err) {
          dispatch(setFormSubmissionLoading(false));
          toast.success(<Translation>{(t)=>t("submission_saved")}</Translation>)
          dispatch(setFormSubmitted(true))
        } else { //TO DO Update to show error message
          dispatch(setFormSubmissionLoading(false));
          toast.error(<Translation>{(t)=>t("submission_failed")}</Translation>)
          // dispatch(setFormSubmitted())
          // dispatch(push(`/public/submitted`));
        }
  }));

    }else{
        dispatch(applicationCreate(data, (err, res) => {
            if (!err) {
              if (IsAuth) {
                dispatch(setFormSubmissionLoading(false));
                dispatch(setMaintainBPMFormPagination(true));
                /*dispatch(push(`/form/${ownProps.match.params.formId}/submission/${submission._id}/edit`))*/
                toast.success(<Translation>{(t)=>t("submission_saved")}</Translation>)
                dispatch(push(`/form`));
              }else{
                dispatch(setFormSubmissionLoading(false));
              }
            } else { //TO DO Update to show error message
              if (IsAuth) {
                dispatch(setFormSubmissionLoading(false));
                dispatch(setMaintainBPMFormPagination(true));
                //dispatch(push(`/form/${ownProps.match.params.formId}/submission/${submission._id}/edit`))
                toast.success(<Translation>{(t)=>t("submission_saved")}</Translation>)
                dispatch(push(`/form`));
              }else{
                dispatch(setFormSubmissionLoading(false));
              }
=======
      dispatch(
        publicApplicationCreate(data, (err, res) => {
          if (!err) {
            dispatch(setFormSubmissionLoading(false));
            toast.success("Submission Saved.");
            dispatch(setFormSubmitted(true));
          } else {
            //TO DO Update to show error message
            dispatch(setFormSubmissionLoading(false));
            toast.error("Submission failed");
            // dispatch(setFormSubmitted())
            // dispatch(push(`/public/submitted`));
          }
        })
      );
    } else {
      dispatch(
        applicationCreate(data, (err, res) => {
          if (!err) {
            if (IsAuth) {
              dispatch(setFormSubmissionLoading(false));
              dispatch(setMaintainBPMFormPagination(true));
              /*dispatch(push(`/form/${ownProps.match.params.formId}/submission/${submission._id}/edit`))*/
              toast.success("Submission Saved.");
              dispatch(push(`/form`));
            } else {
              dispatch(setFormSubmissionLoading(false));
>>>>>>> c8fa2a61
            }
          } else {
            //TO DO Update to show error message
            if (IsAuth) {
              dispatch(setFormSubmissionLoading(false));
              dispatch(setMaintainBPMFormPagination(true));
              //dispatch(push(`/form/${ownProps.match.params.formId}/submission/${submission._id}/edit`))
              toast.success("Submission Saved.");
              dispatch(push(`/form`));
            } else {
              dispatch(setFormSubmissionLoading(false));
            }
          }
        })
      );
    }
  };
};

const mapStateToProps = (state) => {
  return {
    user: state.user.userDetail,
    form: selectRoot("form", state),
    isAuthenticated: state.user.isAuthenticated,
    errors: [selectError("form", state), selectError("submission", state)],
    options: {
      noAlerts: false,
      i18n: {
        en: {
          error:<Translation>{(t)=>t("message")}</Translation>
        },
      },
    },
    submissionError: selectRoot("formDelete", state).formSubmissionError,
  };
};

const mapDispatchToProps = (dispatch, ownProps,t) => {
  return {
    onSubmit: (submission, formId) => {
      dispatch(setFormSubmissionLoading(true));
<<<<<<< HEAD
      dispatch(saveSubmission('submission', submission, ownProps.match.params.formId, (err, submission) => {
        if (!err) {
          dispatch(doProcessActions(submission, ownProps,t))
        } else {
          const ErrorDetails = { modalOpen: true, message: t("message_submission") }
          toast.error(t("submission_error"));
          dispatch(setFormSubmissionLoading(false));
          dispatch(setFormSubmissionError(ErrorDetails))
        }
      }));
    },
    onCustomEvent: (customEvent,t) => {
        switch(customEvent.type){
          case CUSTOM_EVENT_TYPE.CUSTOM_SUBMIT_DONE:
            toast.success(t("submission_success"))
            dispatch(push(`/form`));
            break;
          case CUSTOM_EVENT_TYPE.CANCEL_SUBMISSION:
            dispatch(push(`/form`));
              break;
          default: return;
        }
=======
      dispatch(
        saveSubmission("submission", submission, formId, (err, submission) => {
          if (!err) {
            dispatch(doProcessActions(submission, ownProps));
          } else {
            const ErrorDetails = {
              modalOpen: true,
              message: "Submission cannot be done",
            };
            toast.error("Error while Submission.");
            dispatch(setFormSubmissionLoading(false));
            dispatch(setFormSubmissionError(ErrorDetails));
          }
        })
      );
    },
    onCustomEvent: (customEvent) => {
      switch (customEvent.type) {
        case CUSTOM_EVENT_TYPE.CUSTOM_SUBMIT_DONE:
          toast.success("Submission Saved.");
          dispatch(push(`/form`));
          break;
        case CUSTOM_EVENT_TYPE.CANCEL_SUBMISSION:
          dispatch(push(`/form`));
          break;
        default:
          return;
      }
>>>>>>> c8fa2a61
    },
    onConfirm: () => {
      const ErrorDetails = { modalOpen: false, message: "" };
      dispatch(setFormSubmissionError(ErrorDetails));
    },
  };
};

export default connect(mapStateToProps, mapDispatchToProps)(View);<|MERGE_RESOLUTION|>--- conflicted
+++ resolved
@@ -1,13 +1,3 @@
-<<<<<<< HEAD
-import React, {useEffect} from 'react';
-import {connect, useDispatch, useSelector} from 'react-redux'
-import { selectRoot, resetSubmissions, saveSubmission, Form, selectError, Errors, getForm } from 'react-formio';
-import { push } from 'connected-react-router';
-import { Link } from 'react-router-dom'
-import { useTranslation,Translation } from "react-i18next";
-import "../../../translations/i18n";
-import Loading from '../../../containers/Loading';
-=======
 import React, { useCallback, useEffect } from "react";
 import { connect, useDispatch, useSelector } from "react-redux";
 import {
@@ -22,7 +12,8 @@
 import { push } from "connected-react-router";
 import { Link, useParams } from "react-router-dom";
 import Loading from "../../../containers/Loading";
->>>>>>> c8fa2a61
+import { useTranslation,Translation } from "react-i18next";
+import "../../../translations/i18n";
 import { getProcessReq } from "../../../apiManager/services/bpmServices";
 import { formio_translation } from "../../../translations/formiotranslation";
 import {
@@ -49,30 +40,7 @@
 import {checkIsObjectId} from "../../../apiManager/services/formatterService";
 
 const View = React.memo((props) => {
-<<<<<<< HEAD
-  const isFormSubmissionLoading = useSelector(state=>state.formDelete.isFormSubmissionLoading);
-  const isFormSubmitted = useSelector(state=>state.formDelete.formSubmitted);
-  const publicFormStatus = useSelector(state=>state.formDelete.publicFormStatus);
-  const lang = useSelector((state) => state.user.lang);
-  const isPublic = window.location.href.includes('public') //need to remove 
-
-  const {
-      isAuthenticated,
-      submission,
-      hideComponents,
-      onSubmit,
-      onCustomEvent,
-      errors,
-      options,
-      form: { form, isActive, url },
-      getForm
-    } = props;
-   const dispatch = useDispatch();
-   const {t}=useTranslation();
-   useEffect(()=>{
-    if (!isAuthenticated) {
-      getForm();
-=======
+ const lang = useSelector((state) => state.user.lang);
   const isFormSubmissionLoading = useSelector(
     (state) => state.formDelete.isFormSubmissionLoading
   );
@@ -133,7 +101,6 @@
           }
         })
       );
->>>>>>> c8fa2a61
     }
   },[formId,dispatch,getPublicForm])
 
@@ -146,33 +113,19 @@
     }
   }, [isPublic, dispatch,getFormData]);
 
-<<<<<<< HEAD
-    if(isFormSubmitted){
-      return (
-      <div className="text-center pt-5">
-      <h1>{t("Thank you for your response.")}</h1>
-      <p>{t("saved successfully")}</p>
-=======
   if (isActive) {
     return (
       <div data-testid="loading-view-component">
         <Loading />
->>>>>>> c8fa2a61
       </div>
     );
   }
 
-<<<<<<< HEAD
-    if(!publicFormStatus&&isPublic){
-      return <div class="alert alert-danger mt-4" role="alert">
-      {t("Form not available")}
-=======
   if (isFormSubmitted) {
     return (
       <div className="text-center pt-5">
-        <h1>Thank you for your response.</h1>
-        <p>saved successfully</p>
->>>>>>> c8fa2a61
+       <h1>{t("Thank you for your response.")}</h1>
+      <p>{t("saved successfully")}</p>
       </div>
     );
   }
@@ -201,34 +154,6 @@
         {/*   <span className="ml-3">
             <img src="/form.svg" width="30" height="30" alt="form" />
           </span>*/}
-<<<<<<< HEAD
-          {form.title?
-              <h3 className="ml-3">
-              <span className="task-head-details"><i className="fa fa-wpforms" aria-hidden="true"/> &nbsp; {t("Forms")} /</span> {form.title}
-              </h3>
-              :""
-          }
-        </div>
-        <Errors errors={errors} />
-        <LoadingOverlay active={isFormSubmissionLoading} spinner text={t('loading...')} className="col-12">
-          <div className="ml-4 mr-4">
-            <Form
-              form={form}
-              submission={submission}
-              url={url}
-              options={
-                { ...options,
-                  language: lang,
-                  i18n: formio_translation
-                  }}
-              hideComponents={hideComponents}
-              onSubmit={(s)=>onSubmit(s,t)}
-              onCustomEvent={(ce)=>onCustomEvent(ce,t)}
-            />
-          </div>
-        </LoadingOverlay>
-        
-=======
         {form.title ? (
           <h3 className="ml-3">
             <span className="task-head-details">
@@ -239,7 +164,6 @@
         ) : (
           ""
         )}
->>>>>>> c8fa2a61
       </div>
       <Errors errors={errors} />
       <LoadingOverlay
@@ -253,7 +177,11 @@
             form={form}
             submission={submission}
             url={url}
-            options={{ ...options }}
+            options={
+              { ...options,
+                language: lang,
+                i18n: formio_translation
+                }}
             hideComponents={hideComponents}
             onSubmit={(data) => {
               onSubmit(data, form._id);
@@ -278,53 +206,16 @@
 
     if (isPublic) {
       // this is for anonymous
-<<<<<<< HEAD
-      dispatch(publicApplicationCreate(data, (err, res) => {
-        if (!err) {
-          dispatch(setFormSubmissionLoading(false));
-          toast.success(<Translation>{(t)=>t("submission_saved")}</Translation>)
-          dispatch(setFormSubmitted(true))
-        } else { //TO DO Update to show error message
-          dispatch(setFormSubmissionLoading(false));
-          toast.error(<Translation>{(t)=>t("submission_failed")}</Translation>)
-          // dispatch(setFormSubmitted())
-          // dispatch(push(`/public/submitted`));
-        }
-  }));
-
-    }else{
-        dispatch(applicationCreate(data, (err, res) => {
-            if (!err) {
-              if (IsAuth) {
-                dispatch(setFormSubmissionLoading(false));
-                dispatch(setMaintainBPMFormPagination(true));
-                /*dispatch(push(`/form/${ownProps.match.params.formId}/submission/${submission._id}/edit`))*/
-                toast.success(<Translation>{(t)=>t("submission_saved")}</Translation>)
-                dispatch(push(`/form`));
-              }else{
-                dispatch(setFormSubmissionLoading(false));
-              }
-            } else { //TO DO Update to show error message
-              if (IsAuth) {
-                dispatch(setFormSubmissionLoading(false));
-                dispatch(setMaintainBPMFormPagination(true));
-                //dispatch(push(`/form/${ownProps.match.params.formId}/submission/${submission._id}/edit`))
-                toast.success(<Translation>{(t)=>t("submission_saved")}</Translation>)
-                dispatch(push(`/form`));
-              }else{
-                dispatch(setFormSubmissionLoading(false));
-              }
-=======
       dispatch(
         publicApplicationCreate(data, (err, res) => {
           if (!err) {
             dispatch(setFormSubmissionLoading(false));
-            toast.success("Submission Saved.");
+            toast.success(<Translation>{(t)=>t("submission_saved")}</Translation>)
             dispatch(setFormSubmitted(true));
           } else {
             //TO DO Update to show error message
             dispatch(setFormSubmissionLoading(false));
-            toast.error("Submission failed");
+            toast.error(<Translation>{(t)=>t("submission_failed")}</Translation>)
             // dispatch(setFormSubmitted())
             // dispatch(push(`/public/submitted`));
           }
@@ -338,11 +229,10 @@
               dispatch(setFormSubmissionLoading(false));
               dispatch(setMaintainBPMFormPagination(true));
               /*dispatch(push(`/form/${ownProps.match.params.formId}/submission/${submission._id}/edit`))*/
-              toast.success("Submission Saved.");
+              toast.success(<Translation>{(t)=>t("submission_saved")}</Translation>)
               dispatch(push(`/form`));
             } else {
               dispatch(setFormSubmissionLoading(false));
->>>>>>> c8fa2a61
             }
           } else {
             //TO DO Update to show error message
@@ -384,30 +274,6 @@
   return {
     onSubmit: (submission, formId) => {
       dispatch(setFormSubmissionLoading(true));
-<<<<<<< HEAD
-      dispatch(saveSubmission('submission', submission, ownProps.match.params.formId, (err, submission) => {
-        if (!err) {
-          dispatch(doProcessActions(submission, ownProps,t))
-        } else {
-          const ErrorDetails = { modalOpen: true, message: t("message_submission") }
-          toast.error(t("submission_error"));
-          dispatch(setFormSubmissionLoading(false));
-          dispatch(setFormSubmissionError(ErrorDetails))
-        }
-      }));
-    },
-    onCustomEvent: (customEvent,t) => {
-        switch(customEvent.type){
-          case CUSTOM_EVENT_TYPE.CUSTOM_SUBMIT_DONE:
-            toast.success(t("submission_success"))
-            dispatch(push(`/form`));
-            break;
-          case CUSTOM_EVENT_TYPE.CANCEL_SUBMISSION:
-            dispatch(push(`/form`));
-              break;
-          default: return;
-        }
-=======
       dispatch(
         saveSubmission("submission", submission, formId, (err, submission) => {
           if (!err) {
@@ -415,9 +281,9 @@
           } else {
             const ErrorDetails = {
               modalOpen: true,
-              message: "Submission cannot be done",
+              message: t("message_submission"),
             };
-            toast.error("Error while Submission.");
+            toast.error(t("submission_error"));
             dispatch(setFormSubmissionLoading(false));
             dispatch(setFormSubmissionError(ErrorDetails));
           }
@@ -436,7 +302,6 @@
         default:
           return;
       }
->>>>>>> c8fa2a61
     },
     onConfirm: () => {
       const ErrorDetails = { modalOpen: false, message: "" };
