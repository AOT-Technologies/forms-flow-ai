import React, { useCallback, useEffect, useState } from "react";
import { connect, useDispatch, useSelector } from "react-redux";
import {
  selectRoot,
  resetSubmissions,
  saveSubmission,
  Form,
  selectError,
  Errors,
  getForm,
  Formio,
} from "react-formio";
import { push } from "connected-react-router";
import { Link, useParams } from "react-router-dom";
import Loading from "../../../containers/Loading";
import { useTranslation, Translation } from "react-i18next";
import { getProcessReq } from "../../../apiManager/services/bpmServices";
import { formio_resourceBundles } from "../../../resourceBundles/formio_resourceBundles";
import {
  setFormFailureErrorData,
  setFormRequestData,
  setFormSubmissionError,
  setFormSubmissionLoading,
  setFormSuccessData,
  setMaintainBPMFormPagination,
} from "../../../actions/formActions";
import SubmissionError from "../../../containers/SubmissionError";
import {
  applicationCreate,
  publicApplicationCreate,
  publicApplicationStatus,
} from "../../../apiManager/services/applicationServices";
import LoadingOverlay from "react-loading-overlay";
import { CUSTOM_EVENT_TYPE } from "../../ServiceFlow/constants/customEventTypes";
import { toast } from "react-toastify";
import { setFormSubmitted } from "../../../actions/formActions";
import { fetchFormByAlias } from "../../../apiManager/services/bpmFormServices";
import { checkIsObjectId } from "../../../apiManager/services/formatterService";
import { setPublicStatusLoading } from "../../../actions/applicationActions";
import { MULTITENANCY_ENABLED } from "../../../constants/constants";

const View = React.memo((props) => {
  const { t } = useTranslation();
  const lang = useSelector((state) => state.user.lang);
  const isFormSubmissionLoading = useSelector(
    (state) => state.formDelete.isFormSubmissionLoading
  );
  const isPublicStatusLoading = useSelector(
    (state) => state.applications.isPublicStatusLoading
  );

  const isFormSubmitted = useSelector(
    (state) => state.formDelete.formSubmitted
  );
  const publicFormStatus = useSelector(
    (state) => state.formDelete.publicFormStatus
  );
<<<<<<< HEAD

  const isPublic = !props.isAuthenticated; 
  
=======
  
  const isPublic = !props.isAuthenticated; 
>>>>>>> a90efd4d
  const tenantKey = useSelector((state) => state.tenants?.tenantId);
  const redirectUrl = MULTITENANCY_ENABLED ? `/tenant/${tenantKey}/` : "/";

  const { formId } = useParams();
  const [showPublicForm, setShowPublicForm] = useState("checking");

  const {
    isAuthenticated,
    submission,
    hideComponents,
    onSubmit,
    onCustomEvent,
    errors,
    options,
    form: { form, isActive, url },
  } = props;
  const dispatch = useDispatch();

  const getPublicForm = useCallback(
    (form_id, isObjectId, formObj) => {
      dispatch(setPublicStatusLoading(true));
      dispatch(
        // eslint-disable-next-line no-unused-vars
        publicApplicationStatus(form_id, (err, res) => {
          dispatch(setPublicStatusLoading(false));
          if (!err) {
            if (isPublic) {
              if (isObjectId) {
                dispatch(getForm("form", form_id));
              } else {
                dispatch(
                  setFormRequestData(
                    "form",
                    form_id,
                    `${Formio.getProjectUrl()}/form/${form_id}`
                  )
                );
                dispatch(setFormSuccessData("form", formObj));
              }
            }
          }
        })
      );
    },
    [dispatch, isPublic]
  );

  const getFormData = useCallback(() => {
    const isObjectId = checkIsObjectId(formId);
    if (isObjectId) {
      getPublicForm(formId, isObjectId);
    } else {
      dispatch(
        fetchFormByAlias(formId, async (err, formObj) => {
          if (!err) {
            const form_id = formObj._id;
            getPublicForm(form_id, isObjectId, formObj);
          } else {
            dispatch(setFormFailureErrorData("form", err));
          }
        })
      );
    }
  }, [formId, dispatch, getPublicForm]);

  useEffect(() => {
    if (isPublic) {
      getFormData();
    } else {
      dispatch(setMaintainBPMFormPagination(true));
    }
  }, [isPublic, dispatch, getFormData]);

  useEffect(() => {
    if (publicFormStatus) {
      if (
        publicFormStatus.anonymous === true &&
        publicFormStatus.status === "active"
      ) {
        setShowPublicForm(true);
      } else {
        setShowPublicForm(false);
      }
    }
  }, [publicFormStatus]);

  if (isActive || isPublicStatusLoading) {
    return (
      <div data-testid="loading-view-component">
        <Loading />
      </div>
    );
  }

  if (isFormSubmitted) {
    return (
      <div className="text-center pt-5">
        <h1>{t("Thank you for your response.")}</h1>
        <p>{t("saved successfully")}</p>
      </div>
    );
  }

  if (isPublic && !showPublicForm) {
    return (
      <div className="alert alert-danger mt-4" role="alert">
        Form not available
      </div>
    );
  }

  return (
    <div className="container overflow-y-auto">
      <div className="main-header">
        <SubmissionError
          modalOpen={props.submissionError.modalOpen}
          message={props.submissionError.message}
          onConfirm={props.onConfirm}
        ></SubmissionError>
        {isAuthenticated ? (
          <Link to={`${redirectUrl}form`}>
            <i className="fa fa-chevron-left fa-lg" />
          </Link>
        ) : null}

        {form.title ? (
          <h3 className="ml-3">
            <span className="task-head-details">
              <i className="fa fa-wpforms" aria-hidden="true" /> &nbsp; Forms /
            </span>{" "}
            {form.title}
          </h3>
        ) : (
          ""
        )}
      </div>
      <Errors errors={errors} />
      <LoadingOverlay
        active={isFormSubmissionLoading}
        spinner
        text={<Translation>{(t) => t("Loading...")}</Translation>}
        className="col-12"
      >
        <div className="ml-4 mr-4">
          <Form
            form={form}
            submission={submission}
            url={url}
            options={{
              ...options,
              language: lang,
              i18n: formio_resourceBundles,
            }}
            hideComponents={hideComponents}
            onSubmit={(data) => {
              onSubmit(data, form._id);
            }}
            onCustomEvent={(evt) => onCustomEvent(evt, redirectUrl)}
          />
        </div>
      </LoadingOverlay>
    </div>
  );
});

// eslint-disable-next-line no-unused-vars
const doProcessActions = (submission, ownProps) => {
  return (dispatch, getState) => {
    let user = getState().user.userDetail;
    let form = getState().form.form;
    let IsAuth = getState().user.isAuthenticated;
    dispatch(resetSubmissions("submission"));
    const data = getProcessReq(form, submission._id, "new", user);
    const tenantKey = getState().tenants?.tenantId;
    const redirectUrl = MULTITENANCY_ENABLED ? `/tenant/${tenantKey}/` : `/`;
    const isPublic = window.location.href.includes("public");

    if (isPublic) {
      // this is for anonymous
      dispatch(
        // eslint-disable-next-line no-unused-vars
        publicApplicationCreate(data, (err, res) => {
          if (!err) {
            dispatch(setFormSubmissionLoading(false));
            toast.success(
              <Translation>{(t) => t("Submission Saved")}</Translation>
            );
            dispatch(setFormSubmitted(true));
          } else {
            //TO DO Update to show error message
            dispatch(setFormSubmissionLoading(false));
            toast.error(
              <Translation>{(t) => t("Submission Failed.")}</Translation>
            );
            // dispatch(setFormSubmitted())
            // dispatch(push(`/public/submitted`));
          }
        })
      );
    } else {
      dispatch(
        // eslint-disable-next-line no-unused-vars
        applicationCreate(data, (err, res) => {
          if (!err) {
            if (IsAuth) {
              dispatch(setFormSubmissionLoading(false));
              dispatch(setMaintainBPMFormPagination(true));
              /*dispatch(push(`/form/${ownProps.match.params.formId}/submission/${submission._id}/edit`))*/
              toast.success(
                <Translation>{(t) => t("Submission Saved")}</Translation>
              );
              dispatch(push(`${redirectUrl}form`));
            } else {
              dispatch(setFormSubmissionLoading(false));
            }
          } else {
            //TO DO Update to show error message
            if (IsAuth) {
              dispatch(setFormSubmissionLoading(false));
              dispatch(setMaintainBPMFormPagination(true));
              //dispatch(push(`/form/${ownProps.match.params.formId}/submission/${submission._id}/edit`))
              toast.success(
                <Translation>{(t) => t("Submission Saved")}</Translation>
              );
              dispatch(push(`${redirectUrl}form`));
            } else {
              dispatch(setFormSubmissionLoading(false));
            }
          }
        })
      );
    }
  };
};

const mapStateToProps = (state) => {
  return {
    user: state.user.userDetail,
    tenant: state?.tenants?.tenantId,
    form: selectRoot("form", state),
    isAuthenticated: state.user.isAuthenticated,
    errors: [selectError("form", state), selectError("submission", state)],
    options: {
      noAlerts: false,
      i18n: {
        en: {
          error: <Translation>{(t) => t("Message")}</Translation>,
        },
      },
    },
    submissionError: selectRoot("formDelete", state).formSubmissionError,
  };
};

const mapDispatchToProps = (dispatch, ownProps) => {
  return {
    onSubmit: (submission, formId) => {
      dispatch(setFormSubmissionLoading(true));
      dispatch(
        saveSubmission("submission", submission, formId, (err, submission) => {
          if (!err) {
            dispatch(doProcessActions(submission, ownProps));
          } else {
            const ErrorDetails = {
              modalOpen: true,
              message: (
                <Translation>
                  {(t) => t("Submission cannot be done.")}
                </Translation>
              ),
            };
            toast.error(
              <Translation>{(t) => t("Error while Submission.")}</Translation>
            );
            dispatch(setFormSubmissionLoading(false));
            dispatch(setFormSubmissionError(ErrorDetails));
          }
        })
      );
    },
    onCustomEvent: (customEvent, redirectUrl) => {
      switch (customEvent.type) {
        case CUSTOM_EVENT_TYPE.CUSTOM_SUBMIT_DONE:
          toast.success("Submission Saved.");
          dispatch(push(`${redirectUrl}form`));
          break;
        case CUSTOM_EVENT_TYPE.CANCEL_SUBMISSION:
          dispatch(push(`${redirectUrl}form`));
          break;
        default:
          return;
      }
    },
    onConfirm: () => {
      const ErrorDetails = { modalOpen: false, message: "" };
      dispatch(setFormSubmissionError(ErrorDetails));
    },
  };
};

export default connect(mapStateToProps, mapDispatchToProps)(View);<|MERGE_RESOLUTION|>--- conflicted
+++ resolved
@@ -55,14 +55,8 @@
   const publicFormStatus = useSelector(
     (state) => state.formDelete.publicFormStatus
   );
-<<<<<<< HEAD
-
-  const isPublic = !props.isAuthenticated; 
-  
-=======
   
   const isPublic = !props.isAuthenticated; 
->>>>>>> a90efd4d
   const tenantKey = useSelector((state) => state.tenants?.tenantId);
   const redirectUrl = MULTITENANCY_ENABLED ? `/tenant/${tenantKey}/` : "/";
 
