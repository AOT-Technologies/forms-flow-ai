--- conflicted
+++ resolved
@@ -21,7 +21,7 @@
   const isFormSubmissionLoading = useSelector(state=>state.formDelete.isFormSubmissionLoading);
   const isFormSubmitted = useSelector(state=>state.formDelete.formSubmitted);
   const publicFormStatus = useSelector(state=>state.formDelete.publicFormStatus);
-  const isPublic = window.location.href.includes('public') //need to remove 
+  const isPublic = window.location.href.includes('public') //need to remove
 
   const {
       isAuthenticated,
@@ -46,8 +46,8 @@
     if (isActive) {
       return <div data-testid="loading-view-component"><Loading /></div>;
     }
-    
- 
+
+
 
     if(isFormSubmitted){
       return (
@@ -58,12 +58,6 @@
     )
     }
 
-<<<<<<< HEAD
-=======
-    if(publicFormStatus==="checking"&&isPublic){
-      return <div data-testid="loading-view-component"><Loading /></div>;
-    }
->>>>>>> 1fb96a78
     if(!publicFormStatus&&isPublic){
       return <div class="alert alert-danger mt-4" role="alert">
       Form not available
@@ -110,7 +104,7 @@
             />
           </div>
         </LoadingOverlay>
-        
+
       </div>
     );
 })
@@ -122,9 +116,9 @@
     let IsAuth = getState().user.isAuthenticated
     dispatch(resetSubmissions('submission'));
     const data = getProcessReq(form, submission._id, "new", user);
-    
+
     const isPublic = window.location.href.includes('public')
-   
+
     if (isPublic){
       // this is for anonymous
       dispatch(publicApplicationCreate(data, (err, res) => {
@@ -206,7 +200,7 @@
         }else{
           return dispatch(getForm('form', ownProps.match.params.formId))
         }
-        
+
     }))
   },
     onSubmit: (submission) => {
