import React, { useCallback, useEffect, useState } from "react";
import { connect, useDispatch, useSelector } from "react-redux";
import {
  selectRoot,
  resetSubmissions,
  saveSubmission,
  Form,
  selectError,
  Errors,
  getForm,
  Formio,
} from "react-formio";
import { push } from "connected-react-router";
import { Link, useParams } from "react-router-dom";
import Loading from "../../../containers/Loading";
import { useTranslation, Translation } from "react-i18next";
import { getProcessReq } from "../../../apiManager/services/bpmServices";
import { formio_resourceBundles } from "../../../resourceBundles/formio_resourceBundles";
import {
  setFormFailureErrorData,
  setFormRequestData,
  setFormSubmissionError,
  setFormSubmissionLoading,
  setFormSuccessData,
  setMaintainBPMFormPagination,
} from "../../../actions/formActions";
import SubmissionError from "../../../containers/SubmissionError";
import {
  applicationCreate,
  publicApplicationCreate,
  publicApplicationStatus,
} from "../../../apiManager/services/applicationServices";
import LoadingOverlay from "react-loading-overlay";
import { CUSTOM_EVENT_TYPE } from "../../ServiceFlow/constants/customEventTypes";
import { toast } from "react-toastify";
import { setFormSubmitted } from "../../../actions/formActions";
import { fetchFormByAlias } from "../../../apiManager/services/bpmFormServices";
import { checkIsObjectId } from "../../../apiManager/services/formatterService";
import { setPublicStatusLoading } from "../../../actions/applicationActions";
import { MULTITENANCY_ENABLED } from "../../../constants/constants";

const View = React.memo((props) => {
  const { t } = useTranslation();
  const lang = useSelector((state) => state.user.lang);
  const isFormSubmissionLoading = useSelector(
    (state) => state.formDelete.isFormSubmissionLoading
  );
  const isPublicStatusLoading = useSelector(
    (state) => state.applications.isPublicStatusLoading
  );

  const isFormSubmitted = useSelector(
    (state) => state.formDelete.formSubmitted
  );
  const publicFormStatus = useSelector(
    (state) => state.formDelete.publicFormStatus
  );
<<<<<<< HEAD
  
  const isPublic = !props.isAuthenticated; 
=======
  const isPublic = window.location.href.includes("public"); //need to remove
  const tenantKey = useSelector((state) => state.tenants?.tenantId);
  const redirectUrl = MULTITENANCY_ENABLED ? `/tenant/${tenantKey}/` : "/";
>>>>>>> 70ca3fcc
  const { formId } = useParams();
  const [showPublicForm, setShowPublicForm] = useState("checking");

  const {
    isAuthenticated,
    submission,
    hideComponents,
    onSubmit,
    onCustomEvent,
    errors,
    options,
    form: { form, isActive, url },
  } = props;
  const dispatch = useDispatch();

  const getPublicForm = useCallback(
    (form_id, isObjectId, formObj) => {
      dispatch(setPublicStatusLoading(true));
      dispatch(
        // eslint-disable-next-line no-unused-vars
        publicApplicationStatus(form_id, (err, res) => {
          dispatch(setPublicStatusLoading(false));
          if (!err) {
            if (isPublic) {
              if (isObjectId) {
                dispatch(getForm("form", form_id));
              } else {
                dispatch(
                  setFormRequestData(
                    "form",
                    form_id,
                    `${Formio.getProjectUrl()}/form/${form_id}`
                  )
                );
                dispatch(setFormSuccessData("form", formObj));
              }
            }
          }
        })
      );
    },
    [dispatch, isPublic]
  );

  const getFormData = useCallback(() => {
    const isObjectId = checkIsObjectId(formId);
    if (isObjectId) {
      getPublicForm(formId, isObjectId);
    } else {
      dispatch(
        fetchFormByAlias(formId, async (err, formObj) => {
          if (!err) {
            const form_id = formObj._id;
            getPublicForm(form_id, isObjectId, formObj);
          } else {
            dispatch(setFormFailureErrorData("form", err));
          }
        })
      );
    }
  }, [formId, dispatch, getPublicForm]);

  useEffect(() => {
    if (isPublic) {
      getFormData();
    } else {
      dispatch(setMaintainBPMFormPagination(true));
    }
  }, [isPublic, dispatch, getFormData]);

  useEffect(() => {
    if (publicFormStatus) {
      if (
        publicFormStatus.anonymous === true &&
        publicFormStatus.status === "active"
      ) {
        setShowPublicForm(true);
      } else {
        setShowPublicForm(false);
      }
    }
  }, [publicFormStatus]);

  if (isActive || isPublicStatusLoading) {
    return (
      <div data-testid="loading-view-component">
        <Loading />
      </div>
    );
  }

  if (isFormSubmitted) {
    return (
      <div className="text-center pt-5">
        <h1>{t("Thank you for your response.")}</h1>
        <p>{t("saved successfully")}</p>
      </div>
    );
  }

  if (isPublic && !showPublicForm) {
    return (
      <div className="alert alert-danger mt-4" role="alert">
        Form not available
      </div>
    );
  }

  return (
    <div className="container overflow-y-auto">
      <div className="main-header">
        <SubmissionError
          modalOpen={props.submissionError.modalOpen}
          message={props.submissionError.message}
          onConfirm={props.onConfirm}
        ></SubmissionError>
        {isAuthenticated ? (
          <Link to={`${redirectUrl}form`}>
            <i className="fa fa-chevron-left fa-lg" />
          </Link>
        ) : null}

        {form.title ? (
          <h3 className="ml-3">
            <span className="task-head-details">
              <i className="fa fa-wpforms" aria-hidden="true" /> &nbsp; Forms /
            </span>{" "}
            {form.title}
          </h3>
        ) : (
          ""
        )}
      </div>
      <Errors errors={errors} />
      <LoadingOverlay
        active={isFormSubmissionLoading}
        spinner
        text={<Translation>{(t) => t("Loading...")}</Translation>}
        className="col-12"
      >
        <div className="ml-4 mr-4">
          <Form
            form={form}
            submission={submission}
            url={url}
            options={{
              ...options,
              language: lang,
              i18n: formio_resourceBundles,
            }}
            hideComponents={hideComponents}
            onSubmit={(data) => {
              onSubmit(data, form._id);
            }}
            onCustomEvent={(evt) => onCustomEvent(evt, redirectUrl)}
          />
        </div>
      </LoadingOverlay>
    </div>
  );
});

// eslint-disable-next-line no-unused-vars
const doProcessActions = (submission, ownProps) => {
  return (dispatch, getState) => {
    let user = getState().user.userDetail;
    let form = getState().form.form;
    let IsAuth = getState().user.isAuthenticated;
    dispatch(resetSubmissions("submission"));
    const data = getProcessReq(form, submission._id, "new", user);
    const tenantKey = getState().tenants?.tenantId;
    const redirectUrl = MULTITENANCY_ENABLED ? `/tenant/${tenantKey}/` : `/`;
    const isPublic = window.location.href.includes("public");

    if (isPublic) {
      // this is for anonymous
      dispatch(
        // eslint-disable-next-line no-unused-vars
        publicApplicationCreate(data, (err, res) => {
          if (!err) {
            dispatch(setFormSubmissionLoading(false));
            toast.success(
              <Translation>{(t) => t("Submission Saved")}</Translation>
            );
            dispatch(setFormSubmitted(true));
          } else {
            //TO DO Update to show error message
            dispatch(setFormSubmissionLoading(false));
            toast.error(
              <Translation>{(t) => t("Submission Failed.")}</Translation>
            );
            // dispatch(setFormSubmitted())
            // dispatch(push(`/public/submitted`));
          }
        })
      );
    } else {
      dispatch(
        // eslint-disable-next-line no-unused-vars
        applicationCreate(data, (err, res) => {
          if (!err) {
            if (IsAuth) {
              dispatch(setFormSubmissionLoading(false));
              dispatch(setMaintainBPMFormPagination(true));
              /*dispatch(push(`/form/${ownProps.match.params.formId}/submission/${submission._id}/edit`))*/
              toast.success(
                <Translation>{(t) => t("Submission Saved")}</Translation>
              );
              dispatch(push(`${redirectUrl}form`));
            } else {
              dispatch(setFormSubmissionLoading(false));
            }
          } else {
            //TO DO Update to show error message
            if (IsAuth) {
              dispatch(setFormSubmissionLoading(false));
              dispatch(setMaintainBPMFormPagination(true));
              //dispatch(push(`/form/${ownProps.match.params.formId}/submission/${submission._id}/edit`))
              toast.success(
                <Translation>{(t) => t("Submission Saved")}</Translation>
              );
              dispatch(push(`${redirectUrl}form`));
            } else {
              dispatch(setFormSubmissionLoading(false));
            }
          }
        })
      );
    }
  };
};

const mapStateToProps = (state) => {
  return {
    user: state.user.userDetail,
    tenant: state?.tenants?.tenantId,
    form: selectRoot("form", state),
    isAuthenticated: state.user.isAuthenticated,
    errors: [selectError("form", state), selectError("submission", state)],
    options: {
      noAlerts: false,
      i18n: {
        en: {
          error: <Translation>{(t) => t("Message")}</Translation>,
        },
      },
    },
    submissionError: selectRoot("formDelete", state).formSubmissionError,
  };
};

const mapDispatchToProps = (dispatch, ownProps) => {
  return {
    onSubmit: (submission, formId) => {
      dispatch(setFormSubmissionLoading(true));
      dispatch(
        saveSubmission("submission", submission, formId, (err, submission) => {
          if (!err) {
            dispatch(doProcessActions(submission, ownProps));
          } else {
            const ErrorDetails = {
              modalOpen: true,
              message: (
                <Translation>
                  {(t) => t("Submission cannot be done.")}
                </Translation>
              ),
            };
            toast.error(
              <Translation>{(t) => t("Error while Submission.")}</Translation>
            );
            dispatch(setFormSubmissionLoading(false));
            dispatch(setFormSubmissionError(ErrorDetails));
          }
        })
      );
    },
    onCustomEvent: (customEvent, redirectUrl) => {
      switch (customEvent.type) {
        case CUSTOM_EVENT_TYPE.CUSTOM_SUBMIT_DONE:
          toast.success("Submission Saved.");
          dispatch(push(`${redirectUrl}form`));
          break;
        case CUSTOM_EVENT_TYPE.CANCEL_SUBMISSION:
          dispatch(push(`${redirectUrl}form`));
          break;
        default:
          return;
      }
    },
    onConfirm: () => {
      const ErrorDetails = { modalOpen: false, message: "" };
      dispatch(setFormSubmissionError(ErrorDetails));
    },
  };
};

export default connect(mapStateToProps, mapDispatchToProps)(View);<|MERGE_RESOLUTION|>--- conflicted
+++ resolved
@@ -55,14 +55,11 @@
   const publicFormStatus = useSelector(
     (state) => state.formDelete.publicFormStatus
   );
-<<<<<<< HEAD
   
   const isPublic = !props.isAuthenticated; 
-=======
-  const isPublic = window.location.href.includes("public"); //need to remove
   const tenantKey = useSelector((state) => state.tenants?.tenantId);
   const redirectUrl = MULTITENANCY_ENABLED ? `/tenant/${tenantKey}/` : "/";
->>>>>>> 70ca3fcc
+
   const { formId } = useParams();
   const [showPublicForm, setShowPublicForm] = useState("checking");
 
