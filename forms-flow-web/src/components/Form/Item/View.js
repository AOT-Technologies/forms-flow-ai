--- conflicted
+++ resolved
@@ -55,11 +55,7 @@
 import selectApplicationCreateAPI from "./apiSelectHelper";
 import { getFormProcesses } from "../../../apiManager/services/processServices";
 import { setFormStatusLoading } from "../../../actions/processActions";
-<<<<<<< HEAD
-=======
-import isEqual from "lodash/isEqual";
 import SavingLoading from "../../Loading/SavingLoading";
->>>>>>> 5459044f
 
 const View = React.memo((props) => {
   const [formStatus, setFormStatus] = React.useState("");
@@ -102,13 +98,10 @@
 
   const [showPublicForm, setShowPublicForm] = useState("checking");
   const [poll, setPoll] = useState(DRAFT_ENABLED);
-<<<<<<< HEAD
   const exitType = useRef("UNMOUNT");
-=======
   const [draftCreating, setDraftCreating] = useState(false);
   const [draftSaved, setDraftSaved] = useState(false);
 
->>>>>>> 5459044f
   const {
     isAuthenticated,
     submission,
@@ -183,15 +176,12 @@
     let dataChanged = !isEqual(payload.data, lastUpdatedDraft.data);
     if (draftSubmissionId && isDraftCreated) {
       if (dataChanged) {
-<<<<<<< HEAD
-        dispatch(
-          draftUpdateMethod(payload, draftSubmissionId, (err) => {
-            if (exitType === "UNMOUNT" && !err)
-              toast.success("Submission saved to draft.");
-=======
         setDraftCreating(true);
         dispatch(
           draftUpdateMethod(payload, draftSubmissionId, (err) => {
+            if (exitType === "UNMOUNT" && !err) {
+              toast.success("Submission saved to draft.");
+            }
             if (!err) {
               setTimeout(() => {
                 setDraftSaved(true);
@@ -200,10 +190,9 @@
                   setDraftSaved(false);
                 }, 2000);
               }, 3000);
-            }else{
+            } else {
               setDraftCreating(false);
             }
->>>>>>> 5459044f
           })
         );
       }
@@ -225,8 +214,29 @@
     }
   }, [validFormId, formStatus, publicFormStatus]);
 
-<<<<<<< HEAD
-=======
+  /**
+   * We will repeatedly update the current state to draft table
+   * on purticular interval
+   */
+  useInterval(
+    () => {
+      let payload = getDraftReqFormat(validFormId, { ...draftData?.data });
+      saveDraft(payload);
+    },
+    poll ? DRAFT_POLLING_RATE : null
+  );
+
+  /**
+   * Save the current state when the component unmounts.
+   * Save the data before submission to handle submission failure.
+   */
+  useEffect(() => {
+    return () => {
+      let payload = getDraftReqFormat(validFormId, draftRef.current?.data);
+      if (poll) saveDraft(payload, exitType.current);
+    };
+  }, [validFormId, draftSubmissionId, isDraftCreated, poll, exitType.current]);
+
   useEffect(() => {
     if (isAuthenticated) {
       dispatch(setFormStatusLoading(true));
@@ -241,42 +251,6 @@
     }
   }, [isAuthenticated]);
 
->>>>>>> 5459044f
-  /**
-   * We will repeatedly update the current state to draft table
-   * on purticular interval
-   */
-  useInterval(
-    () => {
-      let payload = getDraftReqFormat(validFormId, { ...draftData?.data });
-      saveDraft(payload);
-    },
-    poll ? DRAFT_POLLING_RATE : null
-  );
-
-  /**
-   * Save the current state when the component unmounts.
-   * Save the data before submission to handle submission failure.
-   */
-  useEffect(() => {
-    return () => {
-      let payload = getDraftReqFormat(validFormId, draftRef.current?.data);
-      if (poll) saveDraft(payload, exitType.current);
-    };
-  }, [validFormId, draftSubmissionId, isDraftCreated, poll, exitType.current]);
-
-  useEffect(() => {
-    dispatch(setFormStatusLoading(true));
-    dispatch(
-      getFormProcesses(formId, (err, data) => {
-        if (!err) {
-          setFormStatus(data.status);
-          dispatch(setFormStatusLoading(false));
-        }
-      })
-    );
-  }, []);
-
   useEffect(() => {
     if (isPublic) {
       getFormData();
@@ -324,42 +298,45 @@
   }
   return (
     <div className="container overflow-y-auto">
-      
       <div className="d-flex align-items-center justify-content-between">
         <div className="main-header">
-        <SubmissionError
-          modalOpen={props.submissionError.modalOpen}
-          message={props.submissionError.message}
-          onConfirm={props.onConfirm}
-        ></SubmissionError>
-        {isAuthenticated ? (
-          <Link title="go back" to={`${redirectUrl}form`}>
-            <i className="fa fa-chevron-left fa-lg" />
-          </Link>
-        ) : null}
-
-        {form.title ? (
-          <h3 className="ml-3">
-            <span className="task-head-details">
-              <i className="fa fa-wpforms" aria-hidden="true" /> &nbsp; Forms /
-            </span>{" "}
-            {form.title}
-          </h3>
+          <SubmissionError
+            modalOpen={props.submissionError.modalOpen}
+            message={props.submissionError.message}
+            onConfirm={props.onConfirm}
+          ></SubmissionError>
+          {isAuthenticated ? (
+            <Link title="go back" to={`${redirectUrl}form`}>
+              <i className="fa fa-chevron-left fa-lg" />
+            </Link>
+          ) : null}
+
+          {form.title ? (
+            <h3 className="ml-3">
+              <span className="task-head-details">
+                <i className="fa fa-wpforms" aria-hidden="true" /> &nbsp; Forms
+                /
+              </span>{" "}
+              {form.title}
+            </h3>
+          ) : (
+            ""
+          )}
+        </div>
+        {(isPublic || formStatus === "active") && draftCreating ? (
+          <div className="d-flex w-75 justify-content-end">
+            <span className="p-2 info-background mr-2">
+              <i className="fa fa-info-circle mr-2" aria-hidden="true"></i>
+              Form which is not submitted is saved to draft
+            </span>
+            <SavingLoading
+              text={draftSaved ? "Saved to draft" : "Saving..."}
+              saved={draftSaved}
+            />
+          </div>
         ) : (
           ""
         )}
-        </div>
-        {(isPublic || formStatus === "active") && draftCreating ? (
-          <div className="d-flex w-75 justify-content-end">
-          <span className="p-2 info-background mr-2">
-          <i className="fa fa-info-circle mr-2" aria-hidden="true"></i>
-            Form which is not submitted is saved to draft
-          </span>
-          <SavingLoading text={draftSaved ? "Saved to draft" : "Saving..."} saved={draftSaved} />
-          </div>
-      ) : (
-        ""
-      )}
       </div>
       <Errors errors={errors} />
       <LoadingOverlay
