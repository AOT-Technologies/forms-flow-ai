--- conflicted
+++ resolved
@@ -36,11 +36,7 @@
       getForm
     } = props;
    const dispatch = useDispatch();
-<<<<<<< HEAD
    const {t}=useTranslation();
-=======
-
->>>>>>> 322c3d03
    useEffect(()=>{
     if (!isAuthenticated) {
       getForm();
@@ -88,18 +84,12 @@
           {/*   <span className="ml-3">
             <img src="/form.svg" width="30" height="30" alt="form" />
           </span>*/}
-<<<<<<< HEAD
-          <h3 className="ml-3">
-            <span className="task-head-details"><i className="fa fa-wpforms" aria-hidden="true"/> &nbsp; {t("Forms")}/</span> {form.title}
-          </h3>
-=======
           {form.title?
               <h3 className="ml-3">
               <span className="task-head-details"><i className="fa fa-wpforms" aria-hidden="true"/> &nbsp; Forms /</span> {form.title}
               </h3>
               :""
           }
->>>>>>> 322c3d03
         </div>
         <Errors errors={errors} />
         <LoadingOverlay active={isFormSubmissionLoading} spinner text='Loading...' className="col-12">
@@ -198,10 +188,6 @@
 
 const mapDispatchToProps = (dispatch, ownProps,t) => {
   return {
-<<<<<<< HEAD
-    getForm: () => dispatch(getForm('form', ownProps.match.params.formId)),
-    onSubmit: (submission,t) => {
-=======
     getForm: () => {
       const isPublic = window.location.href.includes('public')
       dispatch(publicApplicationStatus(ownProps.match.params.formId,(err,res)=>{
@@ -219,7 +205,6 @@
     }))
   },
     onSubmit: (submission) => {
->>>>>>> 322c3d03
       dispatch(setFormSubmissionLoading(true));
       dispatch(saveSubmission('submission', submission, ownProps.match.params.formId, (err, submission) => {
         if (!err) {
