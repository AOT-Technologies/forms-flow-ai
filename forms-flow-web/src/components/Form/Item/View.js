import React, { useCallback, useEffect, useRef, useState } from "react";
import { Link, useParams } from "react-router-dom";
import { push } from "connected-react-router";
import { connect, useDispatch, useSelector } from "react-redux";
import {
  selectRoot,
  resetSubmissions,
  saveSubmission,
  Form,
  selectError,
  Errors,
  getForm,
  Formio,
} from "react-formio";
import { useTranslation, Translation } from "react-i18next";
import isEqual from "lodash/isEqual";

import Loading from "../../../containers/Loading";
import {
  getProcessReq,
  getDraftReqFormat,
} from "../../../apiManager/services/bpmServices";
import { formio_resourceBundles } from "../../../resourceBundles/formio_resourceBundles";
import {
  setFormFailureErrorData,
  setFormRequestData,
  setFormSubmissionError,
  setFormSubmissionLoading,
  setFormSuccessData,
} from "../../../actions/formActions";
import SubmissionError from "../../../containers/SubmissionError";
import { publicApplicationStatus } from "../../../apiManager/services/applicationServices";
import LoadingOverlay from "react-loading-overlay";
import { CUSTOM_EVENT_TYPE } from "../../ServiceFlow/constants/customEventTypes";
import { toast } from "react-toastify";
import { setFormSubmitted } from "../../../actions/formActions";
import { fetchFormByAlias } from "../../../apiManager/services/bpmFormServices";
import { checkIsObjectId } from "../../../apiManager/services/formatterService";
import {
  draftCreate,
  draftUpdate,
  publicDraftCreate,
  publicDraftUpdate,
} from "../../../apiManager/services/draftService";
import { setPublicStatusLoading } from "../../../actions/applicationActions";
import { postCustomSubmission } from "../../../apiManager/services/FormServices";
import {
  CUSTOM_SUBMISSION_URL,
  CUSTOM_SUBMISSION_ENABLE,
  MULTITENANCY_ENABLED,
  DRAFT_ENABLED,
  DRAFT_POLLING_RATE,
} from "../../../constants/constants";
import useInterval from "../../../customHooks/useInterval";
import selectApplicationCreateAPI from "./apiSelectHelper";
import { getFormProcesses } from "../../../apiManager/services/processServices";
import { setFormStatusLoading } from "../../../actions/processActions";

const View = React.memo((props) => {
  const [formStatus, setFormStatus] = React.useState("");
  const { t } = useTranslation();
  const lang = useSelector((state) => state.user.lang);
  const formStatusLoading = useSelector(
    (state) => state.process?.formStatusLoading
  );
  const isFormSubmissionLoading = useSelector(
    (state) => state.formDelete.isFormSubmissionLoading
  );
  const isPublicStatusLoading = useSelector(
    (state) => state.applications.isPublicStatusLoading
  );

  const isFormSubmitted = useSelector(
    (state) => state.formDelete.formSubmitted
  );
  const publicFormStatus = useSelector(
    (state) => state.formDelete.publicFormStatus
  );
  const draftSubmissionId = useSelector(
    (state) => state.draft.draftSubmission?.id
  );
  // Holds the latest data saved by the server
  const lastUpdatedDraft = useSelector((state) => state.draft.lastUpdated);
  const isPublic = !props.isAuthenticated;
  const tenantKey = useSelector((state) => state.tenants?.tenantId);
  const redirectUrl = MULTITENANCY_ENABLED ? `/tenant/${tenantKey}/` : "/";
  /**
   * `draftData` is used for keeping the uptodate form entry,
   * this will get updated on every change the form is having.
   */
  const [draftData, setDraftData] = useState({});
  const draftRef = useRef();
  const [isDraftCreated, setIsDraftCreated] = useState(false);

  const { formId } = useParams();
  const [validFormId, setValidFormId] = useState(undefined);

  const [showPublicForm, setShowPublicForm] = useState("checking");
  const [poll, setPoll] = useState(DRAFT_ENABLED);
  const exitType = useRef("UNMOUNT");
  const {
    isAuthenticated,
    submission,
    hideComponents,
    onSubmit,
    onCustomEvent,
    errors,
    options,
    form: { form, isActive, url },
  } = props;
  const dispatch = useDispatch();
  /*
  Selecting which endpoint to use based on authentication status,
  public endpoint or authenticated endpoint.
  */
  const draftCreateMethod = isAuthenticated ? draftCreate : publicDraftCreate;
  const draftUpdateMethod = isAuthenticated ? draftUpdate : publicDraftUpdate;

  const getPublicForm = useCallback(
    (form_id, isObjectId, formObj) => {
      dispatch(setPublicStatusLoading(true));
      dispatch(
        publicApplicationStatus(form_id, (err) => {
          dispatch(setPublicStatusLoading(false));
          if (!err) {
            if (isPublic) {
              if (isObjectId) {
                dispatch(getForm("form", form_id));
                dispatch(setFormStatusLoading(false));
              } else {
                dispatch(
                  setFormRequestData(
                    "form",
                    form_id,
                    `${Formio.getProjectUrl()}/form/${form_id}`
                  )
                );
                dispatch(setFormSuccessData("form", formObj));
                dispatch(setFormStatusLoading(false));
              }
            }
          }
        })
      );
    },
    [dispatch, isPublic]
  );
  const getFormData = useCallback(() => {
    const isObjectId = checkIsObjectId(formId);
    if (isObjectId) {
      getPublicForm(formId, isObjectId);
      setValidFormId(formId);
    } else {
      dispatch(
        fetchFormByAlias(formId, async (err, formObj) => {
          if (!err) {
            const form_id = formObj._id;
            getPublicForm(form_id, isObjectId, formObj);
            setValidFormId(form_id);
          } else {
            dispatch(setFormFailureErrorData("form", err));
          }
        })
      );
    }
  }, [formId, dispatch, getPublicForm]);
  /**
   * Compares the current form data and last saved data
   * Draft is updated only if the form is updated from the last saved form data.
   */
  const saveDraft = (payload, exitType = exitType) => {
    let dataChanged = !isEqual(payload.data, lastUpdatedDraft.data);
    if (draftSubmissionId && isDraftCreated) {
      if (dataChanged) {
        dispatch(draftUpdateMethod(payload, draftSubmissionId,(err)=>{
          if (exitType === "UNMOUNT" && !err) toast.success("Submission saved to draft.");
        }));
        
      }
    }
  };

  /**
   * Will create a draft application when the form is selected for entry.
   */
  useEffect(() => {
    if (validFormId && DRAFT_ENABLED && formStatus === "active") {
      let payload = getDraftReqFormat(validFormId, draftData?.data);
      dispatch(draftCreateMethod(payload, setIsDraftCreated));
    }
<<<<<<< HEAD
  }, [validFormId]);
=======
  }, [validFormId, formStatus]);

  useEffect(() => {
    dispatch(setFormStatusLoading(true));
    dispatch(
      getFormProcesses(formId, (err, data) => {
        if (!err) {
          setFormStatus(data.status);
          dispatch(setFormStatusLoading(false));
        }
      })
    );
  }, []);

>>>>>>> 1f331951
  /**
   * We will repeatedly update the current state to draft table
   * on purticular interval
   */
  useInterval(
    () => {
      let payload = getDraftReqFormat(validFormId, { ...draftData?.data });
      saveDraft(payload);
    },
    poll ? DRAFT_POLLING_RATE : null
  );

  /**
   * Save the current state when the component unmounts.
   * Save the data before submission to handle submission failure.
   */
  useEffect(() => {
    return () => {
      let payload = getDraftReqFormat(validFormId, draftRef.current?.data);
      if (poll) saveDraft(payload, exitType.current);
    };
  }, [validFormId, draftSubmissionId, isDraftCreated, poll, exitType.current]);

  useEffect(() => {
    dispatch(setFormStatusLoading(true));
    dispatch(
      getFormProcesses(formId, (err, data) => {
        if (!err) {
          setFormStatus(data.status);
          dispatch(setFormStatusLoading(false));
        }
      })
    );
  }, []);

  useEffect(() => {
    if (isPublic) {
      getFormData();
    } else {
      setValidFormId(formId);
    }
  }, [isPublic, dispatch, getFormData]);

  useEffect(() => {
    if (publicFormStatus) {
      if (
        publicFormStatus.anonymous === true &&
        publicFormStatus.status === "active"
      ) {
        setShowPublicForm(true);
      } else {
        setShowPublicForm(false);
      }
    }
  }, [publicFormStatus]);

  if (isActive || isPublicStatusLoading || formStatusLoading) {
    return (
      <div data-testid="loading-view-component">
        <Loading />
      </div>
    );
  }

  if (isFormSubmitted && !isAuthenticated) {
    return (
      <div className="text-center pt-5">
        <h1>{t("Thank you for your response.")}</h1>
        <p>{t("saved successfully")}</p>
      </div>
    );
  }

  if (isPublic && !showPublicForm) {
    return (
      <div className="alert alert-danger mt-4" role="alert">
        Form not available
      </div>
    );
  }
  return (
    <div className="container overflow-y-auto">
      <div className="main-header">
        <SubmissionError
          modalOpen={props.submissionError.modalOpen}
          message={props.submissionError.message}
          onConfirm={props.onConfirm}
        ></SubmissionError>
        {isAuthenticated ? (
          <Link title="go back" to={`${redirectUrl}form`}>
            <i className="fa fa-chevron-left fa-lg" />
          </Link>
        ) : null}

        {form.title ? (
          <h3 className="ml-3">
            <span className="task-head-details">
              <i className="fa fa-wpforms" aria-hidden="true" /> &nbsp; Forms /
            </span>{" "}
            {form.title}
          </h3>
        ) : (
          ""
        )}
      </div>
      <Errors errors={errors} />
      <LoadingOverlay
        active={isFormSubmissionLoading}
        spinner
        text={<Translation>{(t) => t("Loading...")}</Translation>}
        className="col-12"
      >
        <div className="ml-4 mr-4">
          {isPublic || formStatus === "active" ? (
            <Form
              form={form}
              submission={submission}
              url={url}
              options={{
                ...options,
                language: lang,
                i18n: formio_resourceBundles,
              }}
              hideComponents={hideComponents}
              onChange={(data) => {
                setDraftData(data);
                draftRef.current = data;
              }}
              onSubmit={(data) => {
                setPoll(false);
                exitType.current = "SUBMIT";
                onSubmit(data, form._id, isPublic);
              }}
              onCustomEvent={(evt) => onCustomEvent(evt, redirectUrl)}
            />
          ) : formStatus === "inactive" || !formStatus ? (
            <span>
              <div
                className="container"
                style={{
                  maxWidth: "900px",
                  margin: "auto",
                  height: "50vh",
                  display: "flex",
                  flexDirection: "column",
                  alignItems: "center",
                  justifyContent: "center",
                }}
              >
                <h3>{t("Form not published")}</h3>
                <p>{t("You can't submit this form until it is published")}</p>
              </div>
            </span>
          ) : null}
        </div>
      </LoadingOverlay>
    </div>
  );
});

// eslint-disable-next-line no-unused-vars
const doProcessActions = (submission, ownProps) => {
  return (dispatch, getState) => {
    const state = getState();
    let form = state.form.form;
    let isAuth = state.user.isAuthenticated;
    const tenantKey = state.tenants?.tenantId;
    const redirectUrl = MULTITENANCY_ENABLED ? `/tenant/${tenantKey}/` : `/`;
    const origin = `${window.location.origin}${redirectUrl}`;
    dispatch(resetSubmissions("submission"));
    const data = getProcessReq(form, submission._id, origin);
    let draft_id = state.draft.draftSubmission?.id;
    let isDraftCreated = draft_id ? true : false;
    const applicationCreateAPI = selectApplicationCreateAPI(
      isAuth,
      isDraftCreated,
      DRAFT_ENABLED
    );

    dispatch(
      // eslint-disable-next-line no-unused-vars
      applicationCreateAPI(data, draft_id ? draft_id : null, (err, res) => {
        dispatch(setFormSubmissionLoading(false));
        if (!err) {
          toast.success(
            <Translation>{(t) => t("Submission Saved")}</Translation>
          );
          dispatch(setFormSubmitted(true));
          if (isAuth) dispatch(push(`${redirectUrl}form`));
        } else {
          toast.error(
            <Translation>{(t) => t("Submission Failed.")}</Translation>
          );
        }
      })
    );
  };
};

const mapStateToProps = (state) => {
  return {
    user: state.user.userDetail,
    tenant: state?.tenants?.tenantId,
    form: selectRoot("form", state),
    isAuthenticated: state.user.isAuthenticated,
    errors: [selectError("form", state), selectError("submission", state)],
    options: {
      noAlerts: false,
      i18n: {
        en: {
          error: <Translation>{(t) => t("Message")}</Translation>,
        },
      },
    },
    submissionError: selectRoot("formDelete", state).formSubmissionError,
  };
};

const mapDispatchToProps = (dispatch, ownProps) => {
  return {
    onSubmit: (submission, formId, isPublic) => {
      dispatch(setFormSubmissionLoading(true));
      // this is callback function for submission
      const callBack = (err, submission) => {
        if (!err) {
          dispatch(doProcessActions(submission, ownProps));
        } else {
          const ErrorDetails = {
            modalOpen: true,
            message: (
              <Translation>
                {(t) => t("Submission cannot be done.")}
              </Translation>
            ),
          };
          toast.error(
            <Translation>{(t) => t("Error while Submission.")}</Translation>
          );
          dispatch(setFormSubmissionLoading(false));
          dispatch(setFormSubmissionError(ErrorDetails));
        }
      };
      if (CUSTOM_SUBMISSION_URL && CUSTOM_SUBMISSION_ENABLE) {
        postCustomSubmission(submission, formId, isPublic, callBack);
      } else {
        dispatch(saveSubmission("submission", submission, formId, callBack));
      }
    },
    onCustomEvent: (customEvent, redirectUrl) => {
      switch (customEvent.type) {
        case CUSTOM_EVENT_TYPE.CUSTOM_SUBMIT_DONE:
          toast.success("Submission Saved.");
          dispatch(push(`${redirectUrl}form`));
          break;
        case CUSTOM_EVENT_TYPE.CANCEL_SUBMISSION:
          dispatch(push(`${redirectUrl}form`));
          break;
        default:
          return;
      }
    },
    onConfirm: () => {
      const ErrorDetails = { modalOpen: false, message: "" };
      dispatch(setFormSubmissionError(ErrorDetails));
    },
  };
};

export default connect(mapStateToProps, mapDispatchToProps)(View);<|MERGE_RESOLUTION|>--- conflicted
+++ resolved
@@ -172,10 +172,12 @@
     let dataChanged = !isEqual(payload.data, lastUpdatedDraft.data);
     if (draftSubmissionId && isDraftCreated) {
       if (dataChanged) {
-        dispatch(draftUpdateMethod(payload, draftSubmissionId,(err)=>{
-          if (exitType === "UNMOUNT" && !err) toast.success("Submission saved to draft.");
-        }));
-        
+        dispatch(
+          draftUpdateMethod(payload, draftSubmissionId, (err) => {
+            if (exitType === "UNMOUNT" && !err)
+              toast.success("Submission saved to draft.");
+          })
+        );
       }
     }
   };
@@ -188,24 +190,8 @@
       let payload = getDraftReqFormat(validFormId, draftData?.data);
       dispatch(draftCreateMethod(payload, setIsDraftCreated));
     }
-<<<<<<< HEAD
-  }, [validFormId]);
-=======
   }, [validFormId, formStatus]);
 
-  useEffect(() => {
-    dispatch(setFormStatusLoading(true));
-    dispatch(
-      getFormProcesses(formId, (err, data) => {
-        if (!err) {
-          setFormStatus(data.status);
-          dispatch(setFormStatusLoading(false));
-        }
-      })
-    );
-  }, []);
-
->>>>>>> 1f331951
   /**
    * We will repeatedly update the current state to draft table
    * on purticular interval
