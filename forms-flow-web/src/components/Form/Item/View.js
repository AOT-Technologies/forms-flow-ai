import React, {useEffect} from 'react';
import {connect, useDispatch, useSelector} from 'react-redux'
import { selectRoot, resetSubmissions, saveSubmission, Form, selectError, Errors, getForm } from 'react-formio';
import { push } from 'connected-react-router';
import { Link } from 'react-router-dom'
import Loading from '../../../containers/Loading';
import { getProcessReq } from "../../../apiManager/services/bpmServices";
import {
  setFormSubmissionError,
  setFormSubmissionLoading,
  setMaintainBPMFormPagination
} from "../../../actions/formActions";
import SubmissionError from '../../../containers/SubmissionError';
import {applicationCreate, publicApplicationCreate,publicApplicationStatus} from "../../../apiManager/services/applicationServices";
import LoadingOverlay from "react-loading-overlay";
import {CUSTOM_EVENT_TYPE} from "../../ServiceFlow/constants/customEventTypes";
import {toast} from "react-toastify";
import { setFormSubmitted , setPublicFormStatus} from '../../../actions/formActions';
const View = React.memo((props) => {
  const isFormSubmissionLoading = useSelector(state=>state.formDelete.isFormSubmissionLoading);
  const isFormSubmitted = useSelector(state=>state.formDelete.formSubmitted);
  const publicFormStatus = useSelector(state=>state.formDelete.publicFormStatus);
  const isPublic = window.location.href.includes('public') //need to remove 

  const {
      isAuthenticated,
      submission,
      hideComponents,
      onSubmit,
      onCustomEvent,
      errors,
      options,
      form: { form, isActive, url },
      getForm
    } = props;
   const dispatch = useDispatch();

   useEffect(()=>{
    if (!isAuthenticated) {
      getForm();
    }
     dispatch(setMaintainBPMFormPagination(true));
   },[getForm, isAuthenticated, dispatch])

    if (isActive) {
      return <div data-testid="loading-view-component"><Loading /></div>;
    }
    
 

    if(isFormSubmitted){
      return (
      <div className="text-center pt-5">
      <h1>Thank you for your response.</h1>
      <p>saved successfully</p>
      </div>
    )
    }
<<<<<<< HEAD

    if(!publicFormStatus&&isPublic){
      return <div class="alert alert-danger mt-4" role="alert">
      Form not available
      </div>
    }

=======
>>>>>>> add42109

    if(!publicFormStatus&&isPublic){
      return <div class="alert alert-danger mt-4" role="alert">
      Form not available
      </div>
    }
    return (
      <div className="container overflow-y-auto">
        <div className="main-header">
          <SubmissionError modalOpen={props.submissionError.modalOpen}
            message={props.submissionError.message}
            onConfirm={props.onConfirm}
          >
          </SubmissionError>
          {isAuthenticated ?
            <Link to="/form">
              <i className="fa fa-chevron-left fa-lg" />
            </Link>
            :
            null
          }
          {/*   <span className="ml-3">
            <img src="/form.svg" width="30" height="30" alt="form" />
          </span>*/}
          {form.title?
              <h3 className="ml-3">
              <span className="task-head-details"><i className="fa fa-wpforms" aria-hidden="true"/> &nbsp; Forms /</span> {form.title}
              </h3>
              :""
          }
        </div>
        <Errors errors={errors} />
        <LoadingOverlay active={isFormSubmissionLoading} spinner text='Loading...' className="col-12">
          <div className="ml-4 mr-4">
            <Form
              form={form}
              submission={submission}
              url={url}
              options={{ ...options }}
              hideComponents={hideComponents}
              onSubmit={onSubmit}
              onCustomEvent={onCustomEvent}
            />
          </div>
        </LoadingOverlay>
        
      </div>
    );
})

const doProcessActions = (submission, ownProps) => {
  return (dispatch, getState) => {
    let user = getState().user.userDetail
    let form = getState().form.form
    let IsAuth = getState().user.isAuthenticated
    dispatch(resetSubmissions('submission'));
    const data = getProcessReq(form, submission._id, "new", user);
    
    const isPublic = window.location.href.includes('public')
   
    if (isPublic){
      // this is for anonymous
      dispatch(publicApplicationCreate(data, (err, res) => {
        if (!err) {
          dispatch(setFormSubmissionLoading(false));
          toast.success("Submission Saved.")
          dispatch(setFormSubmitted(true))
        } else { //TO DO Update to show error message
          dispatch(setFormSubmissionLoading(false));
          toast.error("Submission failed")
          // dispatch(setFormSubmitted())
          // dispatch(push(`/public/submitted`));
        }
  }));

    }else{
        dispatch(applicationCreate(data, (err, res) => {
            if (!err) {
              if (IsAuth) {
                dispatch(setFormSubmissionLoading(false));
                dispatch(setMaintainBPMFormPagination(true));
                /*dispatch(push(`/form/${ownProps.match.params.formId}/submission/${submission._id}/edit`))*/
                toast.success("Submission Saved.")
                dispatch(push(`/form`));
              }else{
                dispatch(setFormSubmissionLoading(false));
              }
            } else { //TO DO Update to show error message
              if (IsAuth) {
                dispatch(setFormSubmissionLoading(false));
                dispatch(setMaintainBPMFormPagination(true));
                //dispatch(push(`/form/${ownProps.match.params.formId}/submission/${submission._id}/edit`))
                toast.success("Submission Saved.")
                dispatch(push(`/form`));
              }else{
                dispatch(setFormSubmissionLoading(false));
              }
            }
      }));

    }

  }
};

const mapStateToProps = (state) => {
  return {
    user: state.user.userDetail,
    form: selectRoot('form', state),
    isAuthenticated: state.user.isAuthenticated,
    errors: [
      selectError('form', state),
      selectError('submission', state),
    ],
    options: {
      noAlerts: false,
      i18n: {
        en: {
          error: "Please fix the errors before submitting again.",
        },
      }
    },
    submissionError: selectRoot('formDelete', state).formSubmissionError,
  }
}

const mapDispatchToProps = (dispatch, ownProps) => {
  return {
    getForm: () => {
      const isPublic = window.location.href.includes('public')
      dispatch(publicApplicationStatus(ownProps.match.params.formId,(err,res)=>{
        if(isPublic){
          if(res&& res.is_anonymous&&res.status==="active"){
            dispatch(setPublicFormStatus(true))
            return dispatch(getForm('form', ownProps.match.params.formId))
          }else{
             dispatch(setPublicFormStatus(false))
          }
        }else{
          return dispatch(getForm('form', ownProps.match.params.formId))
        }
        
    }))
  },
    onSubmit: (submission) => {
      dispatch(setFormSubmissionLoading(true));
      dispatch(saveSubmission('submission', submission, ownProps.match.params.formId, (err, submission) => {
        if (!err) {
          dispatch(doProcessActions(submission, ownProps))
        } else {
          const ErrorDetails = { modalOpen: true, message: "Submission cannot be done" }
          toast.error("Error while Submission.");
          dispatch(setFormSubmissionLoading(false));
          dispatch(setFormSubmissionError(ErrorDetails))
        }
      }));
    },
    onCustomEvent: (customEvent) => {
        switch(customEvent.type){
          case CUSTOM_EVENT_TYPE.CUSTOM_SUBMIT_DONE:
            toast.success("Submission Saved.")
            dispatch(push(`/form`));
            break;
          case CUSTOM_EVENT_TYPE.CANCEL_SUBMISSION:
            dispatch(push(`/form`));
              break;
          default: return;
        }
    },
    onConfirm: () => {
      const ErrorDetails = { modalOpen: false, message: "" }
      dispatch(setFormSubmissionError(ErrorDetails))
    }
  }
}



export default connect(
  mapStateToProps,
  mapDispatchToProps
)(View)<|MERGE_RESOLUTION|>--- conflicted
+++ resolved
@@ -20,7 +20,7 @@
   const isFormSubmissionLoading = useSelector(state=>state.formDelete.isFormSubmissionLoading);
   const isFormSubmitted = useSelector(state=>state.formDelete.formSubmitted);
   const publicFormStatus = useSelector(state=>state.formDelete.publicFormStatus);
-  const isPublic = window.location.href.includes('public') //need to remove 
+  const isPublic = window.location.href.includes('public') //need to remove
 
   const {
       isAuthenticated,
@@ -45,8 +45,8 @@
     if (isActive) {
       return <div data-testid="loading-view-component"><Loading /></div>;
     }
-    
- 
+
+
 
     if(isFormSubmitted){
       return (
@@ -56,16 +56,6 @@
       </div>
     )
     }
-<<<<<<< HEAD
-
-    if(!publicFormStatus&&isPublic){
-      return <div class="alert alert-danger mt-4" role="alert">
-      Form not available
-      </div>
-    }
-
-=======
->>>>>>> add42109
 
     if(!publicFormStatus&&isPublic){
       return <div class="alert alert-danger mt-4" role="alert">
@@ -111,7 +101,7 @@
             />
           </div>
         </LoadingOverlay>
-        
+
       </div>
     );
 })
@@ -123,9 +113,9 @@
     let IsAuth = getState().user.isAuthenticated
     dispatch(resetSubmissions('submission'));
     const data = getProcessReq(form, submission._id, "new", user);
-    
+
     const isPublic = window.location.href.includes('public')
-   
+
     if (isPublic){
       // this is for anonymous
       dispatch(publicApplicationCreate(data, (err, res) => {
@@ -207,7 +197,7 @@
         }else{
           return dispatch(getForm('form', ownProps.match.params.formId))
         }
-        
+
     }))
   },
     onSubmit: (submission) => {
