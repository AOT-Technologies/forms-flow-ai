--- conflicted
+++ resolved
@@ -55,14 +55,11 @@
   const publicFormStatus = useSelector(
     (state) => state.formDelete.publicFormStatus
   );
-  
-  const isPublic = !props.isAuthenticated; 
-<<<<<<< HEAD
+
+  const isPublic = !props.isAuthenticated;
   const tenantKey = useSelector((state) => state.tenants?.tenantId);
   const redirectUrl = MULTITENANCY_ENABLED ? `/tenant/${tenantKey}/` : "/";
 
-=======
->>>>>>> 2bcf8462
   const { formId } = useParams();
   const [showPublicForm, setShowPublicForm] = useState("checking");
 
@@ -233,13 +230,9 @@
     let IsAuth = getState().user.isAuthenticated;
     dispatch(resetSubmissions("submission"));
     const data = getProcessReq(form, submission._id, "new", user);
-<<<<<<< HEAD
     const tenantKey = getState().tenants?.tenantId;
     const redirectUrl = MULTITENANCY_ENABLED ? `/tenant/${tenantKey}/` : `/`;
-    
-=======
-
->>>>>>> 2bcf8462
+
     if (!IsAuth) {
       // this is for anonymous
       dispatch(
