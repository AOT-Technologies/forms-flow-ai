<<<<<<< HEAD
import { Route, Switch, Redirect } from 'react-router-dom'
import React, {PureComponent} from 'react'
import { getForm, selectRoot } from 'react-formio'
import { connect } from 'react-redux'
=======
import {Route, Switch, Redirect, useParams} from 'react-router-dom'
import React, {useEffect} from 'react'
import {getForm} from 'react-formio'
import {useDispatch, useSelector} from 'react-redux'
>>>>>>> da20863d

import {STAFF_REVIEWER, CLIENT, STAFF_DESIGNER} from '../../../constants/constants'
import View from './View'
import Edit from './Edit'
import Submission from './Submission/index'
import Preview from './Preview'

<<<<<<< HEAD
let user = '';
/**
 * Protected route to form submissions
 */
const SubmissionRoute = ({ component: Component, ...rest }) => (
  <Route {...rest} render={(props) => (
    user.includes(STAFF_REVIEWER) || user.includes(CLIENT)
      ? <Component {...props} />
      : <Redirect exact to='/' />
  )} />
);
/**
 * Protected route for form deletion
 */
const FormActionRoute = ({ component: Component, ...rest }) => (
  <Route {...rest} render={(props) => (
    user.includes(STAFF_DESIGNER)
      ? <Component {...props} />
      : <Redirect exact to='/' />
  )} />
);

const Item = class extends PureComponent{
  constructor() {
    super();

    this.state = {
      formId: ''
    }
  }

  static getDerivedStateFromProps(nextProps, prevState) {
    if (nextProps.match.params.formId !== prevState.formId) {
      nextProps.getForm(nextProps.match.params.formId);
    }

    return {
      formId: nextProps.match.params.formId
    };
  }

  render() {
    user = this.props.userRoles;
    return (
=======
const Item = React.memo(()=>{
  const {formId} = useParams();
  const userRoles= useSelector((state) => state.user.roles || []);
  const dispatch= useDispatch();

  useEffect(()=>{
    //TODO add loader
    dispatch(getForm('form', formId));
  },[formId, dispatch]);

  /**
   * Protected route to form submissions
   */
  const SubmissionRoute = ({ component: Component, ...rest }) => (
    <Route {...rest} render={(props) => (
      userRoles.includes(STAFF_REVIEWER) || userRoles.includes(CLIENT)
        ? <Component {...props} />
        : <Redirect exact to='/' />
    )} />
  );
  /**
   * Protected route for form deletion
   */
  const FormActionRoute = ({ component: Component, ...rest }) => (
    <Route {...rest} render={(props) => (
      userRoles.includes(STAFF_DESIGNER)
        ? <Component {...props} />
        : <Redirect exact to='/' />
    )} />
  );

  return (
>>>>>>> da20863d
      <div>
        <Switch>
          <Route exact path="/form/:formId" component={View} />
          <FormActionRoute path="/form/:formId/preview" component={Preview}/>
          <FormActionRoute path="/form/:formId/edit" component={Edit}/>
          <SubmissionRoute path="/form/:formId/submission" component={Submission}/>
        </Switch>
      </div>
    )
});

export default Item;<|MERGE_RESOLUTION|>--- conflicted
+++ resolved
@@ -1,14 +1,7 @@
-<<<<<<< HEAD
-import { Route, Switch, Redirect } from 'react-router-dom'
-import React, {PureComponent} from 'react'
-import { getForm, selectRoot } from 'react-formio'
-import { connect } from 'react-redux'
-=======
 import {Route, Switch, Redirect, useParams} from 'react-router-dom'
 import React, {useEffect} from 'react'
 import {getForm} from 'react-formio'
 import {useDispatch, useSelector} from 'react-redux'
->>>>>>> da20863d
 
 import {STAFF_REVIEWER, CLIENT, STAFF_DESIGNER} from '../../../constants/constants'
 import View from './View'
@@ -16,52 +9,6 @@
 import Submission from './Submission/index'
 import Preview from './Preview'
 
-<<<<<<< HEAD
-let user = '';
-/**
- * Protected route to form submissions
- */
-const SubmissionRoute = ({ component: Component, ...rest }) => (
-  <Route {...rest} render={(props) => (
-    user.includes(STAFF_REVIEWER) || user.includes(CLIENT)
-      ? <Component {...props} />
-      : <Redirect exact to='/' />
-  )} />
-);
-/**
- * Protected route for form deletion
- */
-const FormActionRoute = ({ component: Component, ...rest }) => (
-  <Route {...rest} render={(props) => (
-    user.includes(STAFF_DESIGNER)
-      ? <Component {...props} />
-      : <Redirect exact to='/' />
-  )} />
-);
-
-const Item = class extends PureComponent{
-  constructor() {
-    super();
-
-    this.state = {
-      formId: ''
-    }
-  }
-
-  static getDerivedStateFromProps(nextProps, prevState) {
-    if (nextProps.match.params.formId !== prevState.formId) {
-      nextProps.getForm(nextProps.match.params.formId);
-    }
-
-    return {
-      formId: nextProps.match.params.formId
-    };
-  }
-
-  render() {
-    user = this.props.userRoles;
-    return (
-=======
 const Item = React.memo(()=>{
   const {formId} = useParams();
   const userRoles= useSelector((state) => state.user.roles || []);
@@ -94,7 +41,6 @@
   );
 
   return (
->>>>>>> da20863d
       <div>
         <Switch>
           <Route exact path="/form/:formId" component={View} />
