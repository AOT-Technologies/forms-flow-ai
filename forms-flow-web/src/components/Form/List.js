import React, { useEffect, useRef, useState } from "react";
import { connect, useDispatch, useSelector } from "react-redux";
import BootstrapTable from "react-bootstrap-table-next";
import ToolkitProvider from "react-bootstrap-table2-toolkit";
import { Link } from "react-router-dom";
import { Button } from "react-bootstrap";
import { toast } from "react-toastify";
import _isEquial from "lodash/isEqual";
import { selectRoot, selectError, Errors, deleteForm } from "react-formio";
import Loading from "../../containers/Loading";
import {
  MULTITENANCY_ENABLED,
  STAFF_DESIGNER,
} from "../../constants/constants";
import "../Form/List.scss";
import {
  setFormFailureErrorData,
  setBPMFormLimit,
  setBPMFormListLoading,
  setBPMFormListPage,
  setBPMFormListSort,
  setFormDeleteStatus,
  setBpmFormType,
} from "../../actions/formActions";
import Confirm from "../../containers/Confirm";
import {
  fetchBPMFormList,
  fetchFormByAlias,
  fetchFormById,
} from "../../apiManager/services/bpmFormServices";
import FileService from "../../services/FileService";
import {
  setFormCheckList,
  setFormSearchLoading,
  setFormUploadList,
  updateFormUploadCounter,
  formUploadFailureCount
} from "../../actions/checkListActions";
import FileModal from "./FileUpload/fileUploadModal";
import { useTranslation, Translation } from "react-i18next";
import { addHiddenApplicationComponent } from "../../constants/applicationComponent";
import LoadingOverlay from "react-loading-overlay";
import {
  getFormProcesses,
  saveFormProcessMapperPost,
  saveFormProcessMapperPut,
  unPublishForm,
  getApplicationCount,
} from "../../apiManager/services/processServices";
import { setBpmFormSearch } from "../../actions/formActions";
import { addTenantkey } from "../../helper/helper";
import { formCreate, formUpdate } from "../../apiManager/services/FormServices";
import { designerColums, getoptions, userColumns } from "./constants/table";
import paginationFactory from "react-bootstrap-table2-paginator";
import filterFactory from "react-bootstrap-table2-filter";
import overlayFactory from "react-bootstrap-table2-overlay";
import { SpinnerSVG } from "../../containers/SpinnerSVG";
import { getFormattedForm, INACTIVE } from "./constants/formListConstants";
<<<<<<< HEAD


=======
>>>>>>> d68f83da
const List = React.memo((props) => {
  const { t } = useTranslation();
  const [showFormUploadModal, setShowFormUploadModal] = useState(false);
  const dispatch = useDispatch();
  const uploadFormNode = useRef();
  const {
    forms,
    getFormsInit,
    errors,
    userRoles,
    formId,
    onNo,
    onYes,
    tenants,
  } = props;
  const searchInputBox = useRef("");
  const isBPMFormListLoading = useSelector((state) => state.bpmForms.isActive);
  const designerFormLoading = useSelector(
    (state) => state.formCheckList.designerFormLoading
  );
  const seachFormLoading = useSelector(
    (state) => state.formCheckList.searchFormLoading
  );
  const [showClearButton, setShowClearButton] = useState("");
  const [isAscend, setIsAscending] = useState(true);
  const searchText = useSelector((state) => state.bpmForms.searchText);
  const [searchTextInput, setSearchTextInput] = useState(searchText);
  const [isLoading, setIsLoading] = React.useState(false);

  const formType = useSelector((state) => state.bpmForms.formType);


  const isDesigner = userRoles.includes(STAFF_DESIGNER);
  const bpmForms = useSelector((state) => state.bpmForms);
  const pageNo = useSelector((state) => state.bpmForms.page);
  const limit = useSelector((state) => state.bpmForms.limit);
  const totalForms = useSelector((state) => state.bpmForms.totalForms);
  const sortBy = useSelector((state) => state.bpmForms.sortBy);
  const sortOrder = useSelector((state) => state.bpmForms.sortOrder);
  const formCheckList = useSelector((state) => state.formCheckList.formList);
  const columns = isDesigner ? designerColums(t) : userColumns(t);

  const formAccess = useSelector((state) => state.user?.formAccess || []);

  const submissionAccess = useSelector(
    (state) => state.user?.submissionAccess || []
  );

  const searchFormLoading = useSelector(
    (state) => state.formCheckList.searchFormLoading
  );
  const applicationCountResponse = useSelector(
    (state) => state.process.applicationCountResponse
  );
  const formProcessData = useSelector((state) => state.process.formProcessList);
  const applicationCount = useSelector(
    (state) => state.process.applicationCount
  );
  const tenantKey = tenants?.tenantId;
  const redirectUrl = MULTITENANCY_ENABLED ? `/tenant/${tenantKey}/` : "/";

  useEffect(() => {
    dispatch(setFormCheckList([]));
  }, [dispatch]);

  useEffect(() => {
    setIsLoading(false);
    dispatch(setBPMFormListLoading(true));
  }, []);
  const fetchForms = () => {
    setShowClearButton(searchText);
    let filters = [pageNo, limit, sortBy, sortOrder, searchText];
    if (isDesigner) {
      filters.push(formType);
    }
    dispatch(setFormSearchLoading(true));
    dispatch(fetchBPMFormList(...filters));
  };

  useEffect(() => {
    fetchForms();
  }, [
    getFormsInit,
    dispatch,
    isDesigner,
    pageNo,
    limit,
    sortBy,
    sortOrder,
    searchText,
    formType
  ]);
<<<<<<< HEAD

=======
>>>>>>> d68f83da

  const formCheck = (formCheckList) => {
    const result = formCheckList.reduce(function (obj, v) {
      obj[v.type] = (obj[v.type] || 0) + 1;
      return obj;
    }, {});

    let response = "";

    if (result.resource) {
      response = `${result.resource} ${result.resource == 1 ? t("Resource") : t("Resources")
        }`;
    }
    if (result.form) {
      response += `${result.resource ? " ," : ""} ${result.form} ${result.form == 1 ? t("Form") : t("Forms")
        }`;
    }
    return toast.success(`${response} ${t("Downloaded Successfully")}`);
  };

  const downloadForms = async () => {
    let downloadForm = [];
    for (const form of formCheckList) {
      let newFormData = await fetchFormById(form._id);
      newFormData = getFormattedForm(newFormData.data);
      downloadForm.push(newFormData);
    }

    if (downloadForm.length == formCheckList.length) {
      FileService.downloadFile({ forms: downloadForm }, () => {
        formCheck(downloadForm);
        dispatch(setFormCheckList([]));
      });
    } else {
      toast.error(`Download Failed`);
    }
  };

  const uploadClick = (e) => {
    dispatch(setFormUploadList([]));
    e.preventDefault();
    uploadFormNode.current?.click();
    return false;
  };
  const handlePageChange = (type, newState) => {
    dispatch(setBPMFormLimit(newState.sizePerPage));
    dispatch(setBPMFormListPage(newState.page));
  };
  const handleSearch = () => {
    if (searchText != searchInputBox.current.value) {
      searchInputBox.current.value === '' ? dispatch(setBPMFormLimit(5)) : '';
      dispatch(setBPMFormListPage(1));
      dispatch(setBpmFormSearch(searchInputBox.current.value));
    }
  };

  const handleTypeChange = (type) => {
    dispatch(setBPMFormListPage(1));
    dispatch(setBPMFormLimit(5));
    dispatch(setBpmFormType(type));
  };
  const onClear = () => {
    setSearchTextInput("");
    dispatch(setBpmFormSearch(''));
    dispatch(setBPMFormLimit(5));
    setShowClearButton(false);
  };
  useEffect(() => {
    const updatedQuery = isAscend ? "asc" : "desc";
    dispatch(setBPMFormListSort(updatedQuery));
  }, [isAscend]);
  const handleSort = () => {
    setIsAscending(!isAscend);
    dispatch(setBPMFormListPage(1));
    dispatch(setFormSearchLoading(true));
  };

  const mapperHandler = (form) => {
    const data = {
      formId: form._id,
      formName: form.title,
      formType: form.type,
      formTypeChanged: true,
      anonymousChanged: true,
      parentFormId: form._id,
      titleChanged: true,
      formRevisionNumber: "V1", // to do
      anonymous: false,
    };
    dispatch(
      // eslint-disable-next-line no-unused-vars
      saveFormProcessMapperPost(data, (err, res) => {
        if (!err) {
          fetchForms();
        } else {
          dispatch(formUploadFailureCount());
        }
      })
    );
  };

  const isMapperSaveNeeded = (mapperData, formdata, applicationData) => {
    const applicationCount = applicationData?.data.value;
    // checks if the updates need to save to form_process_mapper too
    if (mapperData.formName !== formdata.title && applicationCount > 0) {
      return "new";
    }
    if (
      mapperData.formName !== formdata.title ||
      mapperData.formType !== formdata.type
    ) {
      return "update";
    }
  };
  // upload file
  const uploadFileContents = async (fileContent) => {
    try {
      if (fileContent.forms && Array.isArray(fileContent.forms)) {
        await Promise.all(
          fileContent.forms.map(async (formData) => {
            return new Promise((resolve, reject) => {
              formData = addHiddenApplicationComponent(formData);
              let tenantDetails = {};
              if (MULTITENANCY_ENABLED && tenantKey) {
                tenantDetails = { tenantKey };
                formData.path = addTenantkey(formData.path, tenantKey);
                formData.name = addTenantkey(formData.name, tenantKey);
              }
              const newFormData = {
                ...formData,
                tags: ["common"],
                ...tenantDetails,
              };
              newFormData.access = formAccess;
              newFormData.submissionAccess = submissionAccess;
              newFormData.componentChanged = true;
              newFormData.newVersion = true;
              formCreate(newFormData)
                .then((res) => {
                  const { data } = res;
                  mapperHandler(data);
                  dispatch(updateFormUploadCounter());
                })
                .catch(() => {
                  newFormData.componentChanged = false;
                  dispatch(
                    fetchFormByAlias(newFormData.path, async (err, formObj) => {
                      if (!err) {

                        dispatch(
                          // eslint-disable-next-line no-unused-vars
                          getFormProcesses(formObj._id, (err, mapperData) => {
                            // just update form
                            if (mapperData) {
                              dispatch(
                                getApplicationCount(mapperData.id, (error, applicationCount) => {
                                  if (!error) {
                                    newFormData._id = formObj._id;
                                    newFormData.access = formObj.access;
<<<<<<< HEAD
                                    newFormData.submissionAccess =
                                      newFormData.access = formObj.submissionAccess;
=======
                                    newFormData.submissionAccess = formObj.submissionAccess;
>>>>>>> d68f83da
                                    newFormData.componentChanged =
                                      (!_isEquial(newFormData.components, formObj.components) ||
                                        newFormData.display !== formObj.display ||
                                        newFormData.type !== formObj.type
                                      );
                                    newFormData.parentFormId = mapperData.parentFormId;
                                    formUpdate(newFormData._id, newFormData)
                                      .then((formupdated) => {
                                        const updatedForm = formupdated.data;
                                        const data = {
                                          anonymous:
                                            mapperData.anonymous === null
                                              ? false
                                              : mapperData.anonymous,
                                          formName: updatedForm.title,
                                          formType: updatedForm.type,
                                          parentFormId: mapperData.parentFormId,
                                          status: mapperData.status
                                            ? mapperData.status
                                            : INACTIVE,
                                          taskVariable: mapperData.taskVariable
                                            ? mapperData.taskVariable
                                            : [],
                                          id: mapperData.id,
                                          formId: updatedForm._id,
                                          formTypeChanged:
                                            mapperData.formType !==
                                            updatedForm.type,
                                          titleChanged:
                                            mapperData.formName !==
                                            updatedForm.title,
                                        };

                                        const isMapperNeed = isMapperSaveNeeded(
                                          mapperData,
                                          updatedForm,
                                          applicationCount
                                        );

                                        if (isMapperNeed === "new") {
                                          data["version"] = String(
                                            +mapperData.version + 1
                                          );
                                          dispatch(
                                            saveFormProcessMapperPost(data)
                                          );
                                        } else if (isMapperNeed === "update") {
                                          dispatch(
                                            saveFormProcessMapperPut(data)
                                          );
                                        }
                                        fetchForms();
                                        dispatch(updateFormUploadCounter());
                                        resolve();
                                      })
                                      .catch((err) => {
                                        dispatch(
                                          setFormFailureErrorData("form", err)
                                        );
                                        dispatch(formUploadFailureCount());
                                        reject();
                                      });
                                  } else {
                                    reject();
                                    toast.error("Error in application count");
                                  }
                                })
                              );
                            } else if (!mapperData) {
                              newFormData.componentChanged = true;
                              newFormData.newVersion = true;
                              newFormData.path += "-" + Date.now();
                              newFormData.name += "-" + Date.now();
                              formCreate(newFormData)
                                .then((res) => {
                                  if (res.data) {
                                    mapperHandler(res.data);
                                  }
                                  dispatch(updateFormUploadCounter());
                                  resolve();
                                })
                                .catch((err) => {
                                  err ? dispatch(formUploadFailureCount()) : '';
                                  reject();
                                });
                            } else {
                              toast.error(err);
                              reject();
                            }
                          })
                        );
                      } else {
                        dispatch(formUploadFailureCount());
                        reject();
                      }
                    })
                  );
                });
            });
          })
        );
      }
    } catch (err) {
      err ? dispatch(formUploadFailureCount()) : '';
    }
  };

  const fileUploaded = async (evt) => {
    FileService.uploadFile(evt, async (fileContent) => {
      let formToUpload;
      if ("forms" in fileContent) {
        formToUpload = fileContent;
      }
      else {
        ['_id', 'type', 'created', 'modified', 'machineName'].forEach(e => delete fileContent[e]);
        const newArray = [];
        newArray.push(fileContent);
        formToUpload = { "forms": newArray };
      }
      if (formToUpload) {
        dispatch(setFormUploadList(formToUpload?.forms || []));
        setShowFormUploadModal(true);
        await uploadFileContents(formToUpload);
        fetchForms();
      }
    });
  };

  const noDataFound = () => {
    return (
      <span>
        <div
          className="container"
          style={{
            maxWidth: "900px",
            margin: "auto",
            height: "50vh",
            display: "flex",
            flexDirection: "column",
            alignItems: "center",
            justifyContent: "center",
          }}
        >
          <h3>{t("No forms found")}</h3>
          <p>{t("Please change the selected filters to view Forms")}</p>
        </div>
      </span>
    );
  };
  const formData = (() => bpmForms.forms)() || [];

  return (
    <>
      <FileModal
        modalOpen={showFormUploadModal}
        onClose={() => setShowFormUploadModal(false)}
      />
      {(forms.isActive || designerFormLoading || isBPMFormListLoading) &&
        !searchFormLoading ? (
        <div data-testid="Form-list-component-loader">
          <Loading />
        </div>
      ) : (
        <div className="container">
          <Confirm
            modalOpen={props.modalOpen}
            message={
<<<<<<< HEAD
              formProcessData.id && applicationCount
                ? applicationCountResponse
                  ? `${applicationCount} ${applicationCount > 1
                    ? `${t("Applications are submitted against")}`
                    : `${t("Application is submitted against")}`
                  } "${props.formName}". ${t(
                    "Are you sure you wish to delete the form?"
                  )}`
                  : `${t("Are you sure you wish to delete the form ")} "${props.formName
                  }"?`
                : `${t("Are you sure you wish to delete the form ")} "${props.formName
                }"?`
=======
              formProcessData.id && applicationCount ? (
                applicationCountResponse ? (
                  
                 <div>
                 {applicationCount}  
                 {
                    applicationCount > 1
                      ? <span>{`${t(" Applications are submitted against")} `}</span> 
                      : <span>{`${t(" Application is submitted against")} `}</span> 
                  } 
                  <span style={{ fontWeight: "bold" }}>{props.formName}</span>
                  .
                   {t("Are you sure you wish to delete the form?")}
                  
                   </div>
                ) : (
                  <div>
                    {`${t("Are you sure you wish to delete the form ")}`}
                    <span style={{ fontWeight: "bold" }}>{props.formName}</span>
                    ?
                  </div>
                )
              ) : (
                <div>
                  {`${t("Are you sure you wish to delete the form ")} `}
                  <span style={{ fontWeight: "bold" }}>{props.formName}</span>
                  ?
                </div>
              )
>>>>>>> d68f83da
            }
            onNo={() => onNo()}
            onYes={(e) => {
              onYes(
                e,
                formId,
                formProcessData,
                formCheckList,
                applicationCount,
                fetchForms
              );
            }}
          />
          <div className="flex-container">
            {/*<img src="/form.svg" width="30" height="30" alt="form" />*/}
            <div className="flex-item-left">
              <div style={{ display: "flex" }}>
                <h3 className="task-head" style={{ marginTop: "3px" }}>
                  <i className="fa fa-wpforms" aria-hidden="true" />
                </h3>
                <h3 className="task-head">
                  {" "}
                  <span className="forms-text" style={{ marginLeft: "1px" }}>
                    {t("Forms")}
                  </span>
                </h3>
              </div>
            </div>
            <div className="flex-item-right">
              {isDesigner && (
                <Link
                  to={`${redirectUrl}formflow/create`}
                  className="btn btn-primary btn-left btn-sm"
                >
                  <i className="fa fa-plus fa-lg" />{" "}
                  <Translation>{(t) => t("Create Form")}</Translation>
                </Link>
              )}
              {isDesigner && (
                <>
                  <Button
                    className="btn btn-primary btn-sm form-btn pull-right btn-left"
                    onClick={uploadClick}
                    title={t("Upload json form only")}
                  >
                    <i className="fa fa-upload fa-lg" aria-hidden="true" />{" "}
                    {t("Upload Form")}{" "}
                  </Button>
                  <input
                    type="file"
                    value=''
                    className="d-none"
                    multiple={false}
                    accept=".json,application/json"
                    onChange={(e) => {
                      fileUploaded(e);
                    }}
                    ref={uploadFormNode}
                  />
                </>
              )}
              {isDesigner && (
                <>
                  <button
                    className="btn btn-outline-primary pull-right btn-left "
                    onClick={downloadForms}
                    disabled={formCheckList.length === 0}
                  >
                    <i className="fa fa-download fa-lg" aria-hidden="true" />{" "}
                    {t("Download Form")}{" "}
                  </button>
                </>
              )}
            </div>
          </div>
          <section className="custom-grid grid-forms">
            <Errors errors={errors} />
            <div className="  row mt-2 mx-2">
              <div className="col" style={{ marginLeft: "5px", marginTop: "-18px" }}>
                <div className="input-group">
                  <span
                    className="sort-span"
                    onClick={handleSort}
                    style={{
                      cursor: "pointer",
                      marginBottom: "8px",
                    }}
                  >
                    <i
                      className="fa fa-long-arrow-up fa-lg mt-2 fa-lg-hover"
                      title={t("Sort by form name")}
                      style={{
                        opacity: `${sortOrder === "asc" || sortOrder === "title" ? 1 : 0.5
                          }`,
                      }}
                    />
                    <i
                      className="fa fa-long-arrow-down fa-lg mt-2 ml-1 fa-lg-hover"
                      title={t("Sort by form name")}
                      style={{
                        opacity: `${sortOrder === "desc" || sortOrder === "-title"
                          ? 1
                          : 0.5
                          }`,
                      }}
                    />
                  </span>
                  <div className="form-outline ml-3">
                    <input
                      type="search"
                      id="form1"
                      ref={searchInputBox}
                      onKeyPress={(e) => e.key === "Enter" && handleSearch()}
                      onChange={(e) => {
                        setShowClearButton(e.target.value);
                        setSearchTextInput(e.target.value);
                        e.target.value === "" && handleSearch();
                      }}
                      autoComplete="off"
                      className="form-control"
                      value={searchTextInput}
                      placeholder={t("Search...")}
                    />
                  </div>
                  {showClearButton && (
                    <button
                      type="button"
                      className="btn btn-outline-primary ml-2"
                      onClick={() => onClear()}
                    >
                      <i className="fa fa-times"></i>
                    </button>
                  )}
                  <button
                    type="button"
                    className='btn btn-outline-primary ml-2'
                    name="search-button"
                    title="Click to search"
                    onClick={() => handleSearch()}
                  >
                    <i className="fa fa-search" ></i>
                  </button>
                  {isDesigner ? (
                    <select
                      className="form-control select"
                      title={t("select form type")}
                      style={{ maxWidth: "150px" }}
                      onChange={(e) => {
                        handleTypeChange(e.target.value);
                      }}
                      aria-label="Select Form Type"
                    >
                      <option selected={formType === "form"} value="form">
                        {t("Form")}
                      </option>
                      <option
                        selected={formType === "resource"}
                        value="resource"
                      >
                        {t("Resource")}
                      </option>
                    </select>

                  ) : (
                    ""
                  )}
                </div>
              </div>
            </div>
            <ToolkitProvider
              bootstrap4
              keyField="id"
              data={formData}
              columns={columns}
              search
            >
              {(props) => {
                return (
                  <div>
                    <LoadingOverlay
                      active={seachFormLoading}
                      spinner
                      text={t("Loading...")}
                    >
                      <BootstrapTable
                        remote={{
                          pagination: true,
                          filter: true,
                        }}
                        Loading={isLoading}
                        filter={filterFactory()}
                        filterPosition={"top"}
                        pagination={formData.length ? paginationFactory(
                          getoptions(pageNo, limit, totalForms)
                        ) : false}
                        onTableChange={handlePageChange}
                        {...props.baseProps}
                        noDataIndication={() => !seachFormLoading ? noDataFound() : ""}
                        overlay={overlayFactory({
                          spinner: <SpinnerSVG />,
                          styles: {
                            overlay: (base) => ({
                              ...base,
                              background: "rgba(255, 255, 255)",
                              height: `${limit > 5
                                ? "100% !important"
                                : "350px !important"
                                }`,
                              top: "65px",
                            }),
                          },
                        })}
                      />
                    </LoadingOverlay>
                  </div>
                );
              }}
            </ToolkitProvider>
          </section>
        </div>
      )}
    </>
  );
});

const mapStateToProps = (state) => {
  return {
    forms: selectRoot("forms", state),
    errors: selectError("forms", state),
    userRoles: selectRoot("user", state).roles || [],
    modalOpen: selectRoot("formDelete", state).formDelete.modalOpen,
    formId: selectRoot("formDelete", state).formDelete.formId,
    formName: selectRoot("formDelete", state).formDelete.formName,
    isFormWorkflowSaved: selectRoot("formDelete", state).isFormWorkflowSaved,
    tenants: selectRoot("tenants", state),
    path: selectRoot("formDelete", state).formDelete.path,
  };
};

// eslint-disable-next-line no-unused-vars
const mapDispatchToProps = (dispatch, ownProps) => {
  return {
    onYes: (
      e,
      formId,
      formProcessData,
      formCheckList,
      applicationCount,
      fetchForms
    ) => {
      e.currentTarget.disabled = true;
      if (!applicationCount) {
        dispatch(deleteForm("form", formId));
      }
      if (formProcessData.id) {
        dispatch(
          unPublishForm(formProcessData.id, (err) => {
            if (err) {
              toast.error(
                <Translation>
                  {(t) => t("Form delete unsuccessfull")}
                </Translation>
              );
            } else {
              toast.success(
                <Translation>{(t) => t("Form delete successfull")}</Translation>
              );
              const newFormCheckList = formCheckList.filter(
                (i) => i.formId !== formId
              );
              dispatch(setFormCheckList(newFormCheckList));
            }
            fetchForms();
          })
        );
      }
      const formDetails = {
        modalOpen: false,
        formId: "",
        formName: "",
      };
      dispatch(setFormDeleteStatus(formDetails));
    },
    onNo: () => {
      const formDetails = { modalOpen: false, formId: "", formName: "" };
      dispatch(setFormDeleteStatus(formDetails));
    },
  };
};

export default connect(mapStateToProps, mapDispatchToProps)(List);<|MERGE_RESOLUTION|>--- conflicted
+++ resolved
@@ -56,11 +56,6 @@
 import overlayFactory from "react-bootstrap-table2-overlay";
 import { SpinnerSVG } from "../../containers/SpinnerSVG";
 import { getFormattedForm, INACTIVE } from "./constants/formListConstants";
-<<<<<<< HEAD
-
-
-=======
->>>>>>> d68f83da
 const List = React.memo((props) => {
   const { t } = useTranslation();
   const [showFormUploadModal, setShowFormUploadModal] = useState(false);
@@ -153,10 +148,6 @@
     searchText,
     formType
   ]);
-<<<<<<< HEAD
-
-=======
->>>>>>> d68f83da
 
   const formCheck = (formCheckList) => {
     const result = formCheckList.reduce(function (obj, v) {
@@ -316,12 +307,8 @@
                                   if (!error) {
                                     newFormData._id = formObj._id;
                                     newFormData.access = formObj.access;
-<<<<<<< HEAD
                                     newFormData.submissionAccess =
-                                      newFormData.access = formObj.submissionAccess;
-=======
-                                    newFormData.submissionAccess = formObj.submissionAccess;
->>>>>>> d68f83da
+                                       formObj.submissionAccess;
                                     newFormData.componentChanged =
                                       (!_isEquial(newFormData.components, formObj.components) ||
                                         newFormData.display !== formObj.display ||
@@ -489,35 +476,19 @@
           <Confirm
             modalOpen={props.modalOpen}
             message={
-<<<<<<< HEAD
-              formProcessData.id && applicationCount
-                ? applicationCountResponse
-                  ? `${applicationCount} ${applicationCount > 1
-                    ? `${t("Applications are submitted against")}`
-                    : `${t("Application is submitted against")}`
-                  } "${props.formName}". ${t(
-                    "Are you sure you wish to delete the form?"
-                  )}`
-                  : `${t("Are you sure you wish to delete the form ")} "${props.formName
-                  }"?`
-                : `${t("Are you sure you wish to delete the form ")} "${props.formName
-                }"?`
-=======
               formProcessData.id && applicationCount ? (
                 applicationCountResponse ? (
-                  
+
                  <div>
-                 {applicationCount}  
-                 {
-                    applicationCount > 1
-                      ? <span>{`${t(" Applications are submitted against")} `}</span> 
-                      : <span>{`${t(" Application is submitted against")} `}</span> 
-                  } 
+                 {applicationCount}
+                 {applicationCount > 1
+                    ? <span>{`${t(" Applications are submitted against")} `}</span>
+                    : <span>{`${t(" Application is submitted against")} `}</span>
+                  }
                   <span style={{ fontWeight: "bold" }}>{props.formName}</span>
                   .
-                   {t("Are you sure you wish to delete the form?")}
-                  
-                   </div>
+                    {t("Are you sure you wish to delete the form?")}
+                  </div>
                 ) : (
                   <div>
                     {`${t("Are you sure you wish to delete the form ")}`}
@@ -526,13 +497,12 @@
                   </div>
                 )
               ) : (
-                <div>
+                  <div>
                   {`${t("Are you sure you wish to delete the form ")} `}
                   <span style={{ fontWeight: "bold" }}>{props.formName}</span>
                   ?
                 </div>
-              )
->>>>>>> d68f83da
+                )
             }
             onNo={() => onNo()}
             onYes={(e) => {
