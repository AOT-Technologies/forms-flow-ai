import React, {useEffect} from "react";
import {connect, /*useDispatch, */useSelector} from "react-redux";
import { push } from "connected-react-router";
import { Link } from "react-router-dom";

import {
  indexForms,
  selectRoot,
  selectError,
  Errors,
  FormGrid,
  deleteForm,
} from "react-formio";

import Loading from "../../containers/Loading";
import {
  OPERATIONS,
  CLIENT,
  STAFF_DESIGNER,
  STAFF_REVIEWER,
} from "../../constants/constants";
import "../Form/List.scss";
import {/*setBPMFormListLoading,*/ setFormDeleteStatus} from "../../actions/formActions";
import Confirm from "../../containers/Confirm";
//import {fetchBPMFormList} from "../../apiManager/services/bpmFormServices";

const getOperations = (userRoles) => {
  let operations = [];
  if (userRoles.includes(CLIENT) || userRoles.includes(STAFF_REVIEWER)) {
    operations.push(OPERATIONS.insert);
  }
<<<<<<< HEAD
  if (userRoles.includes(STAFF_REVIEWER)) {
    operations.push(OPERATIONS.submission);
  }
  if (userRoles.includes(STAFF_DESIGNER)) {
    operations.push(OPERATIONS.viewForm, OPERATIONS.delete); //  OPERATIONS.edit,
  }
  return operations;
}

const List = (props)=> {
  //const dispatch = useDispatch();
  const {
    forms,
    onAction,
    getForms,
    errors,
    userRoles,
    formId,
    onNo,
    onYes,
  } = props;
  const isBPMFormListLoading = useSelector(state=> state.bpmForms.isFormLoading);
  //const formList = useSelector(state=> state.bpmForms.formList);
 // const isDesigner = userRoles.includes(STAFF_DESIGNER);
  const operations = getOperations(userRoles);
/*
  const getFormsList = (page,query)=>{
    console.log(page, query);
  }*/

  useEffect(()=>{
    getForms(1);
    /*if(isDesigner){
      props.getForms(1);
    }else {
      dispatch(setBPMFormListLoading(true))
      dispatch(fetchBPMFormList());
    }*/
  },[getForms])


=======
/*  if (userRoles.includes(STAFF_REVIEWER)) {
    operations.push(OPERATIONS.submission);
  }*/
  if (userRoles.includes(STAFF_DESIGNER)) {
    operations.push(OPERATIONS.viewForm, OPERATIONS.delete); //  OPERATIONS.edit,
  }
  return operations;
}

const List = (props)=> {
  //const dispatch = useDispatch();
  const {
    forms,
    onAction,
    getForms,
    errors,
    userRoles,
    formId,
    onNo,
    onYes,
  } = props;
  const isBPMFormListLoading = useSelector(state=> state.bpmForms.isFormLoading);
  //const formList = useSelector(state=> state.bpmForms.formList);
 // const isDesigner = userRoles.includes(STAFF_DESIGNER);
  const operations = getOperations(userRoles);
/*
  const getFormsList = (page,query)=>{
    console.log(page, query);
  }*/

  useEffect(()=>{
    getForms(1);
    /*if(isDesigner){
      props.getForms(1);
    }else {
      dispatch(setBPMFormListLoading(true))
      dispatch(fetchBPMFormList());
    }*/
  },[getForms])


>>>>>>> 4c607cd5
  if (forms.isActive || isBPMFormListLoading) {
      return <Loading />;
  }

    return (
      <div className="container">
        <Confirm
          modalOpen={props.modalOpen}
          message={
            "Are you sure you wish to delete the form " +
            props.formName +
            "?"
          }
          onNo={() => onNo()}
          onYes={() => onYes(formId, forms)}
        />
        <div className="main-header">
          {/*<img src="/form.svg" width="30" height="30" alt="form" />*/}
          <h3 className="task-head"><i className="fa fa-wpforms" aria-hidden="true"/> &nbsp; Forms</h3>
          {userRoles.includes(STAFF_DESIGNER) && (
            <Link
              to="/formflow/create"
              className="btn btn-primary btn-right btn-sm"
            >
              <i className="fa fa-plus" /> Create Form
            </Link>
          )}
        </div>
        <section className="custom-grid grid-forms">
          <Errors errors={errors} />
{/*          <FormGrid
            forms={{forms:formList, limit: 5, pagination: {numPages: 2, page: 2, total: formList.length}}}
            onAction={onAction}
            getForms={getFormsList}
            operations={operations}
          />*/}
          <FormGrid
            forms={forms}
            onAction={onAction}
            getForms={getForms}
            operations={operations}
          />
        </section>
      </div>
    );
};

const mapStateToProps = (state) => {
  return {
    forms: selectRoot("forms", state),
    errors: selectError("forms", state),
    userRoles: selectRoot("user", state).roles || [],
    modalOpen: selectRoot("formDelete", state).formDelete.modalOpen,
    formId: selectRoot("formDelete", state).formDelete.formId,
    formName: selectRoot("formDelete", state).formDelete.formName,
    isFormWorkflowSaved: selectRoot("formDelete", state).isFormWorkflowSaved,
  };
};

const mapDispatchToProps = (dispatch) => {
  return {
    getForms: (page, query) => {
      dispatch(indexForms("forms", page, query));
    },
    onAction: (form, action) => {
      switch (action) {
        case "insert":
          dispatch(push(`/form/${form._id}`));
          break;
        case "submission":
          dispatch(push(`/form/${form._id}/submission`));
          break;
        // case "edit":
        //   dispatch(push(`/form/${form._id}/edit`));
        //   break;
        case "delete":
          const formDetails = {
            modalOpen: true,
            formId: form._id,
            formName: form.title,
          };
          dispatch(setFormDeleteStatus(formDetails));
          break;
        case "viewForm":
          dispatch(push(`/formflow/${form._id}/view-edit`));
          break;
        default:
      }
    },
    onYes: (formId, forms) => {
      dispatch(
        deleteForm("form", formId, (err) => {
          if (!err) {
            const formDetails = { modalOpen: false, formId: "", formName: "" };
            dispatch(setFormDeleteStatus(formDetails));
            dispatch(indexForms("forms", 1, forms.query));
          }
        })
      );
    },
    onNo: () => {
      const formDetails = { modalOpen: false, formId: "", formName: "" };
      dispatch(setFormDeleteStatus(formDetails));
    },
  };
};

export default connect(mapStateToProps, mapDispatchToProps)(List);<|MERGE_RESOLUTION|>--- conflicted
+++ resolved
@@ -29,49 +29,6 @@
   if (userRoles.includes(CLIENT) || userRoles.includes(STAFF_REVIEWER)) {
     operations.push(OPERATIONS.insert);
   }
-<<<<<<< HEAD
-  if (userRoles.includes(STAFF_REVIEWER)) {
-    operations.push(OPERATIONS.submission);
-  }
-  if (userRoles.includes(STAFF_DESIGNER)) {
-    operations.push(OPERATIONS.viewForm, OPERATIONS.delete); //  OPERATIONS.edit,
-  }
-  return operations;
-}
-
-const List = (props)=> {
-  //const dispatch = useDispatch();
-  const {
-    forms,
-    onAction,
-    getForms,
-    errors,
-    userRoles,
-    formId,
-    onNo,
-    onYes,
-  } = props;
-  const isBPMFormListLoading = useSelector(state=> state.bpmForms.isFormLoading);
-  //const formList = useSelector(state=> state.bpmForms.formList);
- // const isDesigner = userRoles.includes(STAFF_DESIGNER);
-  const operations = getOperations(userRoles);
-/*
-  const getFormsList = (page,query)=>{
-    console.log(page, query);
-  }*/
-
-  useEffect(()=>{
-    getForms(1);
-    /*if(isDesigner){
-      props.getForms(1);
-    }else {
-      dispatch(setBPMFormListLoading(true))
-      dispatch(fetchBPMFormList());
-    }*/
-  },[getForms])
-
-
-=======
 /*  if (userRoles.includes(STAFF_REVIEWER)) {
     operations.push(OPERATIONS.submission);
   }*/
@@ -113,7 +70,6 @@
   },[getForms])
 
 
->>>>>>> 4c607cd5
   if (forms.isActive || isBPMFormListLoading) {
       return <Loading />;
   }
