--- conflicted
+++ resolved
@@ -35,17 +35,6 @@
 import _set from "lodash/set";
 import _cloneDeep from "lodash/cloneDeep";
 import _camelCase from "lodash/camelCase";
-<<<<<<< HEAD
-import { formCreate, formImport } from "../../apiManager/services/FormServices";
-import { addHiddenApplicationComponent } from "../../constants/applicationComponent";
-import { setFormSuccessData } from "../../actions/formActions";
-import { handleAuthorization } from "../../apiManager/services/authorizationService";
-import { saveFormProcessMapperPost } from "../../apiManager/services/processServices";
-import { CustomSearch } from "@formsflow/components";
-import userRoles from "../../constants/permissions.js";
-import FileService from "../../services/FileService";
-
-=======
 import { formCreate, formImport,validateFormName } from "../../apiManager/services/FormServices";
 import { addHiddenApplicationComponent } from "../../constants/applicationComponent";
 import { setFormSuccessData } from "../../actions/formActions"; 
@@ -53,7 +42,6 @@
 import userRoles from "../../constants/permissions.js";
 import FileService from "../../services/FileService";
 import {FormBuilderModal} from "@formsflow/components";
->>>>>>> f0ecfd09
 
 
 const reducer = (form, { type, value }) => {
@@ -101,11 +89,7 @@
     VALIDATE: "validate"
   };
 
-<<<<<<< HEAD
-  const [formDescription, setFormDescription] = useState("");
-=======
   // const [formDescription, setFormDescription] = useState("");
->>>>>>> f0ecfd09
   const [nameError, setNameError] = useState("");
   const dispatch = useDispatch();
   const redirectUrl = MULTITENANCY_ENABLED ? `/tenant/${tenantKey}/` : "/";
@@ -220,11 +204,7 @@
         console.log(res);
         setImportLoader(false);
         setFormSubmitted(false);
-<<<<<<< HEAD
-
-=======
         
->>>>>>> f0ecfd09
         if (data.action == "validate") {
           FileService.extractFormDetails(fileContent, (formExtracted) => {
             if (formExtracted) {
@@ -236,11 +216,7 @@
           });
         }
         else {
-<<<<<<< HEAD
-          dispatch(push(`${redirectUrl}formflow/${form._id}/edit/`));
-=======
           res?.data?.formId && dispatch(push(`${redirectUrl}formflow/${res.data.formId}/edit/`));
->>>>>>> f0ecfd09
         }
       })
       .catch((err) => {
@@ -394,28 +370,18 @@
                     onClose={onClose}
                     onAction={handleAction}
                   />
-<<<<<<< HEAD
-                  <BuildFormModal
-=======
                   <FormBuilderModal
                     modalHeader="Build New Form"
                     nameLabel="Form Name"
                     descriptionLabel="Form Description"
->>>>>>> f0ecfd09
                     showBuildForm={showBuildForm}
                     formSubmitted={formSubmitted}
                     onClose={onCloseBuildModal}
                     onAction={handleAction}
                     handleChange={handleChange}
-<<<<<<< HEAD
-                    handleBuild={handleBuild}
-                    setFormDescription={setFormDescription}
-                    setNameError={setNameError}
-=======
                     primaryBtnAction={handleBuild}
                     setNameError={setNameError}
                     nameValidationOnBlur={validateFormNameOnBlur}
->>>>>>> f0ecfd09
                     nameError={nameError}
                   />
                   <ImportFormModal
