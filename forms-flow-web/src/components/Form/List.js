--- conflicted
+++ resolved
@@ -54,11 +54,6 @@
 import filterFactory from "react-bootstrap-table2-filter";
 import overlayFactory from "react-bootstrap-table2-overlay";
 import { SpinnerSVG } from "../../containers/SpinnerSVG";
-<<<<<<< HEAD
-=======
-import { ASCENDING, DESCENDING } from "./constants/formListConstants";
-import { getFormioRoleIds } from "../../apiManager/services/userservices";
->>>>>>> c46578ee
 
 const List = React.memo((props) => {
   const { t } = useTranslation();
@@ -141,16 +136,13 @@
 
   useEffect(() => {
     if (isDesigner) {
-<<<<<<< HEAD
+
       setShowClearButton(searchText);
       let updatedQuery = { query: { ...query } };
       updatedQuery.query.title__regex = searchText;
       updatedQuery.sort = sortOrder;
 
       getFormsInit(1, updatedQuery);
-=======
-      getFormsInit(designerPageNo,{limit,query:{...query,title__regex:""}});
->>>>>>> c46578ee
     } else {
       setShowClearButton(searchText);
       dispatch(fetchBPMFormList(pageNo, limit, sortBy, sortOrder, searchText));
@@ -188,34 +180,6 @@
     let modifiedPage;
     dispatch(setFormSearchLoading(true));
     let updatedQuery = { query: { ...query } };
-<<<<<<< HEAD
-=======
-    if (type === "sort") {
-      if (isDesigner) {
-        updatedQuery.sort = `${isAscending ? "-" : ""}title`;
-        modifiedPage = 1;
-      } else {
-        let updatedSort;
-        if (sortOrder === ASCENDING) {
-          updatedSort = DESCENDING;
-          dispatch(setBPMFormListSort(updatedSort));
-        } else {
-          updatedSort = ASCENDING;
-          dispatch(setBPMFormListSort(updatedSort));
-        }
-      }
-    } else if (type === "filter") {
-      let searchTitle = Object.keys(newState.filters).length
-        ? newState.filters.title.filterVal
-        : "";
-      if (isDesigner) {
-        updatedQuery.query.title__regex = searchTitle;
-      } else {
-        dispatch(setBpmFormSearch(searchTitle));
-      }
-    }
-
->>>>>>> c46578ee
     if (isDesigner) {
       dispatch(
         indexForms(
@@ -615,7 +579,7 @@
   return (dispatch, getState) => {
     const state = getState();
     const currentPage = state.forms.pagination.page;
-<<<<<<< HEAD
+
     const maintainPagination = state.bpmForms.maintainPagination;
     dispatch(
       indexForms(
@@ -628,7 +592,7 @@
         }
       )
     );
-=======
+
     // const maintainPagination = state.bpmForms.maintainPagination;
     // need to reduce calling the indexforms
     function fetchForms() {
@@ -650,7 +614,6 @@
       );
     }
     fetchForms();
->>>>>>> c46578ee
   };
 };
 
