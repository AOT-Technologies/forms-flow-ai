--- conflicted
+++ resolved
@@ -33,17 +33,13 @@
 import FileModal from './FileUpload/fileUploadModal'
 import { useTranslation,Translation } from "react-i18next";
 import {addHiddenApplicationComponent} from "../../constants/applicationComponent";
-<<<<<<< HEAD
- const List = React.memo((props)=> {
-  const {t}=useTranslation();
-=======
 import LoadingOverlay from "react-loading-overlay";
 import { getFormProcesses,getApplicationCount } from "../../apiManager/services/processServices";
 import { unPublishForm } from "../../apiManager/services/processServices";
 import { setIsApplicationCountLoading } from "../../actions/processActions";
 
 const List = React.memo((props) => {
->>>>>>> c8fa2a61
+  const {t}=useTranslation();
   const [showFormUploadModal, setShowFormUploadModal] = useState(false);
   const dispatch = useDispatch();
   const uploadFormNode = useRef();
@@ -188,18 +184,6 @@
         (forms.isActive || isBPMFormListLoading ) && !searchFormLoading  ? 
         <div data-testid="Form-list-component-loader"><Loading/></div> :
           <div className="container">
-<<<<<<< HEAD
-            <Confirm
-              modalOpen={props.modalOpen}
-              message={
-                t("delete_form_message")  +
-                props.formName +
-                "?"
-              }
-              onNo={() => onNo()}
-              onYes={() => {onYes(formId, forms)}}
-            />
-=======
                <Confirm
                  modalOpen={props.modalOpen}
                  message={
@@ -215,7 +199,6 @@
                  onNo={() => onNo()}
                  onYes={() => {onYes(formId, forms,formProcessData)}}
                />
->>>>>>> c8fa2a61
             <div className="flex-container">
               {/*<img src="/form.svg" width="30" height="30" alt="form" />*/}
               <div className="flex-item-left">
@@ -273,26 +256,6 @@
                getForms={isDesigner ? getForms : getFormsList}
                operations={operations}
                onPageSizeChanged={onPageSizeChanged}
-<<<<<<< HEAD
-             />: <span 
-                  style={{ 
-                  textAlign:"center",
-                  display:"block",
-                  margin:"0px auto",
-                  justifyContent: "center",
-                  marginTop:"260px" }}
-                  >
-                  <h3 ><Translation>{(t)=>t("No forms found")}</Translation> </h3> 
-                 
-                    <Button variant="outline-primary" size="sm"
-                    style={{
-                      
-                      cursor:"pointer"}}
-                      onClick={resetForms}
-                    >
-                    <Translation>{(t)=>t("Click here to back")}</Translation>
-                   </Button>
-=======
              />: <span>
                   <div 
                     className="container"
@@ -314,7 +277,6 @@
                 </Button>
                   </div>
                  
->>>>>>> c8fa2a61
                     
                   </span>
               }
