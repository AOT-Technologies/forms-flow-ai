.grid-forms {
    .col-md-4 {
        flex: 0 0 50% !important;
        max-width: 50% !important;
        padding-top: 15px;
    }

    .col-md-8 {
        flex: 0 0 50% !important;
        max-width: 50% !important;
    }
}

.custom-grid {
    .col {
        border-left: 1px solid #ced4da;
        min-height: 50px;
        text-align: start;
        padding-top: 15px;
        height: auto;
        word-break: break-all;
    }

    .list-group-item {
        border-top: 1px solid #ced4da !important;
        padding: 0rem 1.25rem !important;
    }

    .list-group-item:first-child {
        border-bottom: 1.5px solid #ced4da !important;
        background-color: #F2F2F2 !important;
    }

    h5,
    .h5 {
        font-weight: 400 !important;
    }

    .btn-link {
        font-size: 16px !important;
        font-weight: 500px !important;
    }

    .list-group-item:last-child {
        padding-top: 10px !important;
        height: 65px;
        border: none;
    }

    .row {
        margin-left: -21px !important;
    }

    .delete {
        text-decoration: none !important;
    }

    .btn-right {
        float: right;
        margin-left: auto;
    }

    .btn {
        margin-right: 5px;
        margin-top: 1px;
        margin-bottom: 7px;
    }
}

.formio-component-submit .btn i,
.formio-component-button .btn i {
    display: none;
}

.big-checkbox {
    width: 20px;
    height: 20px;
}

.flex-container {
    display: flex;
    flex-wrap: wrap;
    font-size: 30px;
    margin: 10px;
}

.flex-item-left {
    flex: 10%;
}

.flex-item-right {
    justify-content: flex-end;
    display: flex;
    flex-direction: row;
    flex: 50%;
<<<<<<< HEAD
=======
    flex-wrap: wrap;
>>>>>>> 3a0b4b41
}

.btn-left {
    margin: 10px;
    height: 30px;
<<<<<<< HEAD
=======
    white-space: nowrap;
>>>>>>> 3a0b4b41
}
.progress-bar {
    background-color: #ff0000ab;
}
.fileupload-fail {
    color: #f85757;
    float: right;
    font-weight: normal
}
/* Responsive layout - makes a one column-layout instead of a two-column layout */
@media (max-width: 800px) {
    .flex-item-right,
    .flex-item-left {
        flex: 100%;
<<<<<<< HEAD
=======
        justify-content: flex-start;
>>>>>>> 3a0b4b41
    }
}<|MERGE_RESOLUTION|>--- conflicted
+++ resolved
@@ -93,19 +93,20 @@
     display: flex;
     flex-direction: row;
     flex: 50%;
-<<<<<<< HEAD
-=======
-    flex-wrap: wrap;
->>>>>>> 3a0b4b41
+flex-wrap: wrap;
 }
 
 .btn-left {
     margin: 10px;
-    height: 30px;
-<<<<<<< HEAD
-=======
-    white-space: nowrap;
->>>>>>> 3a0b4b41
+    height: 30px;white-space: nowrap;
+}
+.progress-bar {
+    background-color: #ff0000ab;
+}
+.fileupload-fail {
+    color: #f85757;
+    float: right;
+    font-weight: normal
 }
 .progress-bar {
     background-color: #ff0000ab;
@@ -119,10 +120,6 @@
 @media (max-width: 800px) {
     .flex-item-right,
     .flex-item-left {
-        flex: 100%;
-<<<<<<< HEAD
-=======
-        justify-content: flex-start;
->>>>>>> 3a0b4b41
+        flex: 100%;justify-content: flex-start;
     }
 }