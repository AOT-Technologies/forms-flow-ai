import React, {PureComponent} from "react";
import { connect } from "react-redux";
import Stepper from "@material-ui/core/Stepper";
import Step from "@material-ui/core/Step";
import StepLabel from "@material-ui/core/StepLabel";
import Button from "@material-ui/core/Button";
import Typography from "@material-ui/core/Typography";
import Grid from "@material-ui/core/Grid";
import Paper from "@material-ui/core/Paper";
import { toast } from 'react-toastify';

import Create from "./Create.js";
import Preview from "./Item/Preview.js";
import Edit from "./Item/Edit.js";

//TODO convert this code to functional component

// for edit
import {
  fetchAllBpmProcesses,
  getFormProcesses,
  resetFormProcessData,
  saveFormProcessMapper
} from "../../apiManager/services/processServices";
import {
  setFormProcessesData
} from "../../actions/processActions";
//import { saveFormProcessMapper } from "../../apiManager/services/formServices";
import { selectRoot, saveForm, selectError, getForm } from "react-formio";
import { SUBMISSION_ACCESS } from "../../constants/constants";
import { push } from "connected-react-router";
import WorkFlow from "./Steps/WorkFlow";
import PreviewStepper from "./Steps/PreviewStepper";

import "./stepper.scss";
import {Link} from "react-router-dom";
import {FORM_CREATE_ROUTE, STEPPER_ROUTES} from "./constants/stepperConstants";
import { resetFormData } from "../../actions/formActions.js";

/*const statusList = [
  { label: "Active", value: "active" },
  { label: "Inactive", value: "inactive" },
];*/

class StepperPage extends PureComponent {
  // UNSAFE_componentWillMount() {
  //   this.props.getAllProcesses();
  // }

  constructor(props) {
    super(props);
    this.state = {
      // checked: false,
      activeStep: 0,
      workflow: null,
      status: null,
      previewMode: false,
      editMode: false,
      processData: { status: "inactive", comments: "" },
      formId: "",
      processList: [],
      processListLoaded: false,
      displayMode: "create",
      dataModified: false,
      disableWorkflowAssociation: false,
      disablePreview: false,
    };
    this.setPreviewMode = this.setPreviewMode.bind(this);
    this.handleNext = this.handleNext.bind(this);
    // for edit
    this.setEditMode = this.setEditMode.bind(this);
    this.populateDropdown = this.populateDropdown.bind(this);
    this.handleBack = this.handleBack.bind(this);
    this.handleEditAssociation = this.handleEditAssociation.bind(this);
    this.handleEditPreview = this.handleEditPreview.bind(this);
  }

  componentDidMount() {
    if(this.state && this.state.displayMode === "view"){
      this.setState({ disableWorkflowAssociation: true });
      this.setState({ disablePreview: true });
    }
  }

  componentWillUnmount() {
    this.props.clearFormProcessData();
  }


  static getDerivedStateFromProps(nextProps, prevState) {
    let stateData = null;

    if(nextProps.match.params.step !== undefined && !STEPPER_ROUTES.includes(nextProps.match.params.step)){
      nextProps.goToPageNotFound();
    }


    if (
      nextProps.match.params.formId &&
      nextProps.match.params.formId !== prevState.formId
    ) {
      if (nextProps.match.params.formId !== FORM_CREATE_ROUTE) {
        nextProps.getForm(nextProps.match.params.formId);
        nextProps.getFormProcessesDetails(nextProps.match.params.formId);
      }
    }

    if (!prevState.processListLoaded) {
      stateData = {
        ...stateData,
        processList: nextProps.processList,
        processListLoaded: true,
      };
      nextProps.getAllProcesses();
    }
    if (
      nextProps.match.params.formId === FORM_CREATE_ROUTE &&
      nextProps.match.params.step === undefined
    ) {
      stateData = {
        ...stateData,
        editMode: false,
        formId: "",
        previewMode: false,
      };
    } else if (nextProps.match.params.step === "edit") {
      stateData = {
        ...stateData,
        formId: nextProps.match.params.formId,
        editMode: true,
        previewMode: false,
      };
    } else {
      stateData = {
        ...stateData,
        formId: nextProps.match.params.formId,
        editMode: false,
        previewMode: true,
      };
    }

    if (nextProps.match.params.step === "view-edit") {
      stateData = {
        ...stateData,
        displayMode: "view",
      };

      if (!prevState.dataModified && nextProps.formProcessList) {
        if (nextProps.formProcessList.processKey) {
          stateData = {
            ...stateData,
            workflow: {
              label: nextProps.formProcessList.processName,
              value: nextProps.formProcessList.processKey,
            },
          };
        }

        stateData = {
          ...stateData,
          processData: {
            status: nextProps.formProcessList.status||"inactive",
            isAnonymousAllowd: false,
            comments: nextProps.formProcessList.comments,
          },
        };
      }
    }

    return { ...stateData };

    // else {
    //   return { editMode: false, formId: "" };
    // }
  }

  setActiveStep(val) {
    this.setState({ activeStep: val });
  }
  setPreviewMode(val) {
    this.setState({ previewMode: val });
  }
  setEditMode(val) {
    this.setState({ editMode: val });
  }
  handleEditAssociation() {
    this.setState({ disableWorkflowAssociation: false });
  };
  handleEditPreview() {
    this.setState({ disablePreview: false });
  };
  // handleCheckboxChange = (event) =>
  //   this.setState({ checked: event.target.checked });

  setProcessData = (data) => {
    this.setState((prevState) => ({
      processData: { ...prevState.processData, ...data },
      dataModified: true,
    }));
  };

  getSteps() {
    return [
      "Design Form",
      "Associate this form with a workflow?",
      "Preview and Confirm",
    ];
  }

  populateDropdown() {
    const listProcess = (processes) => {
      if (processes?.length > 0) {
        const data = processes.map((process) => {
          return {
            label: process.name,
            value: process.key,
          };
        });
        return data;
      } else {
        return [];
      }
    };

    return listProcess(this.props.processList);
  }

  associateToWorkFlow = (item) => {
    this.setState({ workflow: item[0], dataModified: true });
  };

  handleEdit() {
    this.setState((editState) => ({
      activeStep: editState.activeStep + 1,
    }));
  }
  handleNext() {
    this.setState((prevState) => ({
      activeStep: prevState.activeStep + 1,
    }));
  }
  setSelectedStatus(item) {
    this.setState({ status: item[0] });
    //code to link form to a workflow
  }
  handleBack() {
    this.setActiveStep(this.state.activeStep - 1);
  }

  submitData = () => {
    const { form, onSaveFormProcessMapper, formProcessList, formPreviousData ,applicationCount} = this.props;
    const { workflow, processData} = this.state;
    const data = {
      formId: form.id,
      formName: form.form && form.form.title,
      status: processData.status? processData.status:"inactive",
      taskVariable:formProcessList.taskVariable?formProcessList.taskVariable:[],
      anonymous:formProcessList.anonymous?true:false
    };
    if ( workflow) {
      data["processKey"]= workflow && workflow.value;
      data["processName"]= workflow && workflow.label;
    }else{
      data["processKey"]= "";
      data["processName"]= "";
    }

    const processNameChecking= data.processName!==formPreviousData.processName;
    const processKeyChecking= data.processKey!==formPreviousData.processKey;

    if(processData.comments){
      data["comments"] = processData.comments;
    }

    let isUpdate = formProcessList && formProcessList.id ? true : false;
    if(applicationCount > 0){
      if(formPreviousData.isTitleChanged || processKeyChecking || processNameChecking ){
      isUpdate=false;
      let version = +formProcessList.version+1
      data.version = `${version}`
    }
  }

  if(formProcessList && formProcessList.id ){
    data.id = formProcessList.id;
  }
    onSaveFormProcessMapper(data, isUpdate);
  };

  getStepContent(step) {
    const {
      previewMode,
      editMode,
      processData,
      activeStep,
      workflow,
    } = this.state;
    // const { editMode } = this.state;
    const { form, formProcessList } = this.props;

    switch (step) {
      case 0:
        // return(
        // previewMode ? <Preview/> : <Create/> ;
        if (previewMode) {
          return <Preview handleNext={this.handleNext} />;
        } else if (editMode) {
          return (
            <Edit
              handleNext={this.handleNext}
              {...this.props}
              setPreviewMode={this.setPreviewMode}
            />
          );
        }
        return <Create setPreviewMode={this.setPreviewMode} />;
      case 1:
        return (
          <WorkFlow
<<<<<<< HEAD
             
=======
            
>>>>>>> 961580fd
            populateDropdown={this.populateDropdown}
            associateToWorkFlow={this.associateToWorkFlow}
            handleNext={this.handleNext}
            handleBack={this.handleBack}
            handleEditAssociation={this.handleEditAssociation}
            activeStep={activeStep}
            steps={this.getSteps().length}
            workflow={this.state.workflow}
            formProcessList={formProcessList}
            disableWorkflowAssociation={this.state.disableWorkflowAssociation}
          />
        );
      case 2:
        return (
          <PreviewStepper
            setSelectedStatus={this.setSelectedStatus}
            handleNext={this.handleNext}
            handleBack={this.handleBack}
            handleEditPreview={this.handleEditPreview}
            activeStep={activeStep}
            steps={this.getSteps().length}
            processData={processData}
            setProcessData={this.setProcessData}
            formData={form}
            workflow={workflow}
            submitData={this.submitData}
            formProcessList={formProcessList}
            disablePreview={this.state.disablePreview}
          />
        );
      default:
        return "Unknown step";
    }
  }

  render() {
    // const { process } = this.props;
    const steps = this.getSteps();

    const handleReset = () => {
      this.setActiveStep(0);
    };

    return (
      <>
        <div>
          {this.props.isAuthenticated ?
            <Link to="/form" title="Back to Form List">
              <i className="fa fa-chevron-left fa-lg" />
            </Link>
            :
            null
          }
          <Paper elevation={3} className="paper-root">
            <Grid
              container
              direction="row"
              justify="flex-start"
              alignItems="baseline"
            >
              {" "}
              <Grid item xs={12} spacing={3}>
                <Stepper
                  alternativeLabel
                  nonLinear
                  activeStep={this.state.activeStep}
                >
                  {steps.map((label, index) => {
                    return (
                      <Step key={label}>
                        <StepLabel>{label}</StepLabel>
                      </Step>
                    );
                  })}
                </Stepper>
                <div>
                  {this.state.activeStep === steps.length ? (
                    <div>
                      <Typography>
                        All steps completed - you're finished
                      </Typography>
                      <Button onClick={handleReset}>Reset</Button>
                    </div>
                  ) : (
                    <div>{this.getStepContent(this.state.activeStep)}</div>
                  )}
                </div>
              </Grid>
            </Grid>
          </Paper>
        </div>
      </>
    );
  }
}

const mapStateToProps = (state) => {
  return {
    form: selectRoot("form", state),
    saveText: "Next",
    errors: selectError("form", state),
    processList: state.process.processList,
    formProcessList: state.process.formProcessList,
    isAuthenticated: state.user.isAuthenticated,
    formPreviousData:state.process.formPreviousData,
    applicationCount:state.process.applicationCount
  };
};

const mapDispatchToProps = (dispatch) => {
  return {
    getAllProcesses: () => {
      dispatch(
        fetchAllBpmProcesses((err, res) => {
          if (err) {
            console.log(err);
          }
        })
      );
    },
    onSaveFormProcessMapper: (data, update) => {
      dispatch(
        saveFormProcessMapper(data, update, (err, res) => {
          if (!err) {
            toast.success('Form Workflow Association Saved.');
            dispatch(push(`/form`));
            dispatch(resetFormProcessData())
          }else{
            toast.error('Form Workflow Association Failed.');
          }
        })
      );
    },

    saveForm: (form) => {
      const newForm = {
        ...form,
        tags: ["common"],
      };
      newForm.submissionAccess = SUBMISSION_ACCESS;
      dispatch(
        saveForm("form", newForm, (err, form) => {
          if (!err) {
            toast.success('Form Saved');
            dispatch(push(`/formflow/${form._id}/preview`));
          }else{
            toast.error("Error while saving Form");
          }
        })
      );
    },
    getForm: (id) => {
      dispatch(resetFormData('form', id));
      dispatch(getForm("form", id))
  },
    getFormProcessesDetails: (formId) => {
      dispatch(
        getFormProcesses(formId, (err, res) => {
          if (err) {
            console.log(err);
          }
        })
      );
    },
    clearFormProcessData: () => dispatch(setFormProcessesData([])),
    goToPageNotFound:()=>dispatch(push(`/404`))
  };
};

export default connect(mapStateToProps, mapDispatchToProps)(StepperPage);<|MERGE_RESOLUTION|>--- conflicted
+++ resolved
@@ -317,11 +317,7 @@
       case 1:
         return (
           <WorkFlow
-<<<<<<< HEAD
-             
-=======
             
->>>>>>> 961580fd
             populateDropdown={this.populateDropdown}
             associateToWorkFlow={this.associateToWorkFlow}
             handleNext={this.handleNext}
