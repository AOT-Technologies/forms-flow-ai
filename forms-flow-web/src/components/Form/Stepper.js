import React, {PureComponent} from "react";
import { connect } from "react-redux";
import Stepper from "@material-ui/core/Stepper";
import Step from "@material-ui/core/Step";
import StepLabel from "@material-ui/core/StepLabel";
import Button from "@material-ui/core/Button";
import Typography from "@material-ui/core/Typography";
import Grid from "@material-ui/core/Grid";
import Paper from "@material-ui/core/Paper";
import { toast } from 'react-toastify';
import Back from "./constants/Back.js";
import Create from "./Create.js";
import Preview from "./Item/Preview.js";
import Edit from "./Item/Edit.js";
import { Translation } from "react-i18next";
import "../../translations/i18n";
//import { formio_translation } from "../../translations/formiotranslation";
//TODO convert this code to functional component

// for edit
import {
  fetchAllBpmProcesses,
  getFormProcesses,
  resetFormProcessData,
  saveFormProcessMapper
} from "../../apiManager/services/processServices";
import {
  setFormProcessesData
} from "../../actions/processActions";
//import { saveFormProcessMapper } from "../../apiManager/services/formServices";
import { selectRoot, saveForm, selectError, getForm } from "react-formio";
import { SUBMISSION_ACCESS } from "../../constants/constants";
import { push } from "connected-react-router";
import WorkFlow from "./Steps/WorkFlow";
import PreviewStepper from "./Steps/PreviewStepper";
import "./stepper.scss";
import {FORM_CREATE_ROUTE, STEPPER_ROUTES} from "./constants/stepperConstants";
<<<<<<< HEAD
//import { Form } from "react-formio/lib/components";
=======
import { resetFormData } from "../../actions/formActions.js";
>>>>>>> c9267d23

/*const statusList = [
  { label: "Active", value: "active" },
  { label: "Inactive", value: "inactive" },
];*/

class StepperPage extends PureComponent {
  // UNSAFE_componentWillMount() {
  //   this.props.getAllProcesses();
  // }

  constructor(props) {
    super(props);
    this.state = {
      // checked: false,
      activeStep: 0,
      workflow: null,
      status: null,
      previewMode: false,
      editMode: false,
      associateWorkFlow: "no",
      processData: { status: "inactive", comments: "" },
      formId: "",
      processList: [],
      processListLoaded: false,
      displayMode: "create",
      dataModified: false,
      disableWorkflowAssociation: false,
      disablePreview: false,
    };
    this.setPreviewMode = this.setPreviewMode.bind(this);
    this.handleNext = this.handleNext.bind(this);
    // for edit
    this.setEditMode = this.setEditMode.bind(this);
    this.populateDropdown = this.populateDropdown.bind(this);
    this.handleBack = this.handleBack.bind(this);
    this.handleEditAssociation = this.handleEditAssociation.bind(this);
    this.handleEditPreview = this.handleEditPreview.bind(this);
  }

  componentDidMount() {
    if(this.state && this.state.displayMode === "view") {
      this.setState({ disableWorkflowAssociation: true });
      this.setState({ disablePreview: true });
    }
  }

  componentWillUnmount() {
    this.props.clearFormProcessData();
  }


  static getDerivedStateFromProps(nextProps, prevState) {
    let stateData = null;
    if(nextProps.match.params.step !== undefined && !STEPPER_ROUTES.includes(nextProps.match.params.step)){
      nextProps.goToPageNotFound();
    }
    if (
      nextProps.match.params.formId &&
      nextProps.match.params.formId !== prevState.formId
    ) {
      if (nextProps.match.params.formId !== FORM_CREATE_ROUTE) {
        nextProps.getForm(nextProps.match.params.formId);
        nextProps.getFormProcessesDetails(nextProps.match.params.formId);
      }
    }

    if (!prevState.processListLoaded) {
      stateData = {
        ...stateData,
        processList: nextProps.processList,
        processListLoaded: true,
      };
      nextProps.getAllProcesses();
    }
    if (
      nextProps.match.params.formId === FORM_CREATE_ROUTE &&
      nextProps.match.params.step === undefined
    ) {
      stateData = {
        ...stateData,
        editMode: false,
        formId: "",
        previewMode: false,
      };
    } else if (nextProps.match.params.step === "edit") {
      stateData = {
        ...stateData,
        formId: nextProps.match.params.formId,
        editMode: true,
        previewMode: false,
      };
    } else {
      stateData = {
        ...stateData,
        formId: nextProps.match.params.formId,
        editMode: false,
        previewMode: true,
      };
    }

    if (nextProps.match.params.step === "view-edit") {
      stateData = {
        ...stateData,
        displayMode: "view",
      };

      if (!prevState.dataModified && nextProps.formProcessList) {
        if (nextProps.formProcessList.processKey) {
          stateData = {
            ...stateData,
            workflow: {
              label: nextProps.formProcessList.processName,
              value: nextProps.formProcessList.processKey,
            },
            associateWorkFlow: "yes",
          };
        }

        stateData = {
          ...stateData,
          processData: {
            status: nextProps.formProcessList.status||"inactive",
            isAnonymousAllowd: false,
            comments: nextProps.formProcessList.comments,
          },
        };
      }
    }

    return { ...stateData };

    // else {
    //   return { editMode: false, formId: "" };
    // }
  }

  setActiveStep(val) {
    this.setState({ activeStep: val });
  }
  setPreviewMode(val) {
    this.setState({ previewMode: val });
  }
  setEditMode(val) {
    this.setState({ editMode: val });
  }
  handleEditAssociation() {
    this.setState({ disableWorkflowAssociation: false });
  };
  handleEditPreview() {
    this.setState({ disablePreview: false });
  };
  // handleCheckboxChange = (event) =>
  //   this.setState({ checked: event.target.checked });
  changeWorkFlowStatus = (isWorkFlowAssociated) => {
    this.setState({workflow:null, associateWorkFlow: isWorkFlowAssociated, dataModified:true});
  };

  setProcessData = (data) => {
    this.setState((prevState) => ({
      processData: { ...prevState.processData, ...data },
      dataModified: true,
    }));
  };

  getSteps() {
    return [
      <Translation>{(t)=>t("Design Form")}</Translation>,
      <Translation>{(t)=>t("Associate this form with a workflow?")}</Translation>,
      <Translation>{(t)=>t("Preview and Confirm")}</Translation>,
      
    ];
  }

  populateDropdown() {
    const listProcess = (processes) => {
      if (processes?.length > 0) {
        const data = processes.map((process) => {
          return {
            label: process.name,
            value: process.key,
          };
        });
        return data;
      } else {
        return [];
      }
    };

    return listProcess(this.props.processList);
  }

  associateToWorkFlow = (item) => {
    this.setState({ workflow: item[0], dataModified: true });
  };

  handleEdit() {
    this.setState((editState) => ({
      activeStep: editState.activeStep + 1,
    }));
  }
  handleNext() {
    this.setState((prevState) => ({
      activeStep: prevState.activeStep + 1,
    }));
  }
  setSelectedStatus(item) {
    this.setState({ status: item[0] });
    //code to link form to a workflow
  }
  handleBack() {
    this.setActiveStep(this.state.activeStep - 1);
  }

  submitData = () => {
    const { form, onSaveFormProcessMapper, formProcessList, formPreviousData ,applicationCount} = this.props;
    const { workflow, processData, associateWorkFlow} = this.state;
    const data = {
      formId: form.id,
      formName: form.form && form.form.title,
      status: processData.status? processData.status:"inactive",
<<<<<<< HEAD
      taskVariable:formProcessList.taskVariable?formProcessList.taskVariable:[]
=======
      taskVariable:formProcessList.taskVariable?formProcessList.taskVariable:[],
      anonymous:formProcessList.anonymous?true:false
>>>>>>> c9267d23
    };
    if (associateWorkFlow === "yes" && workflow) {
      data["processKey"]= workflow && workflow.value;
      data["processName"]= workflow && workflow.label;
    }else if(associateWorkFlow === "no"){
      data["processKey"]= "";
      data["processName"]= "";
    }
<<<<<<< HEAD
    
    const processNameChecking= data.processName!==formPreviousData.processName;
    const processKeyChecking= data.processKey!==formPreviousData.processKey;
    
=======

    const processNameChecking= data.processName!==formPreviousData.processName;
    const processKeyChecking= data.processKey!==formPreviousData.processKey;

>>>>>>> c9267d23
    if(processData.comments){
      data["comments"] = processData.comments;
    }

    let isUpdate = formProcessList && formProcessList.id ? true : false;
    if(applicationCount > 0){
      if(formPreviousData.isTitleChanged || processKeyChecking || processNameChecking ){
      isUpdate=false;
      let version = +formProcessList.version+1
      data.version = `${version}`
    }
<<<<<<< HEAD
  } 
  
  if(formProcessList && formProcessList.id ){
    data.id = formProcessList.id;
  }  
=======
  }

  if(formProcessList && formProcessList.id ){
    data.id = formProcessList.id;
  }
>>>>>>> c9267d23
    onSaveFormProcessMapper(data, isUpdate);
  };

  getStepContent(step) {
    const {
      previewMode,
      editMode,
      processData,
      activeStep,
      workflow,
    } = this.state;
    // const { editMode } = this.state;
    const { form, formProcessList } = this.props;

    switch (step) {
      case 0:
        // return(
        // previewMode ? <Preview/> : <Create/> ;
        if (previewMode) {
          return <Preview handleNext={this.handleNext} />;
        } else if (editMode) {
          return (
            <Edit
              handleNext={this.handleNext}
              {...this.props}
              setPreviewMode={this.setPreviewMode}
            />
          );
        }
        return <Create setPreviewMode={this.setPreviewMode} />;
      case 1:
        return (
          <WorkFlow
            associateWorkFlow={this.state.associateWorkFlow}
            changeWorkFlowStatus={this.changeWorkFlowStatus}
            populateDropdown={this.populateDropdown}
            associateToWorkFlow={this.associateToWorkFlow}
            handleNext={this.handleNext}
            handleBack={this.handleBack}
            handleEditAssociation={this.handleEditAssociation}
            activeStep={activeStep}
            steps={this.getSteps().length}
            workflow={this.state.workflow}
            formProcessList={formProcessList}
            disableWorkflowAssociation={this.state.disableWorkflowAssociation}
          />
        );
      case 2:
        return (
          <PreviewStepper
            associateWorkFlow={this.state.associateWorkFlow}
            setSelectedStatus={this.setSelectedStatus}
            handleNext={this.handleNext}
            handleBack={this.handleBack}
            handleEditPreview={this.handleEditPreview}
            activeStep={activeStep}
            steps={this.getSteps().length}
            processData={processData}
            setProcessData={this.setProcessData}
            formData={form}
            workflow={workflow}
            submitData={this.submitData}
            formProcessList={formProcessList}
            disablePreview={this.state.disablePreview}
          />
        );
      default:
        return "Unknown step";
    }
  }

  render() {
    // const { process } = this.props;
    const steps = this.getSteps();

    const handleReset = () => {
      this.setActiveStep(0);
    };

    return (
      <>
        <div>
          {this.props.isAuthenticated ?
            <Back/>
            :
            null
          }
          <Paper elevation={3} className="paper-root">
            <Grid
              container
              direction="row"
              justify="flex-start"
              alignItems="baseline"
            >
              {" "}
              <Grid item xs={12} spacing={3}>
                <Stepper
                  alternativeLabel
                  nonLinear
                  activeStep={this.state.activeStep}
                >
                  {steps.map((label, index) => {
                    return (
                      <Step key={label}>
                        <StepLabel>{label}</StepLabel>
                      </Step>
                    );
                  })}
                </Stepper>
                <div>
                  {this.state.activeStep === steps.length ? (
                    <div>
                      <Typography>
                      
                      
                    <Translation>{(t)=>t("All steps completed - you're finished")}</Translation>
                      </Typography>
                      <Button onClick={handleReset}>Reset</Button>
                    </div>
                  ) : (
                    <div>{this.getStepContent(this.state.activeStep)}</div>
                  )}
                </div>
              </Grid>
            </Grid>
          </Paper>
        </div>
      </>
    );
  }
}

const mapStateToProps = (state) => {
  return {
    form: selectRoot("form", state),
    saveText: <Translation>{(t)=>t("Next")}</Translation>,
    errors: selectError("form", state),
    processList: state.process.processList,
    formProcessList: state.process.formProcessList,
    isAuthenticated: state.user.isAuthenticated,
    formPreviousData:state.process.formPreviousData,
    applicationCount:state.process.applicationCount
  };
};

const mapDispatchToProps = (dispatch) => {
  return {
    getAllProcesses: () => {
      dispatch(
        fetchAllBpmProcesses((err, res) => {
          if (err) {
            console.log(err);
          }
        })
      );
    },
    onSaveFormProcessMapper: (data, update) => {
      dispatch(
        saveFormProcessMapper(data, update, (err, res) => {
          if (!err) {
            toast.success(<Translation>{(t)=>t("Form Workflow Association Saved.")}</Translation>);
            dispatch(push(`/form`));
            dispatch(resetFormProcessData())
          }else{
            toast.error(<Translation>{(t)=>t("Form Workflow Association Failed.")}</Translation>);
          }
        })
      );
    },

    saveForm: (form) => {
      const newForm = {
        ...form,
        tags: ["common"],
      };
      newForm.submissionAccess = SUBMISSION_ACCESS;
      dispatch(
        saveForm("form", newForm, (err, form) => {
          if (!err) {
            toast.success(<Translation>{(t)=>t("Form Saved")}</Translation>);
            dispatch(push(`/formflow/${form._id}/preview`));
          }else{
            toast.error(<Translation>{(t)=>t("Error while Submission.")}</Translation>);
          }
        })
      );
    },
    getForm: (id) => {
      dispatch(resetFormData('form', id));
      dispatch(getForm("form", id))
  },
    getFormProcessesDetails: (formId) => {
      dispatch(
        getFormProcesses(formId, (err, res) => {
          if (err) {
            console.log(err);
          }
        })
      );
    },
    clearFormProcessData: () => dispatch(setFormProcessesData([])),
    goToPageNotFound:()=>dispatch(push(`/404`))
  };
};

export default connect(mapStateToProps, mapDispatchToProps)(StepperPage);<|MERGE_RESOLUTION|>--- conflicted
+++ resolved
@@ -35,11 +35,7 @@
 import PreviewStepper from "./Steps/PreviewStepper";
 import "./stepper.scss";
 import {FORM_CREATE_ROUTE, STEPPER_ROUTES} from "./constants/stepperConstants";
-<<<<<<< HEAD
-//import { Form } from "react-formio/lib/components";
-=======
 import { resetFormData } from "../../actions/formActions.js";
->>>>>>> c9267d23
 
 /*const statusList = [
   { label: "Active", value: "active" },
@@ -261,12 +257,8 @@
       formId: form.id,
       formName: form.form && form.form.title,
       status: processData.status? processData.status:"inactive",
-<<<<<<< HEAD
-      taskVariable:formProcessList.taskVariable?formProcessList.taskVariable:[]
-=======
       taskVariable:formProcessList.taskVariable?formProcessList.taskVariable:[],
       anonymous:formProcessList.anonymous?true:false
->>>>>>> c9267d23
     };
     if (associateWorkFlow === "yes" && workflow) {
       data["processKey"]= workflow && workflow.value;
@@ -275,17 +267,10 @@
       data["processKey"]= "";
       data["processName"]= "";
     }
-<<<<<<< HEAD
-    
+
     const processNameChecking= data.processName!==formPreviousData.processName;
     const processKeyChecking= data.processKey!==formPreviousData.processKey;
-    
-=======
-
-    const processNameChecking= data.processName!==formPreviousData.processName;
-    const processKeyChecking= data.processKey!==formPreviousData.processKey;
-
->>>>>>> c9267d23
+
     if(processData.comments){
       data["comments"] = processData.comments;
     }
@@ -297,19 +282,11 @@
       let version = +formProcessList.version+1
       data.version = `${version}`
     }
-<<<<<<< HEAD
-  } 
-  
+  }
+
   if(formProcessList && formProcessList.id ){
     data.id = formProcessList.id;
-  }  
-=======
-  }
-
-  if(formProcessList && formProcessList.id ){
-    data.id = formProcessList.id;
-  }
->>>>>>> c9267d23
+  }
     onSaveFormProcessMapper(data, isUpdate);
   };
 
