--- conflicted
+++ resolved
@@ -7,11 +7,8 @@
 import Typography from "@material-ui/core/Typography";
 import Grid from "@material-ui/core/Grid";
 import Paper from "@material-ui/core/Paper";
-<<<<<<< HEAD
-=======
 import { toast } from 'react-toastify';
 
->>>>>>> da20863d
 import Create from "./Create.js";
 import Preview from "./Item/Preview.js";
 import Edit from "./Item/Edit.js";
@@ -463,10 +460,7 @@
       dispatch(
         getFormProcesses(formId, (err, res) => {
           if (err) {
-<<<<<<< HEAD
-=======
             toast.error('Error in getting Workflow Process.');
->>>>>>> da20863d
             console.log(err);
           }
         })
