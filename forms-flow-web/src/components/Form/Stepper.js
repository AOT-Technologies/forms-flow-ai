import React, { PureComponent } from "react";
import { connect } from "react-redux";
import {  Row, Col, Button } from 'react-bootstrap';
import { toast } from "react-toastify";
import Create from "./Create.js";
import Preview from "./Item/Preview.js";
import { compose } from 'redux';

import Edit from "./Item/Edit.js";
import { Translation, withTranslation } from "react-i18next";
import "../../resourceBundles/i18n";

//TODO convert this code to functional component

// for edit
import {
  fetchAllBpmProcesses,
  getApplicationCount,
  getFormProcesses,
  resetFormProcessData,
  saveFormProcessMapperPost,
  saveFormProcessMapperPut,
} from "../../apiManager/services/processServices";
import { selectRoot, selectError, Formio, getForm } from "react-formio";
import { MULTITENANCY_ENABLED } from "../../constants/constants";
import { push } from "connected-react-router";
import WorkFlow from "./Steps/WorkFlow";
import PreviewStepper from "./Steps/PreviewStepper";
import Stepper from "../../containers/Stepper/index.js";
import "./stepper.scss";
import { Link } from "react-router-dom";
import {
  FORM_CREATE_ROUTE,
  STEPPER_ROUTES,
} from "./constants/stepperConstants";
import { resetFormData, setFormAuthVerifyLoading, setFormAuthorizationDetails } from "../../actions/formActions.js";
import Loading from "../../containers/Loading.js";
import { fetchFormAuthorizationDetials } from "../../apiManager/services/authorizationService.js";
import { setApiCallError } from "../../actions/ErroHandling.js";
import NotFound from "../NotFound/index.js";
import withRouter from "../HOCs/withRouter.js";
class StepperPage extends PureComponent {
  constructor(props) {
    super(props); 
    this.state = {
      // checked: false,
      activeStep: 0,
      previewMode: false,
      editMode: false,
      processData: {
        status: props.formProcessList.status,
        comments: props.formProcessList.comments,
      },
      formId: "",
      processList: [],
      processListLoaded: false,
      displayMode: "create",
      dataModified: false,
      disableWorkflowAssociation: false,
      disablePreview: false,
      tenantKey: props.tenants?.tenantId,
      redirectUrl: null,
      checkPermissionLoading: false,
    };

    this.setPreviewMode = this.setPreviewMode.bind(this);
    this.handleNext = this.handleNext.bind(this);
    this.handleCheckPermissionLoading =
      this.handleCheckPermissionLoading.bind(this);
    // for edit
    this.setEditMode = this.setEditMode.bind(this);
    this.handleBack = this.handleBack.bind(this);
    this.handleEditAssociation = this.handleEditAssociation.bind(this);
    this.handleEditPreview = this.handleEditPreview.bind(this);
    this.setRedirectUrl = this.setRedirectUrl.bind(this);
  }

  componentDidMount() {
    if (this.state && this.state.displayMode === "view") {
      this.setState({ disableWorkflowAssociation: true });
      this.setState({ disablePreview: true });
    }
    this.setRedirectUrl();
  }

  static getDerivedStateFromProps(nextProps, prevState) {
    console.log(nextProps,prevState);
    let stateData = null;
    console.log(nextProps,prevState);
    if (
      nextProps.params.step !== undefined &&
      !STEPPER_ROUTES.includes(nextProps.params.step)
    ) {
      nextProps.goToPageNotFound();
    }
    if (
      nextProps.params.formId &&
      nextProps.params.formId !== prevState.formId
    ) {
      if (nextProps.params.formId !== FORM_CREATE_ROUTE) {
        Formio.cache = {};
        nextProps.getForm(nextProps.params.formId);
        nextProps.getFormProcessesDetails(nextProps.params.formId);
      }
    }

    if (!prevState.processListLoaded) {
      stateData = {
        ...stateData,
        processList: nextProps.processList,
        processListLoaded: true,
      };
      nextProps.getAllProcesses(prevState.tenantKey);
    }
    if (
      nextProps.params.formId === FORM_CREATE_ROUTE &&
      nextProps.params.step === undefined
    ) {
      stateData = {
        ...stateData,
        editMode: false,
        formId: "",
        previewMode: false,
      };
    } else if (nextProps.params.step === "edit") {
      stateData = {
        ...stateData,
        formId: nextProps.params.formId,
        editMode: true,
        previewMode: false,
      };
    } else {
      stateData = {
        ...stateData,
        formId: nextProps.params.formId,
        editMode: false,
        previewMode: true,
      };
    }

<<<<<<< HEAD
    if (nextProps.params.step === "view-edit") {
=======
    if (["view-edit", "preview"].includes(nextProps.match.params.step)) {
>>>>>>> 879ea198
      stateData = {
        ...stateData,
        displayMode: "view",
      };

      if (!prevState.dataModified && nextProps.formProcessList) {
        stateData = {
          ...stateData,
          processData: {
            status: nextProps.formProcessList.status || "inactive",
            isAnonymousAllowd: false,
            comments: nextProps.formProcessList.comments,
          },
        };
      }
    }

    return { ...stateData };
  }

  setActiveStep(val) {
    this.setState({ activeStep: val });
  }
  setPreviewMode(val) {
    this.setState({ previewMode: val });
  }
  setEditMode(val) {
    this.setState({ editMode: val });
  }
  handleEditAssociation() {
    this.setState({ disableWorkflowAssociation: false });
  }
  handleEditPreview() {
    this.setState({ disablePreview: false });
  }
  setRedirectUrl() {
    this.setState({
      redirectUrl: MULTITENANCY_ENABLED
        ? `/tenant/${this.state?.tenantKey}/`
        : "/",
    });
  }

  setProcessData = (data) => {
    this.setState((prevState) => ({
      processData: { ...prevState.processData, ...data },
      dataModified: true,
    }));
  };

  getSteps() {
    return [
      <Translation key={1}>{(t) => t("Design Form")}</Translation>,
      <Translation key={2}>
        {(t) => t("Associate this form with a workflow?")}
      </Translation>,
      <Translation key={3}>{(t) => t("Preview and Confirm")}</Translation>,
    ];
  }

  handleEdit() {
    this.setState((editState) => ({
      activeStep: editState.activeStep + 1,
    }));
  }
  handleNext() {
    this.setState((prevState) => ({
      activeStep: prevState.activeStep + 1,
    }));
  }

  handleBack() {
    this.setActiveStep(this.state.activeStep - 1);
  }

  handleCheckPermissionLoading() {
    this.setState({
      checkPermissionLoading: !this.state?.checkPermissionLoading,
    });
  }

  submitData = () => {
    const {
      form,
      onSaveFormProcessMapper,
      formProcessList,
      formPreviousData,
      applicationCount,
      workflow,
    } = this.props;
    const { processData } = this.state;

    let saveMethod = saveFormProcessMapperPut;

    const isNewVersionNeeded = () => {
      // New mapper version is needed if the form metadata is updated and applications exist with old data.
      return (
        (data.processName !== formPreviousData.processName ||
          data.processKey !== formPreviousData.processKey ||
          formPreviousData.isTitleChanged) &&
        applicationCount > 0
      );
    };
    const data = {
      formId: form.id,
      formName: form.form && form.form.title,
      status: processData.status ? processData.status : "inactive",
      taskVariable: formProcessList.taskVariable
        ? formProcessList.taskVariable
        : [],
      anonymous: formProcessList.anonymous ? true : false,
      selectedAllField: formProcessList.selectedAllField,
      parentFormId: formProcessList?.parentFormId,
      formType: formProcessList.formType,
    };

    if (workflow) {
      data["processKey"] = workflow && workflow.value;
      data["processName"] = workflow && workflow.label;
    } else {
      data["processKey"] = "";
      data["processName"] = "";
    }

    if (processData.comments) {
      data["comments"] = processData.comments;
    }

    if (formProcessList && formProcessList.id) {
      data.id = formProcessList.id;
    }

    data.workflowChanged = data?.processKey !== formPreviousData.processKey;
    data.statusChanged = processData?.status !== formPreviousData.status;

    if (isNewVersionNeeded()) {
      // POST request for creating new mapper version of the current form.

      data["version"] = String(+formProcessList.version + 1);
      saveMethod = saveFormProcessMapperPost;
    } else {
      if (formProcessList && formProcessList.id) {
        // PUT request to modify the existing mapper if there is one.

        saveMethod = saveFormProcessMapperPut;
      } else {
        // For hadling uploaded forms case
        // There won't be any mapper in case of uploaded forms

        saveMethod = saveFormProcessMapperPost;
      }
    }

    onSaveFormProcessMapper(data, saveMethod, this.state.redirectUrl);
  };

  getStepContent(step) {
    const { previewMode, editMode, processData, activeStep } = this.state;
    // const { editMode } = this.state;
    const { form, formProcessList, workflow } = this.props;

    switch (step) {
      case 0:
        // return(
        // previewMode ? <Preview/> : <Create/> ;
        if (previewMode) {
          return <Preview handleNext={this.handleNext} />;
        } else if (editMode) {
          return <Edit />;
        }
        return <Create setPreviewMode={this.setPreviewMode} />;
      case 1:
        return (
          <WorkFlow
            handleNext={this.handleNext}
            handleBack={this.handleBack}
            handleEditAssociation={this.handleEditAssociation}
            activeStep={activeStep}
            steps={this.getSteps().length}
            formProcessList={formProcessList}
            disableWorkflowAssociation={this.state.disableWorkflowAssociation}
          />
        );
      case 2:
        return (
          <PreviewStepper
            handleNext={this.handleNext}
            handleBack={this.handleBack}
            handleEditPreview={this.handleEditPreview}
            activeStep={activeStep}
            steps={this.getSteps().length}
            processData={processData}
            setProcessData={this.setProcessData}
            formData={form}
            workflow={workflow}
            submitData={this.submitData}
            formProcessList={formProcessList}
            disablePreview={this.state.disablePreview}
          />
        );
      default:
        return "Unknown step";
    }
  }

  render() {
    // const { process } = this.props;
    const steps = this.getSteps();
    const { t, formAuthVerifyLoading, apiCallError, params } = this.props;
    const handleReset = () => {
      this.setActiveStep(0);
    };

    if (formAuthVerifyLoading && params?.formId !== FORM_CREATE_ROUTE) {
      return <Loading />;
    }

    if (apiCallError) {
      return (
        <NotFound
          errorMessage={apiCallError.message}
          errorCode={apiCallError.status}
        />
      );
    }

    return (
      <>
        <div>
          {this.props.isAuthenticated ? (
            <Link
              to={`${this.state.redirectUrl}form`}
              title={t("Back to Form List")}
              data-testid="back-to-form-list"
            >
              <i className="fa fa-chevron-left fa-lg m-2" />
            </Link>
          ) : null}
          <div className="paper-root">
            <Row>
              <Col xs={12}>
                <div className="mb-3">
                  <Stepper steps={steps} activeStep={this.state.activeStep}/>
                </div>
                <div>
                  {this.state.activeStep === steps.length ? (
                    <div>
                      <h3>
                        <Translation>
                          {(t) => t("All steps completed - you're finished")}
                        </Translation>
                      </h3>
                      <Button onClick={handleReset}>Reset</Button>
                    </div>
                  ) : (
                    <div>{this.getStepContent(this.state.activeStep)}</div>
                  )}
                </div>
              </Col>
            </Row>
          </div>
        </div >
      </>
    );
  }
}

const mapStateToProps = (state) => {
  return {
    form: selectRoot("form", state),
    saveText: <Translation>{(t) => t("Next")}</Translation>,
    errors: selectError("form", state),
    processList: state.process.processList,
    formProcessList: state.process.formProcessList,
    isAuthenticated: state.user.isAuthenticated,
    formPreviousData: state.process.formPreviousData,
    formAuthVerifyLoading: state.process?.formAuthVerifyLoading,
    applicationCount: state.process?.applicationCount,
    apiCallError: state.errors?.apiCallError,
    tenants: state.tenants,
    workflow: state.process.workflowAssociated,
  };
};

const mapDispatchToProps = (dispatch) => {
  return {
    getAllProcesses: (tenantKey) => {
      const tenantIdIn = MULTITENANCY_ENABLED ? tenantKey : null;
      dispatch(
        // eslint-disable-next-line no-unused-vars
        fetchAllBpmProcesses({tenant_key:tenantIdIn}, (err, res) => {
          if (err) {
            console.log(err);
          }
        })
      );
    },
    onSaveFormProcessMapper: (data, saveMethod, redirectUrl) => {
      dispatch(
        // eslint-disable-next-line no-unused-vars
        saveMethod(data, (err, res) => {
          if (!err) {
            toast.success(
              <Translation>
                {(t) => t("Form-Workflow association saved.")}
              </Translation>
            );
            dispatch(push(`${redirectUrl}form`));
            dispatch(resetFormProcessData());
          } else {
            toast.error(
              <Translation>
                {(t) => t("Form-Workflow association failed.")}
              </Translation>
            );
          }
        })
      );
    },

    getForm: (id) => {
      dispatch(setApiCallError(null));
      dispatch(resetFormData("form", id));
      dispatch(setFormAuthVerifyLoading(true));
      dispatch(
        getForm("form", id, (err, res) => {
          if (err) {
            const { response } = err;
            dispatch(
              setApiCallError({
                message:
                  response?.data?.message ||
                  "Bad Request" ||
                  response?.statusText ||
                  err.message,
                status: response?.status || "400",
              })
            );
            dispatch(setFormAuthVerifyLoading(false));
          } else {
            fetchFormAuthorizationDetials(res?.parentFormId || res._id)
              .then((response) => {
                dispatch(setFormAuthorizationDetails(response.data));
              })
              .catch((err) => {
                const { response } = err;
                dispatch(
                  setApiCallError({
                    message:
                      response?.data?.message ||
                      response?.statusText ||
                      err.message,
                    status: response?.status || "400",
                  })
                );
              })
              .finally(() => {
                dispatch(setFormAuthVerifyLoading(false));
              });
          }
        })
      );
    },
    getFormProcessesDetails: (formId) => {
      dispatch(
        // eslint-disable-next-line no-unused-vars
        getFormProcesses(formId, (err, data) => {
          if (!err) {
            dispatch(getApplicationCount(data.id));
          } else {
            console.error(err);
          }
        })
      );
    },
    goToPageNotFound: () => dispatch(push(`/404`)),
  };
};

export default compose(
  withRouter,
  connect(mapStateToProps, mapDispatchToProps),
  withTranslation()
)(StepperPage);<|MERGE_RESOLUTION|>--- conflicted
+++ resolved
@@ -138,11 +138,7 @@
       };
     }
 
-<<<<<<< HEAD
-    if (nextProps.params.step === "view-edit") {
-=======
-    if (["view-edit", "preview"].includes(nextProps.match.params.step)) {
->>>>>>> 879ea198
+    if (["view-edit", "preview"].includes(nextProps.params.step)) {
       stateData = {
         ...stateData,
         displayMode: "view",
