import React, {PureComponent} from "react";
import { connect } from "react-redux";
import Stepper from "@material-ui/core/Stepper";
import Step from "@material-ui/core/Step";
import StepLabel from "@material-ui/core/StepLabel";
import Button from "@material-ui/core/Button";
import Typography from "@material-ui/core/Typography";
import Grid from "@material-ui/core/Grid";
import Paper from "@material-ui/core/Paper";
import { toast } from 'react-toastify';
import Back from "./constants/Back.js";
import Create from "./Create.js";
import Preview from "./Item/Preview.js";
import Edit from "./Item/Edit.js";
import { Translation } from "react-i18next";
import "../../translations/i18n";
//import { formio_translation } from "../../translations/formiotranslation";
//TODO convert this code to functional component

// for edit
import {
  fetchAllBpmProcesses,
  getFormProcesses,
  saveFormProcessMapper
} from "../../apiManager/services/processServices";
import {
  setFormProcessesData
} from "../../actions/processActions";
//import { saveFormProcessMapper } from "../../apiManager/services/formServices";
import { selectRoot, saveForm, selectError, getForm } from "react-formio";
import { SUBMISSION_ACCESS } from "../../constants/constants";
import { push } from "connected-react-router";
import WorkFlow from "./Steps/WorkFlow";
import PreviewStepper from "./Steps/PreviewStepper";
import "./stepper.scss";
import {FORM_CREATE_ROUTE, STEPPER_ROUTES} from "./constants/stepperConstants";
//import { Form } from "react-formio/lib/components";

/*const statusList = [
  { label: "Active", value: "active" },
  { label: "Inactive", value: "inactive" },
];*/

class StepperPage extends PureComponent {
  // UNSAFE_componentWillMount() {
  //   this.props.getAllProcesses();
  // }

  constructor(props) {
    super(props);
    this.state = {
      // checked: false,
      activeStep: 0,
      workflow: null,
      status: null,
      previewMode: false,
      editMode: false,
      associateWorkFlow: "no",
      processData: { status: "inactive", comments: "" },
      formId: "",
      processList: [],
      processListLoaded: false,
      displayMode: "create",
      dataModified: false,
      disableWorkflowAssociation: false,
      disablePreview: false,
    };
    this.setPreviewMode = this.setPreviewMode.bind(this);
    this.handleNext = this.handleNext.bind(this);
    // for edit
    this.setEditMode = this.setEditMode.bind(this);
    this.populateDropdown = this.populateDropdown.bind(this);
    this.handleBack = this.handleBack.bind(this);
    this.handleEditAssociation = this.handleEditAssociation.bind(this);
    this.handleEditPreview = this.handleEditPreview.bind(this);
  }

  componentDidMount() {
    if(this.state && this.state.displayMode === "view") {
      this.setState({ disableWorkflowAssociation: true });
      this.setState({ disablePreview: true });
    }
  }

  componentWillUnmount() {
    this.props.clearFormProcessData();
  }


  static getDerivedStateFromProps(nextProps, prevState) {
    let stateData = null;
    if(nextProps.match.params.step !== undefined && !STEPPER_ROUTES.includes(nextProps.match.params.step)){
      nextProps.goToPageNotFound();
    }
    if (
      nextProps.match.params.formId &&
      nextProps.match.params.formId !== prevState.formId
    ) {
      if (nextProps.match.params.formId !== FORM_CREATE_ROUTE) {
        nextProps.getForm(nextProps.match.params.formId);
        nextProps.getFormProcessesDetails(nextProps.match.params.formId);
      }
    }

    if (!prevState.processListLoaded) {
      stateData = {
        ...stateData,
        processList: nextProps.processList,
        processListLoaded: true,
      };
      nextProps.getAllProcesses();
    }
    if (
      nextProps.match.params.formId === FORM_CREATE_ROUTE &&
      nextProps.match.params.step === undefined
    ) {
      stateData = {
        ...stateData,
        editMode: false,
        formId: "",
        previewMode: false,
      };
    } else if (nextProps.match.params.step === "edit") {
      stateData = {
        ...stateData,
        formId: nextProps.match.params.formId,
        editMode: true,
        previewMode: false,
      };
    } else {
      stateData = {
        ...stateData,
        formId: nextProps.match.params.formId,
        editMode: false,
        previewMode: true,
      };
    }

    if (nextProps.match.params.step === "view-edit") {
      stateData = {
        ...stateData,
        displayMode: "view",
      };

      if (!prevState.dataModified && nextProps.formProcessList) {
        if (nextProps.formProcessList.processKey) {
          stateData = {
            ...stateData,
            workflow: {
              label: nextProps.formProcessList.processName,
              value: nextProps.formProcessList.processKey,
            },
            associateWorkFlow: "yes",
          };
        }

        stateData = {
          ...stateData,
          processData: {
            status: nextProps.formProcessList.status||"inactive",
            isAnonymousAllowd: false,
            comments: nextProps.formProcessList.comments,
          },
        };
      }
    }

    return { ...stateData };

    // else {
    //   return { editMode: false, formId: "" };
    // }
  }

  setActiveStep(val) {
    this.setState({ activeStep: val });
  }
  setPreviewMode(val) {
    this.setState({ previewMode: val });
  }
  setEditMode(val) {
    this.setState({ editMode: val });
  }
  handleEditAssociation() {
    this.setState({ disableWorkflowAssociation: false });
  };
  handleEditPreview() {
    this.setState({ disablePreview: false });
  };
  // handleCheckboxChange = (event) =>
  //   this.setState({ checked: event.target.checked });
  changeWorkFlowStatus = (isWorkFlowAssociated) => {
    this.setState({workflow:null, associateWorkFlow: isWorkFlowAssociated, dataModified:true});
  };

  setProcessData = (data) => {
    this.setState((prevState) => ({
      processData: { ...prevState.processData, ...data },
      dataModified: true,
    }));
  };

  getSteps() {
    return [
      <Translation>{(t)=>t("Design Form")}</Translation>,
      <Translation>{(t)=>t("Associate this form with a workflow?")}</Translation>,
      <Translation>{(t)=>t("Preview and Confirm")}</Translation>,
      
    ];
  }

  populateDropdown() {
    const listProcess = (processes) => {
      if (processes?.length > 0) {
        const data = processes.map((process) => {
          return {
            label: process.name,
            value: process.key,
          };
        });
        return data;
      } else {
        return [];
      }
    };

    return listProcess(this.props.processList);
  }

  // populateStatusDropdown() {
  //   const list = [
  //     { label: "Active", value: "active" },
  //     { label: "Inactive", value: "inactive" },
  //   ];
  //   return list;
  // }

  associateToWorkFlow = (item) => {
    this.setState({ workflow: item[0], dataModified: true });
  };

  handleEdit() {
    this.setState((editState) => ({
      activeStep: editState.activeStep + 1,
    }));
  }
  handleNext() {
    this.setState((prevState) => ({
      activeStep: prevState.activeStep + 1,
    }));
  }
  setSelectedStatus(item) {
    this.setState({ status: item[0] });
    //code to link form to a workflow
  }
  handleBack() {
    this.setActiveStep(this.state.activeStep - 1);
  }

  submitData = () => {
    const { form, onSaveFormProcessMapper, formProcessList, formPreviousData ,applicationCount} = this.props;
    const { workflow, processData, associateWorkFlow} = this.state;
    const data = {
      formId: form.id,
      formName: form.form && form.form.title,
      status: processData.status? processData.status:"inactive",
      taskVariable:formProcessList.taskVariable?formProcessList.taskVariable:[]
    };
    if (associateWorkFlow === "yes" && workflow) {
      data["processKey"]= workflow && workflow.value;
      data["processName"]= workflow && workflow.label;
    }else if(associateWorkFlow === "no"){
      data["processKey"]= "";
      data["processName"]= "";
    }
    
    const processNameChecking= data.processName!==formPreviousData.processName;
    const processKeyChecking= data.processKey!==formPreviousData.processKey;
    
    if(processData.comments){
      data["comments"] = processData.comments;
    }

    let isUpdate = formProcessList && formProcessList.id ? true : false;
    if(applicationCount > 0){
      if(formPreviousData.isTitleChanged || processKeyChecking || processNameChecking ){
      isUpdate=false;
      let version = +formProcessList.version+1
      data.version = `${version}`
    }
  } 
  
  if(formProcessList && formProcessList.id ){
    data.id = formProcessList.id;
  }  
    onSaveFormProcessMapper(data, isUpdate);
  };

  getStepContent(step) {
    const {
      previewMode,
      editMode,
      processData,
      activeStep,
      workflow,
    } = this.state;
    // const { editMode } = this.state;
    const { form, formProcessList } = this.props;

    switch (step) {
      case 0:
        // return(
        // previewMode ? <Preview/> : <Create/> ;
        if (previewMode) {
          return <Preview handleNext={this.handleNext} />;
        } else if (editMode) {
          return (
            <Edit
              handleNext={this.handleNext}
              {...this.props}
              setPreviewMode={this.setPreviewMode}
            />
          );
        }
        return <Create setPreviewMode={this.setPreviewMode} />;
      case 1:
        return (
          <WorkFlow
            associateWorkFlow={this.state.associateWorkFlow}
            changeWorkFlowStatus={this.changeWorkFlowStatus}
            populateDropdown={this.populateDropdown}
            associateToWorkFlow={this.associateToWorkFlow}
            handleNext={this.handleNext}
            handleBack={this.handleBack}
            handleEditAssociation={this.handleEditAssociation}
            activeStep={activeStep}
            steps={this.getSteps().length}
            workflow={this.state.workflow}
            formProcessList={formProcessList}
            disableWorkflowAssociation={this.state.disableWorkflowAssociation}
          />
        );
      case 2:
        return (
          <PreviewStepper
            associateWorkFlow={this.state.associateWorkFlow}
            setSelectedStatus={this.setSelectedStatus}
            handleNext={this.handleNext}
            handleBack={this.handleBack}
            handleEditPreview={this.handleEditPreview}
            activeStep={activeStep}
            steps={this.getSteps().length}
            processData={processData}
            setProcessData={this.setProcessData}
            formData={form}
            workflow={workflow}
            submitData={this.submitData}
            formProcessList={formProcessList}
            disablePreview={this.state.disablePreview}
          />
        );
      default:
        return "Unknown step";
    }
  }

  render() {
    // const { process } = this.props;
    const steps = this.getSteps();

    const handleReset = () => {
      this.setActiveStep(0);
    };

    return (
      <>
        <div>
          {this.props.isAuthenticated ?
            <Back/>
            :
            null
          }
          <Paper elevation={3} className="paper-root">
            <Grid
              container
              direction="row"
              justify="flex-start"
              alignItems="baseline"
            >
              {" "}
              <Grid item xs={12} spacing={3}>
                <Stepper
                  alternativeLabel
                  nonLinear
                  activeStep={this.state.activeStep}
                >
                  {steps.map((label, index) => {
                    return (
                      <Step key={label}>
                        <StepLabel>{label}</StepLabel>
                      </Step>
                    );
                  })}
                </Stepper>
                <div>
                  {this.state.activeStep === steps.length ? (
                    <div>
                      <Typography>
                      
                      
                    <Translation>{(t)=>t("All steps completed - you're finished")}</Translation>
                      </Typography>
                      <Button onClick={handleReset}>Reset</Button>
                    </div>
                  ) : (
                    <div>{this.getStepContent(this.state.activeStep)}</div>
                  )}
                </div>
              </Grid>
            </Grid>
          </Paper>
        </div>
      </>
    );
  }
}

const mapStateToProps = (state) => {
  return {
    form: selectRoot("form", state),
    saveText: <Translation>{(t)=>t("Next")}</Translation>,
    errors: selectError("form", state),
    processList: state.process.processList,
    formProcessList: state.process.formProcessList,
    isAuthenticated: state.user.isAuthenticated,
    formPreviousData:state.process.formPreviousData,
    applicationCount:state.process.applicationCount
  };
};

const mapDispatchToProps = (dispatch) => {
  return {
    getAllProcesses: () => {
      dispatch(
        fetchAllBpmProcesses((err, res) => {
          if (err) {
            console.log(err);
          }
        })
      );
    },
    onSaveFormProcessMapper: (data, update) => {
      dispatch(
        saveFormProcessMapper(data, update, (err, res) => {
          if (!err) {
            toast.success(<Translation>{(t)=>t("Form Workflow Association Saved.")}</Translation>);
            dispatch(push(`/form`));
          }else{
            toast.error(<Translation>{(t)=>t("Form Workflow Association Failed.")}</Translation>);
          }
        })
      );
    },

    saveForm: (form) => {
      const newForm = {
        ...form,
        tags: ["common"],
      };
      newForm.submissionAccess = SUBMISSION_ACCESS;
      dispatch(
        saveForm("form", newForm, (err, form) => {
          if (!err) {
            toast.success(<Translation>{(t)=>t("Form Saved")}</Translation>);
            dispatch(push(`/formflow/${form._id}/preview`));
          }else{
            toast.error(<Translation>{(t)=>t("Error while Submission.")}</Translation>);
          }
        })
      );
    },
    getForm: (id) => dispatch(getForm("form", id)),
    getFormProcessesDetails: (formId) => {
      dispatch(
        getFormProcesses(formId, (err, res) => {
          if (err) {
<<<<<<< HEAD
            toast.error(<Translation>{(t)=>t("Error in getting Workflow Process.")}</Translation>);
=======
>>>>>>> b44c70a5
            console.log(err);
          }
        })
      );
    },
    clearFormProcessData: () => dispatch(setFormProcessesData([])),
    goToPageNotFound:()=>dispatch(push(`/404`))
  };
};

export default connect(mapStateToProps, mapDispatchToProps)(StepperPage);<|MERGE_RESOLUTION|>--- conflicted
+++ resolved
@@ -484,10 +484,6 @@
       dispatch(
         getFormProcesses(formId, (err, res) => {
           if (err) {
-<<<<<<< HEAD
-            toast.error(<Translation>{(t)=>t("Error in getting Workflow Process.")}</Translation>);
-=======
->>>>>>> b44c70a5
             console.log(err);
           }
         })
