--- conflicted
+++ resolved
@@ -56,10 +56,6 @@
       status: null,
       previewMode: false,
       editMode: false,
-<<<<<<< HEAD
-      associateWorkFlow: "no",
-=======
->>>>>>> a45a25e6
       processData: { status: "inactive", comments: "" },
       formId: "",
       processList: [],
@@ -253,11 +249,7 @@
 
   submitData = () => {
     const { form, onSaveFormProcessMapper, formProcessList, formPreviousData ,applicationCount} = this.props;
-<<<<<<< HEAD
-    const { workflow, processData, associateWorkFlow} = this.state;
-=======
     const { workflow, processData} = this.state;
->>>>>>> a45a25e6
     const data = {
       formId: form.id,
       formName: form.form && form.form.title,
@@ -268,11 +260,7 @@
     if ( workflow) {
       data["processKey"]= workflow && workflow.value;
       data["processName"]= workflow && workflow.label;
-<<<<<<< HEAD
-    }else if(associateWorkFlow === "no"){
-=======
     }else{
->>>>>>> a45a25e6
       data["processKey"]= "";
       data["processName"]= "";
     }
