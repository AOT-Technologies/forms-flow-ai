--- conflicted
+++ resolved
@@ -33,24 +33,6 @@
   { label: "Inactive", value: "inactive" },
 ];*/
 
-const initialState = {
-  // checked: false,
-  activeStep: 0,
-  workflow: null,
-  status: null,
-  previewMode: false,
-  editMode: false,
-  associateWorkFlow: "no",
-  processData: { status: "", isAnonymousAllowd: false, comments: "" },
-  formId: "",
-  processList: [],
-  processListLoaded: false,
-  displayMode: "create",
-  dataModified: false,
-  formProcessList: null,
-  disableWorkflowAssociation: false
-};
-
 class StepperPage extends Component {
   // UNSAFE_componentWillMount() {
   //   this.props.getAllProcesses();
@@ -58,24 +40,29 @@
 
   constructor(props) {
     super(props);
-    this.state = initialState;
-    this.setState({ disableWorkflowAssociation: props.disableWorkflowAssociation});
+    this.state = {
+      // checked: false,
+      activeStep: 0,
+      workflow: null,
+      status: null,
+      previewMode: false,
+      editMode: false,
+      associateWorkFlow: "no",
+      processData: { status: "", isAnonymousAllowd: false, comments: "" },
+      formId: "",
+      processList: [],
+      processListLoaded: false,
+      displayMode: "create",
+      dataModified: false,
+    };
     this.setPreviewMode = this.setPreviewMode.bind(this);
     this.handleNext = this.handleNext.bind(this);
     // for edit
     this.setEditMode = this.setEditMode.bind(this);
     this.populateDropdown = this.populateDropdown.bind(this);
     this.handleBack = this.handleBack.bind(this);
-    this.handleEditAssociation = this.handleEditAssociation.bind(this);
-    
-  }
-
-  reset() {
-    this.setState(initialState);
-  }
-
-<<<<<<< HEAD
-=======
+  }
+
   componentDidMount() {
   }
 
@@ -83,7 +70,6 @@
     this.props.clearFormProcessData();
   }
 
->>>>>>> 2e82c474
 
   static getDerivedStateFromProps(nextProps, prevState) {
     let stateData = null;
@@ -139,7 +125,6 @@
 
       if (!prevState.dataModified && nextProps.formProcessList) {
         if (nextProps.formProcessList.processKey) {
-          console.log('set associate flag yes>>');
           stateData = {
             ...stateData,
             workflow: {
@@ -177,11 +162,6 @@
   setEditMode(val) {
     this.setState({ editMode: val });
   }
-  handleEditAssociation() {
-    console.log('inside handleEditAssociation');
-    this.setState({ disableWorkflowAssociation: false });
-  };
-
   // handleCheckboxChange = (event) =>
   //   this.setState({ checked: event.target.checked });
   changeWorkFlowStatus = (e) => {
@@ -277,7 +257,7 @@
       editMode,
       processData,
       activeStep,
-      workflow
+      workflow,
     } = this.state;
     // const { editMode } = this.state;
     const { form, formProcessList } = this.props;
@@ -299,8 +279,6 @@
         }
         return <Create setPreviewMode={this.setPreviewMode} />;
       case 1:
-        console.log('this.state.workflow ',this.state.workflow);
-        console.log('this.state.workflow ',this.state.workflow);
         return (
           <WorkFlow
             associateWorkFlow={this.state.associateWorkFlow}
@@ -309,12 +287,10 @@
             associateToWorkFlow={this.associateToWorkFlow}
             handleNext={this.handleNext}
             handleBack={this.handleBack}
-            handleEditAssociation={this.handleEditAssociation}
             activeStep={activeStep}
             steps={this.getSteps().length}
             workflow={this.state.workflow}
             formProcessList={formProcessList}
-            disableWorkflowAssociation={this.state.disableWorkflowAssociation}
           />
         );
       case 2:
@@ -395,18 +371,12 @@
 }
 
 const mapStateToProps = (state) => {
-  console.log('formProcessList ',state.process.formProcessList);
-  let disableEdit = false;
-  if(state.process.formProcessList && state.process.formProcessList.processKey){
-    disableEdit=true;
-  }
   return {
     form: selectRoot("form", state),
     saveText: "Next",
     errors: selectError("form", state),
     processList: state.process.processList,
     formProcessList: state.process.formProcessList,
-    disableWorkflowAssociation: disableEdit
   };
 };
 
