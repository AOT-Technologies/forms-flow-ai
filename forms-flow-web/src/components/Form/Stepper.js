import React, {PureComponent} from "react";
import { connect } from "react-redux";
import Stepper from "@material-ui/core/Stepper";
import Step from "@material-ui/core/Step";
import StepLabel from "@material-ui/core/StepLabel";
import Button from "@material-ui/core/Button";
import Typography from "@material-ui/core/Typography";
import Grid from "@material-ui/core/Grid";
import Paper from "@material-ui/core/Paper";
import { toast } from 'react-toastify';

import Create from "./Create.js";
import Preview from "./Item/Preview.js";
import Edit from "./Item/Edit.js";

//TODO convert this code to functional component

// for edit
import {
  fetchAllBpmProcesses,
  getFormProcesses,
  saveFormProcessMapper
} from "../../apiManager/services/processServices";
import {
  setFormProcessesData
} from "../../actions/processActions";
//import { saveFormProcessMapper } from "../../apiManager/services/formServices";
import { selectRoot, saveForm, selectError, getForm } from "react-formio";
import { SUBMISSION_ACCESS } from "../../constants/constants";
import { push } from "connected-react-router";
import WorkFlow from "./Steps/WorkFlow";
import PreviewStepper from "./Steps/PreviewStepper";

import "./stepper.scss";
import {Link} from "react-router-dom";
import {FORM_CREATE_ROUTE, STEPPER_ROUTES} from "./constants/stepperConstants";

/*const statusList = [
  { label: "Active", value: "active" },
  { label: "Inactive", value: "inactive" },
];*/

class StepperPage extends PureComponent {
  // UNSAFE_componentWillMount() {
  //   this.props.getAllProcesses();
  // }

  constructor(props) {
    super(props);
    this.state = {
      // checked: false,
      activeStep: 0,
      workflow: null,
      status: null,
      previewMode: false,
      editMode: false,
      associateWorkFlow: "no",
      processData: { status: "inactive", comments: "" },
      formId: "",
      processList: [],
      processListLoaded: false,
      displayMode: "create",
      dataModified: false,
      disableWorkflowAssociation: false,
      disablePreview: false,
    };
    this.setPreviewMode = this.setPreviewMode.bind(this);
    this.handleNext = this.handleNext.bind(this);
    // for edit
    this.setEditMode = this.setEditMode.bind(this);
    this.populateDropdown = this.populateDropdown.bind(this);
    this.handleBack = this.handleBack.bind(this);
    this.handleEditAssociation = this.handleEditAssociation.bind(this);
    this.handleEditPreview = this.handleEditPreview.bind(this);
  }

  componentDidMount() {
    if(this.state && this.state.displayMode === "view"){
      this.setState({ disableWorkflowAssociation: true });
      this.setState({ disablePreview: true });
    }
  }

  componentWillUnmount() {
    this.props.clearFormProcessData();
  }


  static getDerivedStateFromProps(nextProps, prevState) {
    let stateData = null;

    if(nextProps.match.params.step !== undefined && !STEPPER_ROUTES.includes(nextProps.match.params.step)){
      nextProps.goToPageNotFound();
    }


    if (
      nextProps.match.params.formId &&
      nextProps.match.params.formId !== prevState.formId
    ) {
      if (nextProps.match.params.formId !== FORM_CREATE_ROUTE) {
        nextProps.getForm(nextProps.match.params.formId);
        nextProps.getFormProcessesDetails(nextProps.match.params.formId);
      }
    }

    if (!prevState.processListLoaded) {
      stateData = {
        ...stateData,
        processList: nextProps.processList,
        processListLoaded: true,
      };
      nextProps.getAllProcesses();
    }
    if (
      nextProps.match.params.formId === FORM_CREATE_ROUTE &&
      nextProps.match.params.step === undefined
    ) {
      stateData = {
        ...stateData,
        editMode: false,
        formId: "",
        previewMode: false,
      };
    } else if (nextProps.match.params.step === "edit") {
      stateData = {
        ...stateData,
        formId: nextProps.match.params.formId,
        editMode: true,
        previewMode: false,
      };
    } else {
      stateData = {
        ...stateData,
        formId: nextProps.match.params.formId,
        editMode: false,
        previewMode: true,
      };
    }

    if (nextProps.match.params.step === "view-edit") {
      stateData = {
        ...stateData,
        displayMode: "view",
      };

      if (!prevState.dataModified && nextProps.formProcessList) {
        if (nextProps.formProcessList.processKey) {
          stateData = {
            ...stateData,
            workflow: {
              label: nextProps.formProcessList.processName,
              value: nextProps.formProcessList.processKey,
            },
            associateWorkFlow: "yes",
          };
        }

        stateData = {
          ...stateData,
          processData: {
            status: nextProps.formProcessList.status||"inactive",
            isAnonymousAllowd: false,
            comments: nextProps.formProcessList.comments,
          },
        };
      }
    }

    return { ...stateData };

    // else {
    //   return { editMode: false, formId: "" };
    // }
  }

  setActiveStep(val) {
    this.setState({ activeStep: val });
  }
  setPreviewMode(val) {
    this.setState({ previewMode: val });
  }
  setEditMode(val) {
    this.setState({ editMode: val });
  }
  handleEditAssociation() {
    this.setState({ disableWorkflowAssociation: false });
  };
  handleEditPreview() {
    this.setState({ disablePreview: false });
  };
  // handleCheckboxChange = (event) =>
  //   this.setState({ checked: event.target.checked });
  changeWorkFlowStatus = (isWorkFlowAssociated) => {
    this.setState({workflow:null, associateWorkFlow: isWorkFlowAssociated, dataModified:true});
  };

  setProcessData = (data) => {
    this.setState((prevState) => ({
      processData: { ...prevState.processData, ...data },
      dataModified: true,
    }));
  };

  getSteps() {
    return [
      "Design Form",
      "Associate this form with a workflow?",
      "Preview and Confirm",
    ];
  }

  populateDropdown() {
    const listProcess = (processes) => {
      if (processes?.length > 0) {
        const data = processes.map((process) => {
          return {
            label: process.name,
            value: process.key,
          };
        });
        return data;
      } else {
        return [];
      }
    };

    return listProcess(this.props.processList);
  }

  associateToWorkFlow = (item) => {
    this.setState({ workflow: item[0], dataModified: true });
  };

  handleEdit() {
    this.setState((editState) => ({
      activeStep: editState.activeStep + 1,
    }));
  }
  handleNext() {
    this.setState((prevState) => ({
      activeStep: prevState.activeStep + 1,
    }));
  }
  setSelectedStatus(item) {
    this.setState({ status: item[0] });
    //code to link form to a workflow
  }
  handleBack() {
    this.setActiveStep(this.state.activeStep - 1);
  }

  submitData = () => {
    const { form, onSaveFormProcessMapper, formProcessList, formPreviousData ,applicationCount} = this.props;
    const { workflow, processData, associateWorkFlow} = this.state;
    const data = {
      formId: form.id,
      formName: form.form && form.form.title,
      status: processData.status? processData.status:"inactive",
<<<<<<< HEAD
      taskVariable:formProcessList.taskVariable?formProcessList.taskVariable:[]
=======
      taskVariable:formProcessList.taskVariable?formProcessList.taskVariable:[],
      anonymous:formProcessList.anonymous
>>>>>>> 95c0de9c
    };
    if (associateWorkFlow === "yes" && workflow) {
      data["processKey"]= workflow && workflow.value;
      data["processName"]= workflow && workflow.label;
    }else if(associateWorkFlow === "no"){
      data["processKey"]= "";
      data["processName"]= "";
    }
<<<<<<< HEAD
    
    const processNameChecking= data.processName!==formPreviousData.processName;
    const processKeyChecking= data.processKey!==formPreviousData.processKey;
    
=======

    const processNameChecking= data.processName!==formPreviousData.processName;
    const processKeyChecking= data.processKey!==formPreviousData.processKey;

>>>>>>> 95c0de9c
    if(processData.comments){
      data["comments"] = processData.comments;
    }

    let isUpdate = formProcessList && formProcessList.id ? true : false;
    if(applicationCount > 0){
      if(formPreviousData.isTitleChanged || processKeyChecking || processNameChecking ){
      isUpdate=false;
      let version = +formProcessList.version+1
      data.version = `${version}`
    }
<<<<<<< HEAD
  } 
  
  if(formProcessList && formProcessList.id ){
    data.id = formProcessList.id;
  }  
=======
  }

  if(formProcessList && formProcessList.id ){
    data.id = formProcessList.id;
  }
>>>>>>> 95c0de9c
    onSaveFormProcessMapper(data, isUpdate);
  };

  getStepContent(step) {
    const {
      previewMode,
      editMode,
      processData,
      activeStep,
      workflow,
    } = this.state;
    // const { editMode } = this.state;
    const { form, formProcessList } = this.props;

    switch (step) {
      case 0:
        // return(
        // previewMode ? <Preview/> : <Create/> ;
        if (previewMode) {
          return <Preview handleNext={this.handleNext} />;
        } else if (editMode) {
          return (
            <Edit
              handleNext={this.handleNext}
              {...this.props}
              setPreviewMode={this.setPreviewMode}
            />
          );
        }
        return <Create setPreviewMode={this.setPreviewMode} />;
      case 1:
        return (
          <WorkFlow
            associateWorkFlow={this.state.associateWorkFlow}
            changeWorkFlowStatus={this.changeWorkFlowStatus}
            populateDropdown={this.populateDropdown}
            associateToWorkFlow={this.associateToWorkFlow}
            handleNext={this.handleNext}
            handleBack={this.handleBack}
            handleEditAssociation={this.handleEditAssociation}
            activeStep={activeStep}
            steps={this.getSteps().length}
            workflow={this.state.workflow}
            formProcessList={formProcessList}
            disableWorkflowAssociation={this.state.disableWorkflowAssociation}
          />
        );
      case 2:
        return (
          <PreviewStepper
            associateWorkFlow={this.state.associateWorkFlow}
            setSelectedStatus={this.setSelectedStatus}
            handleNext={this.handleNext}
            handleBack={this.handleBack}
            handleEditPreview={this.handleEditPreview}
            activeStep={activeStep}
            steps={this.getSteps().length}
            processData={processData}
            setProcessData={this.setProcessData}
            formData={form}
            workflow={workflow}
            submitData={this.submitData}
            formProcessList={formProcessList}
            disablePreview={this.state.disablePreview}
          />
        );
      default:
        return "Unknown step";
    }
  }

  render() {
    // const { process } = this.props;
    const steps = this.getSteps();

    const handleReset = () => {
      this.setActiveStep(0);
    };

    return (
      <>
        <div>
          {this.props.isAuthenticated ?
            <Link to="/form" title="Back to Form List">
              <i className="fa fa-chevron-left fa-lg" />
            </Link>
            :
            null
          }
          <Paper elevation={3} className="paper-root">
            <Grid
              container
              direction="row"
              justify="flex-start"
              alignItems="baseline"
            >
              {" "}
              <Grid item xs={12} spacing={3}>
                <Stepper
                  alternativeLabel
                  nonLinear
                  activeStep={this.state.activeStep}
                >
                  {steps.map((label, index) => {
                    return (
                      <Step key={label}>
                        <StepLabel>{label}</StepLabel>
                      </Step>
                    );
                  })}
                </Stepper>
                <div>
                  {this.state.activeStep === steps.length ? (
                    <div>
                      <Typography>
                        All steps completed - you're finished
                      </Typography>
                      <Button onClick={handleReset}>Reset</Button>
                    </div>
                  ) : (
                    <div>{this.getStepContent(this.state.activeStep)}</div>
                  )}
                </div>
              </Grid>
            </Grid>
          </Paper>
        </div>
      </>
    );
  }
}

const mapStateToProps = (state) => {
  return {
    form: selectRoot("form", state),
    saveText: "Next",
    errors: selectError("form", state),
    processList: state.process.processList,
    formProcessList: state.process.formProcessList,
    isAuthenticated: state.user.isAuthenticated,
    formPreviousData:state.process.formPreviousData,
    applicationCount:state.process.applicationCount
  };
};

const mapDispatchToProps = (dispatch) => {
  return {
    getAllProcesses: () => {
      dispatch(
        fetchAllBpmProcesses((err, res) => {
          if (err) {
            console.log(err);
          }
        })
      );
    },
    onSaveFormProcessMapper: (data, update) => {
      dispatch(
        saveFormProcessMapper(data, update, (err, res) => {
          if (!err) {
            toast.success('Form Workflow Association Saved.');
            dispatch(push(`/form`));
          }else{
            toast.error('Form Workflow Association Failed.');
          }
        })
      );
    },

    saveForm: (form) => {
      const newForm = {
        ...form,
        tags: ["common"],
      };
      newForm.submissionAccess = SUBMISSION_ACCESS;
      dispatch(
        saveForm("form", newForm, (err, form) => {
          if (!err) {
            toast.success('Form Saved');
            dispatch(push(`/formflow/${form._id}/preview`));
          }else{
            toast.error("Error while saving Form");
          }
        })
      );
    },
    getForm: (id) => dispatch(getForm("form", id)),
    getFormProcessesDetails: (formId) => {
      dispatch(
        getFormProcesses(formId, (err, res) => {
          if (err) {
            console.log(err);
          }
        })
      );
    },
    clearFormProcessData: () => dispatch(setFormProcessesData([])),
    goToPageNotFound:()=>dispatch(push(`/404`))
  };
};

export default connect(mapStateToProps, mapDispatchToProps)(StepperPage);<|MERGE_RESOLUTION|>--- conflicted
+++ resolved
@@ -257,12 +257,8 @@
       formId: form.id,
       formName: form.form && form.form.title,
       status: processData.status? processData.status:"inactive",
-<<<<<<< HEAD
-      taskVariable:formProcessList.taskVariable?formProcessList.taskVariable:[]
-=======
       taskVariable:formProcessList.taskVariable?formProcessList.taskVariable:[],
       anonymous:formProcessList.anonymous
->>>>>>> 95c0de9c
     };
     if (associateWorkFlow === "yes" && workflow) {
       data["processKey"]= workflow && workflow.value;
@@ -271,17 +267,10 @@
       data["processKey"]= "";
       data["processName"]= "";
     }
-<<<<<<< HEAD
-    
+
     const processNameChecking= data.processName!==formPreviousData.processName;
     const processKeyChecking= data.processKey!==formPreviousData.processKey;
-    
-=======
-
-    const processNameChecking= data.processName!==formPreviousData.processName;
-    const processKeyChecking= data.processKey!==formPreviousData.processKey;
-
->>>>>>> 95c0de9c
+
     if(processData.comments){
       data["comments"] = processData.comments;
     }
@@ -293,19 +282,11 @@
       let version = +formProcessList.version+1
       data.version = `${version}`
     }
-<<<<<<< HEAD
-  } 
-  
+  }
+
   if(formProcessList && formProcessList.id ){
     data.id = formProcessList.id;
-  }  
-=======
-  }
-
-  if(formProcessList && formProcessList.id ){
-    data.id = formProcessList.id;
-  }
->>>>>>> 95c0de9c
+  }
     onSaveFormProcessMapper(data, isUpdate);
   };
 
