--- conflicted
+++ resolved
@@ -450,11 +450,7 @@
             toast.success('Form Saved');
             dispatch(push(`/formflow/${form._id}/preview`));
           }else{
-<<<<<<< HEAD
-            toast.error("Error while saving Form")
-=======
             toast.error("Error while saving Form");
->>>>>>> e050a598
           }
         })
       );
