import React, { useState } from "react";
import Checkbox from "@material-ui/core/Checkbox";
import FormControlLabel from "@material-ui/core/FormControlLabel";
import Grid from "@material-ui/core/Grid";
import Card from "@material-ui/core/Card";
import CardContent from "@material-ui/core/CardContent";
import TextField from "@material-ui/core/TextField";
import { useSelector } from "react-redux";

import SaveNext from "./SaveNext";

const Preview = React.memo(
  ({
    handleNext,
    handleBack,
    activeStep,
    steps,
    processData,
    setProcessData,
    workflow,
    formData,
    submitData
  }) => {
    const [copied, setCopied] = useState(false);
    const processListData = useSelector((state)=>state.process.formProcessList)
    //  taking the url and make the copy button
    const copyPublicUrl = () => {
      const hostName = window.location.host;
      const url = `${hostName}/public/form/${formData.form.path}`;
      navigator.clipboard?.writeText(url).then(()=>{
        setCopied(()=>{
          setTimeout(()=>{
            setCopied(false)
          },3000)
          return true
        });
      }).catch((err)=>{
        console.log(err)
      })

    };

    return (
      <div>
        <Grid
          container
          direction="row"
          justify="flex-start"
          alignItems="baseline"
          spacing={3}
        >
          <Grid item xs={12} sm={1} spacing={3}>
          </Grid>
          <Grid item xs={12} sm={8} spacing={3} />
          <Grid item xs={12} sm={3} className="next-btn">
            <SaveNext
              handleBack={handleBack}
              handleNext={handleNext}
              activeStep={activeStep}
              steps={steps}
              submitData={submitData}
              isLastStep={true}
            />
          </Grid>
          <Grid item xs={12} sm={8} spacing={3} disabled={false}>
            <Card variant="outlined">
              <CardContent>
                <form noValidate autoComplete="off">
                  <div>
                    <span className="font-weight-bolder">Form Name : </span>
                    <span>
                      {formData && formData.form && formData.form.title
                        ? formData.form.title
                        : "-"}
                    </span>
                  </div>
                  <div>
                    <span className="font-weight-bolder">Workflow Name : </span>
                    <span>
                      {workflow && workflow.label ? workflow.label : "-"}
                    </span>
                  </div>
                  {processListData.anonymous && (
                    <div>
<<<<<<< HEAD
                      <span>Copy anonymous form URL</span>
=======
                      <span className="fontsize-16">Copy anonymous form URL</span>
>>>>>>> 961580fd
                      <div
                        data-toggle="tooltip"
                        data-placement="top"
                        title={copied ? "URL copied" : "Click Here to Copy"}
                        className={`coursor-pointer btn ${copied?'text-success':'text-primary'}`}
                        onClick={() => {
                          copyPublicUrl();
                        }}
                      >
                        <i className={`${copied?'fa fa-check':'fa fa-copy'}`}/>
                      </div>
                    </div>
                  )}
                  <div>
<<<<<<< HEAD
                    <label>
=======
                    <label> <label className="fontsize-16 mx-1">Publish this form for Client Users.</label>
>>>>>>> 961580fd
                      <FormControlLabel
                        control={
                          <Checkbox
                            checked={processData.status === "active"}
                            onChange={(e) =>
                              setProcessData({
                                status: e.target.checked
                                  ? "active"
                                  : "inactive",
                              })
                            }
                            name="Check box to associate form with a workflow"
                            color="primary"
                          />
                        }
<<<<<<< HEAD
                        label="Publish this form for Client Users."
=======
>>>>>>> 961580fd
                      />
                    </label>
                  </div>
                  <label className="text-label">Comments</label>
                  <TextField
                    id="comments"
                    // label="Multiline"
                    multiline
                    rows={4}
                    variant="outlined"
                    className="text-field"
                    value={processData.comments || ""}
                    onChange={(e) =>
                      setProcessData({
                        comments: e.target.value,
                      })
                    }
                  />
                </form>
              </CardContent>
            </Card>
          </Grid>
        </Grid>
      </div>
    );
  }
);
export default Preview;<|MERGE_RESOLUTION|>--- conflicted
+++ resolved
@@ -82,11 +82,7 @@
                   </div>
                   {processListData.anonymous && (
                     <div>
-<<<<<<< HEAD
-                      <span>Copy anonymous form URL</span>
-=======
                       <span className="fontsize-16">Copy anonymous form URL</span>
->>>>>>> 961580fd
                       <div
                         data-toggle="tooltip"
                         data-placement="top"
@@ -101,11 +97,7 @@
                     </div>
                   )}
                   <div>
-<<<<<<< HEAD
-                    <label>
-=======
                     <label> <label className="fontsize-16 mx-1">Publish this form for Client Users.</label>
->>>>>>> 961580fd
                       <FormControlLabel
                         control={
                           <Checkbox
@@ -121,10 +113,6 @@
                             color="primary"
                           />
                         }
-<<<<<<< HEAD
-                        label="Publish this form for Client Users."
-=======
->>>>>>> 961580fd
                       />
                     </label>
                   </div>
