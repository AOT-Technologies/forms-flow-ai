import React, { useState } from "react";
import Checkbox from "@material-ui/core/Checkbox";
import FormControlLabel from "@material-ui/core/FormControlLabel";
import Grid from "@material-ui/core/Grid";
import Card from "@material-ui/core/Card";
import CardContent from "@material-ui/core/CardContent";
import TextField from "@material-ui/core/TextField";
import { useSelector } from "react-redux";
<<<<<<< HEAD
import { useTranslation } from "react-i18next";
=======

>>>>>>> c9267d23
import SaveNext from "./SaveNext";

const Preview = React.memo(
  ({
    handleNext,
    handleBack,
    activeStep,
    steps,
    processData,
<<<<<<< HEAD
    // handleAnonymous,
    setProcessData,
    workflow,
    formData,
    submitData,
    // handleEditPreview,
    // disablePreview,
  }) => {
    const {t} = useTranslation();
=======
    setProcessData,
    workflow,
    formData,
    submitData
  }) => {
>>>>>>> c9267d23
    const [copied, setCopied] = useState(false);
    const processListData = useSelector((state)=>state.process.formProcessList)
    //  taking the url and make the copy button
    const copyPublicUrl = () => {
      const hostName = window.location.host;
      const url = `${hostName}/public/form/${formData.form.path}`;
      navigator.clipboard?.writeText(url).then(()=>{
        setCopied(()=>{
          setTimeout(()=>{
            setCopied(false)
          },3000)
          return true
        });
      }).catch((err)=>{
        console.log(err)
      })
<<<<<<< HEAD
    
    };

=======

    };

>>>>>>> c9267d23
    return (
      <div>
        <Grid
          container
          direction="row"
          justify="flex-start"
          alignItems="baseline"
          spacing={3}
        >
          <Grid item xs={12} sm={1} spacing={3}>
<<<<<<< HEAD
            {/* <button
              className="MuiButtonBase-root MuiButton-root MuiButton-contained MuiButton-containedPrimary"
              onClick={handleEditPreview}
            >
              Edit
            </button> */}
=======
>>>>>>> c9267d23
          </Grid>
          <Grid item xs={12} sm={8} spacing={3} />
          <Grid item xs={12} sm={3} className="next-btn">
            <SaveNext
              handleBack={handleBack}
              handleNext={handleNext}
              activeStep={activeStep}
              steps={steps}
              submitData={submitData}
              isLastStep={true}
            />
          </Grid>
          <Grid item xs={12} sm={8} spacing={3} disabled={false}>
            <Card variant="outlined">
              <CardContent>
                <form noValidate autoComplete="off">
                  <div>
<<<<<<< HEAD
                    <span className="font-weight-bolder">{t("Form Name")} : </span>
=======
                    <span className="font-weight-bolder">Form Name : </span>
>>>>>>> c9267d23
                    <span>
                      {formData && formData.form && formData.form.title
                        ? formData.form.title
                        : "-"}
                    </span>
                  </div>
                  <div>
<<<<<<< HEAD
                    <span className="font-weight-bolder">{t("Workflow Name")} : </span>
=======
                    <span className="font-weight-bolder">Workflow Name : </span>
>>>>>>> c9267d23
                    <span>
                      {workflow && workflow.label ? workflow.label : "-"}
                    </span>
                  </div>
                  {processListData.anonymous && (
                    <div>
<<<<<<< HEAD
                      <span>{t("Copy anonymous form URL")}</span>
=======
                      <span>Copy anonymous form URL</span>
>>>>>>> c9267d23
                      <div
                        data-toggle="tooltip"
                        data-placement="top"
                        title={copied ? "URL copied" : "Click Here to Copy"}
                        className={`coursor-pointer btn ${copied?'text-success':'text-primary'}`}
                        onClick={() => {
                          copyPublicUrl();
                        }}
                      >
<<<<<<< HEAD
                        <i
                           className={`${copied?'fa fa-check':'fa fa-copy'}`}
                        ></i>
                      </div>
                    </div>
                  )}
                  {/*<div>
                <label>
                  <FormControlLabel
                    control={
                      <Checkbox
                        checked={processData.isAnonymousAllowd}
                        onChange={(e) =>
                          setProcessData({
                            isAnonymousAllowd: !processData.isAnonymousAllowd,
                          })
                        }
                        name="Check box to associate form with a workflow"
                        color="primary"
                      />
                    }
                    label="Anonymous"
                  />
                   <span>Check box to associate form with a workflow</span>
                </label>
              </div>*/}
=======
                        <i className={`${copied?'fa fa-check':'fa fa-copy'}`}/>
                      </div>
                    </div>
                  )}
>>>>>>> c9267d23
                  <div>
                    <label>
                      <FormControlLabel
                        control={
                          <Checkbox
                            checked={processData.status === "active"}
                            onChange={(e) =>
                              setProcessData({
                                status: e.target.checked
                                  ? "active"
                                  : "inactive",
                              })
                            }
                            name="Check box to associate form with a workflow"
                            color="primary"
                          />
                        }
<<<<<<< HEAD
                        label={t("Publish this form for Client Users.")}
                      />
                    </label>
                  </div>
                  <label className="text-label">{t("Comments")}</label>
                  {/* <TextareaAutosize
                aria-label="minimum height"
                rowsMin={3}
                placeholder="Comments"
              /> */}
=======
                        label="Publish this form for Client Users."
                      />
                    </label>
                  </div>
                  <label className="text-label">Comments</label>
>>>>>>> c9267d23
                  <TextField
                    id="comments"
                    // label="Multiline"
                    multiline
                    rows={4}
                    variant="outlined"
                    className="text-field"
                    value={processData.comments || ""}
                    onChange={(e) =>
                      setProcessData({
                        comments: e.target.value,
                      })
                    }
                  />
                </form>
              </CardContent>
            </Card>
          </Grid>
        </Grid>
      </div>
    );
  }
);
export default Preview;<|MERGE_RESOLUTION|>--- conflicted
+++ resolved
@@ -6,11 +6,7 @@
 import CardContent from "@material-ui/core/CardContent";
 import TextField from "@material-ui/core/TextField";
 import { useSelector } from "react-redux";
-<<<<<<< HEAD
 import { useTranslation } from "react-i18next";
-=======
-
->>>>>>> c9267d23
 import SaveNext from "./SaveNext";
 
 const Preview = React.memo(
@@ -20,23 +16,12 @@
     activeStep,
     steps,
     processData,
-<<<<<<< HEAD
-    // handleAnonymous,
-    setProcessData,
-    workflow,
-    formData,
-    submitData,
-    // handleEditPreview,
-    // disablePreview,
-  }) => {
-    const {t} = useTranslation();
-=======
     setProcessData,
     workflow,
     formData,
     submitData
   }) => {
->>>>>>> c9267d23
+    const {t}= useTranslation();
     const [copied, setCopied] = useState(false);
     const processListData = useSelector((state)=>state.process.formProcessList)
     //  taking the url and make the copy button
@@ -53,15 +38,9 @@
       }).catch((err)=>{
         console.log(err)
       })
-<<<<<<< HEAD
-    
-    };
-
-=======
 
     };
 
->>>>>>> c9267d23
     return (
       <div>
         <Grid
@@ -72,15 +51,6 @@
           spacing={3}
         >
           <Grid item xs={12} sm={1} spacing={3}>
-<<<<<<< HEAD
-            {/* <button
-              className="MuiButtonBase-root MuiButton-root MuiButton-contained MuiButton-containedPrimary"
-              onClick={handleEditPreview}
-            >
-              Edit
-            </button> */}
-=======
->>>>>>> c9267d23
           </Grid>
           <Grid item xs={12} sm={8} spacing={3} />
           <Grid item xs={12} sm={3} className="next-btn">
@@ -98,11 +68,7 @@
               <CardContent>
                 <form noValidate autoComplete="off">
                   <div>
-<<<<<<< HEAD
                     <span className="font-weight-bolder">{t("Form Name")} : </span>
-=======
-                    <span className="font-weight-bolder">Form Name : </span>
->>>>>>> c9267d23
                     <span>
                       {formData && formData.form && formData.form.title
                         ? formData.form.title
@@ -110,22 +76,14 @@
                     </span>
                   </div>
                   <div>
-<<<<<<< HEAD
                     <span className="font-weight-bolder">{t("Workflow Name")} : </span>
-=======
-                    <span className="font-weight-bolder">Workflow Name : </span>
->>>>>>> c9267d23
                     <span>
                       {workflow && workflow.label ? workflow.label : "-"}
                     </span>
                   </div>
                   {processListData.anonymous && (
                     <div>
-<<<<<<< HEAD
                       <span>{t("Copy anonymous form URL")}</span>
-=======
-                      <span>Copy anonymous form URL</span>
->>>>>>> c9267d23
                       <div
                         data-toggle="tooltip"
                         data-placement="top"
@@ -135,39 +93,10 @@
                           copyPublicUrl();
                         }}
                       >
-<<<<<<< HEAD
-                        <i
-                           className={`${copied?'fa fa-check':'fa fa-copy'}`}
-                        ></i>
-                      </div>
-                    </div>
-                  )}
-                  {/*<div>
-                <label>
-                  <FormControlLabel
-                    control={
-                      <Checkbox
-                        checked={processData.isAnonymousAllowd}
-                        onChange={(e) =>
-                          setProcessData({
-                            isAnonymousAllowd: !processData.isAnonymousAllowd,
-                          })
-                        }
-                        name="Check box to associate form with a workflow"
-                        color="primary"
-                      />
-                    }
-                    label="Anonymous"
-                  />
-                   <span>Check box to associate form with a workflow</span>
-                </label>
-              </div>*/}
-=======
                         <i className={`${copied?'fa fa-check':'fa fa-copy'}`}/>
                       </div>
                     </div>
                   )}
->>>>>>> c9267d23
                   <div>
                     <label>
                       <FormControlLabel
@@ -185,27 +114,13 @@
                             color="primary"
                           />
                         }
-<<<<<<< HEAD
                         label={t("Publish this form for Client Users.")}
                       />
                     </label>
                   </div>
                   <label className="text-label">{t("Comments")}</label>
-                  {/* <TextareaAutosize
-                aria-label="minimum height"
-                rowsMin={3}
-                placeholder="Comments"
-              /> */}
-=======
-                        label="Publish this form for Client Users."
-                      />
-                    </label>
-                  </div>
-                  <label className="text-label">Comments</label>
->>>>>>> c9267d23
                   <TextField
                     id="comments"
-                    // label="Multiline"
                     multiline
                     rows={4}
                     variant="outlined"
