--- conflicted
+++ resolved
@@ -83,11 +83,7 @@
                   </div>
                   {processListData.anonymous && (
                     <div>
-<<<<<<< HEAD
-                      <span>{t("Copy anonymous form URL")}</span>
-=======
-                      <span className="fontsize-16">Copy anonymous form URL</span>
->>>>>>> ca253f62
+                      <span className="fontsize-16">{t("Copy anonymous form URL")}</span>
                       <div
                         data-toggle="tooltip"
                         data-placement="top"
@@ -118,10 +114,6 @@
                             color="primary"
                           />
                         }
-<<<<<<< HEAD
-                        label={t("Publish this form for Client Users.")}
-=======
->>>>>>> ca253f62
                       />
                     </label>
                   </div>
