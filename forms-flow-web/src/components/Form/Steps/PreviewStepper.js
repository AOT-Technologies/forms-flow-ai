import React, { useEffect, useState } from "react";
import { useSelector, useDispatch } from "react-redux";
import Popover from "@material-ui/core/Popover";
import Checkbox from "@material-ui/core/Checkbox";
import FormControlLabel from "@material-ui/core/FormControlLabel";
import ListGroup from "react-bootstrap/ListGroup";
import { Button } from "react-bootstrap";
import Grid from "@material-ui/core/Grid";
import Card from "@material-ui/core/Card";
import CardContent from "@material-ui/core/CardContent";
import TextField from "@material-ui/core/TextField";
import { useTranslation, Translation } from "react-i18next";
import { setUserGroups } from "../../../actions/authorizationActions";
import SaveNext from "./SaveNext";
import { copyText } from "../../../apiManager/services/formatterService";
import {
  addClients,
  getClientList,
  getUserRoles,
} from "../../../apiManager/services/authorizationService";
import {
  addUsers,
} from "../../../apiManager/services/authorizationService";
import LoadingOverlay from "react-loading-overlay";
import { Chip } from "@material-ui/core";
import { setFormDesignerPermissionRoles } from "../../../actions/formActions";


const Preview = React.memo(
  ({
    handleNext,
    handleBack,
    activeStep,
    steps,
    processData,
    setProcessData,
    workflow,
    formData,
    submitData,
  }) => {
    const dispatch = useDispatch();
    const { t } = useTranslation();
    const [copied, setCopied] = useState(false);
    const [show, setShow] = useState(false);
    const [designerSelectedOption, setDesignerSelectedOption] = useState("");
    const [clientSelectedOption, setClientSelectedOption] = useState("");
    const processListData = useSelector(
      (state) => state.process.formProcessList
    );
    const user =  useSelector(
      (state) => state.user.userDetail
    );
    const userGroups = useSelector(
      (state) => state.userAuthorization?.userGroups
    );
    const [designerOptions, setDesingerOptions] = useState([]);
    const [clientOptions, setClientOptions] = useState([]);
    const designerGroups = useSelector((state)=>state.process?.formDesignerPermissionRoles );
    const [clientGroups, setClientGroups] = useState([]);
    const [fetchClientLoading, setFetchClientLoading] = useState(false);
    const [anchorEl,setAnchorEl] = useState(null);
    const isDisabled =
      (designerSelectedOption == "Specific Designers" &&
        !designerGroups?.roles?.length) ||
      (clientSelectedOption == "Specific Clients" && !clientGroups.length);
    const id = show ? "simple-popover" : undefined;
    const copyPublicUrl = () => {
      const originUrl = window.origin;
      const url = `${originUrl}/public/form/${formData.form.path}`;
      copyText(url)
        .then(() => {
          setCopied(() => {
            setTimeout(() => {
              setCopied(false);
            }, 3000);
            return true;
          });
        })
        .catch((err) => {
          console.error(err);
        });
    };

    const handleClose = () => {
      setShow(false);
    };

    useEffect(() => {
      getUserRoles()
        .then((res) => {
          dispatch(setUserGroups(res.data));
        })
        .catch((error) => console.error("error", error));
    }, []);

    useEffect(() => {
      setFetchClientLoading(true);
        setDesignerSelectedOption(
          designerGroups.roles?.length
            ? "Specific Designers"
            : designerGroups.userName
            ? "Private"
            : "All Designers"
        );
        setDesingerOptions(
          userGroups?.filter((i) => !designerGroups?.roles?.includes(i.name))
        );
      
        getClientList(processListData.parentFormId)
        .then((res) => {
          const resource = res.data;
          setClientGroups(resource?.roles || []);
          if (resource) {
            setClientSelectedOption(
              resource.roles?.length ? "Specific Clients" : "All Clients"
            );
          }
          setClientOptions(
            userGroups?.filter((i) => !resource?.roles?.includes(i.name))
          );
        })
        .catch((error) => console.error("error", error))
        .finally(()=> setFetchClientLoading(false));
    }, [userGroups]);

    const handleClick = (name) => (event)=> {
      setAnchorEl(event.currentTarget);
      setShow(name);
    };

    const addDesignerGroups = (data) => {
      dispatch(setFormDesignerPermissionRoles(
        {...designerGroups,roles:[...designerGroups.roles || [], data.name]}));
      setDesingerOptions(designerOptions?.filter((i) => i.name !== data.name));
      setShow(false);
    };

    const addClientGroups = (data) => {
      setClientGroups([...clientGroups, data.name]);
      setClientOptions(clientOptions?.filter((i) => i.name !== data.name));
      setShow(false);
    };

    const removeDesignerUserGroup = (group) => {
      const filteredRoles = designerGroups?.roles?.filter((item) => item !== group);
      dispatch( setFormDesignerPermissionRoles({...designerGroups,roles:filteredRoles}));
      const deletedValue = userGroups.find((i) => i.name == group);
      if(deletedValue){
      setDesingerOptions((prev) => [
        deletedValue,
        ...prev,
      ]);
      }
    };

    const removeClientUserGroup = (group) => {
      let newGroups = clientGroups?.filter((item) => item !== group);
      setClientGroups(newGroups);
      const deletedValue = userGroups.find((i) => i.name == group);
      if(deletedValue){
        setClientOptions((prev) => [
          deletedValue,
          ...prev,
        ]);
      }
      
    };

    const saveDesigner = () => {
      let payload = {
        resourceId: processListData.parentFormId,
        resourceDetails: {},
      };
      if (designerSelectedOption === "All Designers") {
        payload.roles = [];
      }
      if (designerSelectedOption === "Private") {
        payload.userName = user.preferred_username;
        payload.roles = [];
      }
      if (designerSelectedOption === "Specific Designers") {
        payload.roles = designerGroups.roles;
      }
      addUsers(payload).catch((error) => console.error("error", error));
    };

    const saveClients = () => {
      let payload = {
        resourceId: processListData.parentFormId,
        resourceDetails: {},
      };
      if (clientSelectedOption === "All Clients") {
        payload.roles = [];
      }

      if (clientSelectedOption === "Specific Clients") {
        payload.roles = clientGroups;
      }

      addClients(payload).catch((error) => console.error("error", error));
    };

  
  
    return (
      <div>
        <Grid
          container
          direction="row"
          justify="flex-start"
          alignItems="baseline"
          spacing={3}
        >
          <Grid item xs={12} sm={1} spacing={3}></Grid>
          <Grid item xs={12} sm={8} spacing={3} />
          <Grid item xs={12} sm={3} className="next-btn">
            <SaveNext
              handleBack={handleBack}
              handleNext={handleNext}
              activeStep={activeStep}
              steps={steps}
              isDisabled={isDisabled}
              submitData={() => {
                submitData();
                saveDesigner();
                saveClients();
              }}
              isLastStep={true}
            />
          </Grid>
          <Grid item xs={12} sm={8} spacing={3} disabled={false}>
            <Card variant="outlined">
              <CardContent>
                <form noValidate autoComplete="off">
                  <div>
                    <span className="font-weight-bold">
                    {t("Overview")}
                    </span>
                    <hr />
                  </div>
                  <div>
                    <span className="font-weight-bolder">
                      {t("Form Name")} :{" "}
                    </span>
<<<<<<< HEAD
                    <h4 className="text-truncate">
                      {formData && formData.form && formData.form.title
                        ? formData.form.title
=======
                    <span>
                      {formData && formData?.form && formData?.form?.title
                        ? formData?.form?.title
>>>>>>> 3a0b4b41
                        : "-"}
                    </h4>
                  </div>
                  <div>
                    <span className="font-weight-bolder">
                      {t("Workflow Name")} :{" "}
                    </span>
                    <span>
                      {workflow && workflow.label ? workflow.label : "-"}
                    </span>
                  </div>
                  {processListData.anonymous && (
                    <div>
                      <span className="fontsize-16">
                        {t("Copy anonymous form URL")}
                      </span>
                      <div
                        data-toggle="tooltip"
                        data-placement="top"
                        title={
                          copied ? t("URL copied") : t("Click Here to Copy")
                        }
                        className={`coursor-pointer btn ${
                          copied ? "text-success" : "text-primary"
                        }`}
                        onClick={() => {
                          copyPublicUrl();
                        }}
                      >
                        <i
                          className={`${copied ? "fa fa-check" : "fa fa-copy"}`}
                        />
                      </div>
                    </div>
                  )}
                           <div>
                    <label>
                      <FormControlLabel
                      className="mr-1"
                        control={
                          <Checkbox
                            aria-label="Publish"
                            checked={processData.status === "active"}
                            onChange={(e) =>
                              setProcessData({
                                status: e.target.checked
                                  ? "active"
                                  : "inactive",
                              })
                            }
                            name="Check box to associate form with a workflow"
                            color="primary"
                          />
                        }
                      />
                      <label className="fontsize-16 ml-1">
                        {t("Publish this form for Client Users.")}
                      </label>
                    </label>
                  </div>
                  <hr />
 
                  <LoadingOverlay active={fetchClientLoading} spinner>
                      <div className="mt-2" style={{ height: "auto" }}>
                    <span
                      className="font-weight-bold"
                      title={t("Give Designer Role Permissions")}
                    >
                      {t("Designer Permission")}
                      <i className="ml-1 fa fa-info-circle cursor-pointer text-primary" />
                    </span>

                    <div>
                      <label className="mr-4">
                        <input
                          className="mr-1"
                          type="radio"
                          value="All Designers"
                          checked={designerSelectedOption === "All Designers"}
                          onChange={(e) =>
                            setDesignerSelectedOption(e.target.value)
                          }
                        />
                        {t("Accessible for all Designers")}
                      </label>
                      <label className="mr-4">
                        <input
                          className="mr-1"
                          type="radio"
                          value="Private"
                          checked={designerSelectedOption === "Private"}
                          onChange={(e) =>
                            setDesignerSelectedOption(e.target.value)
                          }
                        />
                        {t("Private(only you)")}
                      </label>
                      <label>
                        <input
                          className="mr-1"
                          type="radio"
                          value="Specific Designers"
                          checked={
                            designerSelectedOption === "Specific Designers"
                          }
                          onChange={(e) => {
                            setDesignerSelectedOption(e.target.value);
                          }}
                        />
                        {t("Specific Designer Group")}
                      </label>
                    </div>
                    {designerSelectedOption === "Specific Designers" ? (
                      <div className="d-flex align-items-center flex-wrap">
                            {designerGroups?.roles?.map((e,) => 
                            <Chip key={e} label={e}
                             variant="outlined"
                             className="mr-2"  
                             onDelete={()=>{removeDesignerUserGroup(e);}}
                         />)}
                       
                      <Button
                          onClick={handleClick("designer")}
                          className="btn btn-primary btn-md form-btn pull-left btn-left"
                        >
                          <Translation>{(t) => t("Add")}</Translation> <b>+</b>
                        </Button>
                        <Popover
                          data-testid="popup-component"
                          id={id}
                          open={show === "designer"}
                          onClose={handleClose}
                          anchorEl={anchorEl} placement={"top"}
                        >
                          <ListGroup>
                            {designerOptions?.length > 0 ? (
                              designerOptions?.map((item, key) => (
                                <ListGroup.Item
                                  key={key}
                                  as="button"
                                  onClick={() => addDesignerGroups(item)}
                                >
                                  {item.name}
                                </ListGroup.Item>
                              ))
                            ) : (
                              <ListGroup.Item>{`${t(
                                "All groups have access to the form"
                              )}`}</ListGroup.Item>
                            )}
                          </ListGroup>
                        </Popover>
                      
                      </div>
                    ) : (
                      ""
                    )}
                  </div>
                  <div>
                        <div>
                          <hr className="mt-1" />
                          <span className="font-weight-bold">
                          {t("Client Permission")}
                          </span>
                          <div>
                            <label className="mr-4">
                              <input
                                className="mr-1"
                                type="radio"
                                value="All Clients"
                                checked={clientSelectedOption === "All Clients"}
                                onChange={(e) =>
                                  setClientSelectedOption(e.target.value)
                                }
                              />
                              {t("All Clients")}
                            </label>
                            <label className="mr-4">
                              <input
                                className="mr-1"
                                type="radio"
                                value="Specific Clients"
                                checked={
                                  clientSelectedOption === "Specific Clients"
                                }
                                onChange={(e) => {
                                  setClientSelectedOption(e.target.value);
                                }}
                              />
                              {t("Specific Client Group")}
                            </label>
                          </div>
                          {clientSelectedOption === "Specific Clients" ? (
                            <div className="d-flex align-items-center flex-wrap">
                            {clientGroups?.map((e,) => {
                                return (
                                <Chip key={e} label={e}
                                   variant="outlined"
                                   className="mr-2" 
                                   onDelete={()=>{removeClientUserGroup(e);}}
                               />
                                );
                              })}
                              <Button
                              onClick={handleClick("client")}
                                className="btn btn-primary btn-md form-btn pull-left btn-left"
                              >
                                <Translation>{(t) => t("Add")}</Translation>{" "}
                                <b>+</b>
                              </Button>
                              <Popover
                                data-testid="popup-component"
                                id={id}
                                open={show === "client"}
                                onClose={handleClose}
                                anchorEl={anchorEl} 
                                placement={"top"}
                              >
                                <ListGroup>
                                  {clientOptions?.length > 0 ? (
                                    clientOptions?.map((item, key) => (
                                      <ListGroup.Item
                                        key={key}
                                        as="button"
                                        onClick={() => addClientGroups(item)}
                                      >
                                        {item.name}
                                      </ListGroup.Item>
                                    ))
                                  ) : (
                                    <ListGroup.Item>{`${t(
                                      "All groups have access to the form"
                                    )}`}</ListGroup.Item>
                                  )}
                                </ListGroup>
                              </Popover>
                          
                            </div>
                          ) : (
                            ""
                          )}
                        </div>
                  </div>
                  </LoadingOverlay>
                  <hr />
         
                  <label className="text-label">{t("Comments")}</label>
                  <TextField
                    label={t("Comments")}
                    id="comments"
                    multiline
                    rows={4}
                    variant="outlined"
                    className="text-field"
                    value={processData.comments || ""}
                    onChange={(e) =>
                      setProcessData({
                        comments: e.target.value,
                      })
                    }
                  />
                </form>
              </CardContent>
            </Card>
          </Grid>
        </Grid>
      </div>
    );
  }
);
export default Preview;<|MERGE_RESOLUTION|>--- conflicted
+++ resolved
@@ -105,7 +105,7 @@
         setDesingerOptions(
           userGroups?.filter((i) => !designerGroups?.roles?.includes(i.name))
         );
-      
+
         getClientList(processListData.parentFormId)
         .then((res) => {
           const resource = res.data;
@@ -163,7 +163,7 @@
           ...prev,
         ]);
       }
-      
+
     };
 
     const saveDesigner = () => {
@@ -200,8 +200,8 @@
       addClients(payload).catch((error) => console.error("error", error));
     };
 
-  
-  
+
+
     return (
       <div>
         <Grid
@@ -242,15 +242,9 @@
                     <span className="font-weight-bolder">
                       {t("Form Name")} :{" "}
                     </span>
-<<<<<<< HEAD
                     <h4 className="text-truncate">
-                      {formData && formData.form && formData.form.title
-                        ? formData.form.title
-=======
-                    <span>
                       {formData && formData?.form && formData?.form?.title
                         ? formData?.form?.title
->>>>>>> 3a0b4b41
                         : "-"}
                     </h4>
                   </div>
@@ -312,7 +306,7 @@
                     </label>
                   </div>
                   <hr />
- 
+
                   <LoadingOverlay active={fetchClientLoading} spinner>
                       <div className="mt-2" style={{ height: "auto" }}>
                     <span
@@ -365,13 +359,13 @@
                     </div>
                     {designerSelectedOption === "Specific Designers" ? (
                       <div className="d-flex align-items-center flex-wrap">
-                            {designerGroups?.roles?.map((e,) => 
+                            {designerGroups?.roles?.map((e,) =>
                             <Chip key={e} label={e}
                              variant="outlined"
-                             className="mr-2"  
+                             className="mr-2"
                              onDelete={()=>{removeDesignerUserGroup(e);}}
                          />)}
-                       
+
                       <Button
                           onClick={handleClick("designer")}
                           className="btn btn-primary btn-md form-btn pull-left btn-left"
@@ -403,7 +397,7 @@
                             )}
                           </ListGroup>
                         </Popover>
-                      
+
                       </div>
                     ) : (
                       ""
@@ -449,7 +443,7 @@
                                 return (
                                 <Chip key={e} label={e}
                                    variant="outlined"
-                                   className="mr-2" 
+                                   className="mr-2"
                                    onDelete={()=>{removeClientUserGroup(e);}}
                                />
                                 );
@@ -466,7 +460,7 @@
                                 id={id}
                                 open={show === "client"}
                                 onClose={handleClose}
-                                anchorEl={anchorEl} 
+                                anchorEl={anchorEl}
                                 placement={"top"}
                               >
                                 <ListGroup>
@@ -487,7 +481,7 @@
                                   )}
                                 </ListGroup>
                               </Popover>
-                          
+
                             </div>
                           ) : (
                             ""
@@ -496,7 +490,7 @@
                   </div>
                   </LoadingOverlay>
                   <hr />
-         
+
                   <label className="text-label">{t("Comments")}</label>
                   <TextField
                     label={t("Comments")}
