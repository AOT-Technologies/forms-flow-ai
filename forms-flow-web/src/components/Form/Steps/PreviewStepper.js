import React, { useEffect, useState } from "react";
import { useSelector, useDispatch } from "react-redux";
import OverlayTrigger from 'react-bootstrap/OverlayTrigger';
import Popover from 'react-bootstrap/Popover';
import { Form } from 'react-bootstrap';
import ListGroup from "react-bootstrap/ListGroup";
import { Button } from "react-bootstrap";
import { Container, Row, Col } from 'react-bootstrap';
import { Card } from 'react-bootstrap';
import { useTranslation, Translation } from "react-i18next";
import { setUserGroups } from "../../../actions/authorizationActions";
import SaveNext from "./SaveNext";
import { copyText } from "../../../apiManager/services/formatterService";
import {
  handleAuthorization,
  getUserRoles,
} from "../../../apiManager/services/authorizationService";
import { Badge } from 'react-bootstrap';
import "../Steps/steps.scss";

const Preview = React.memo(
  ({
    handleNext,
    handleBack,
    activeStep,
    steps,
    processData,
    setProcessData,
    workflow,
    formData,
    submitData,
  }) => {
    const dispatch = useDispatch();
    const { t } = useTranslation();
    const [copied, setCopied] = useState(false);
    const [designerSelectedOption, setDesignerSelectedOption] = useState("");
    const [clientSelectedOption, setClientSelectedOption] = useState("");
    const [reviewerSelectedOption, setReviewerSelectedOption] = useState("");
    const processListData = useSelector(
      (state) => state.process.formProcessList
    );
    const user = useSelector((state) => state.user.userDetail);
    const userGroups = useSelector(
      (state) => state.userAuthorization?.userGroups
    );
    const authorizationDetails = useSelector(
      (state) => state.process?.authorizationDetails
    );
    const [designerOptions, setDesingerOptions] = useState([]);
    const [clientOptions, setClientOptions] = useState([]);
    const [reviewerOptions, setReviewerOptions] = useState([]);

    const [clientGroups, setClientGroups] = useState([]);
    const [reviewerGroups, setReviewerGroups] = useState([]);
    const [designerGroups, setDesignerGroups] = useState([]);
    const isDisabled =
      (designerSelectedOption == "Specific Designers" &&
        !designerGroups?.length) ||
      (clientSelectedOption == "Specific Users" && !clientGroups.length) ||
      (reviewerSelectedOption == "Specific Reviewers" &&
        !reviewerGroups.length);
<<<<<<< HEAD

    const id = show ? "simple-popover" : undefined;

    // copy anonymouse url
=======
>>>>>>> 63f73b0b
    const copyPublicUrl = () => {
      const originUrl = window.origin;
      const url = `${originUrl}/public/form/${formData.form.path}`;
      copyText(url)
        .then(() => {
          setCopied(() => {
            setTimeout(() => {
              setCopied(false);
            }, 3000);
            return true;
          });
        })
        .catch((err) => {
          console.error(err);
        });
    };
    useEffect(() => {
      getUserRoles()
        .then((res) => {
          dispatch(setUserGroups(res.data));
        })
        .catch((error) => console.error("error", error));
    }, []);

    useEffect(() => {
      const { DESIGNER, APPLICATION, FORM } = authorizationDetails;
      setDesignerGroups(DESIGNER?.roles || []);
      setReviewerGroups(APPLICATION?.roles || []);
      setClientGroups(FORM?.roles || []);
      setDesignerSelectedOption(
        DESIGNER?.roles?.length
          ? "Specific Designers"
          : DESIGNER?.userName
            ? "Private"
            : "All Designers"
      );
      setClientSelectedOption(
        FORM?.roles?.length ? "Specific Users" : "All Users"
        );
setReviewerSelectedOption(
        APPLICATION?.roles?.length ? "Specific Reviewers" : "All Reviewers"
      );

      setDesingerOptions(
        userGroups?.filter((i) => !DESIGNER?.roles?.includes(i.name))
      );
      setClientOptions(
        userGroups?.filter((i) => !FORM?.roles?.includes(i.name))
      );
      setReviewerOptions(
        userGroups?.filter((i) => !APPLICATION?.roles?.includes(i.name))
      );
    }, [userGroups]);

    const addDesignerGroups = (data) => {
      setDesignerGroups([...designerGroups, data.name]);
      setDesingerOptions(designerOptions?.filter((i) => i.name !== data.name));
      let button = document.getElementById("addDesigner");
      button.click();
    };

    const addClientGroups = (data) => {
      setClientGroups([...clientGroups, data.name]);
      setClientOptions(clientOptions?.filter((i) => i.name !== data.name));
      let button = document.getElementById("addClient");
      button.click();
    };

    const addReviewerGroups = (data) => {
      setReviewerGroups([...reviewerGroups, data.name]);
      setReviewerOptions(reviewerOptions?.filter((i) => i.name !== data.name));
      let button = document.getElementById("addReviewer");
      button.click();
    };

    const removeDesignerUserGroup = (group) => {
      const filteredRoles = designerGroups?.filter((item) => item !== group);
      setDesignerGroups(filteredRoles);
      const deletedValue = userGroups.find((i) => i.name == group);
      if (deletedValue) {
        setDesingerOptions((prev) => [deletedValue, ...prev]);
      }
    };

    const removeClientUserGroup = (group) => {
      let newGroups = clientGroups?.filter((item) => item !== group);
      setClientGroups(newGroups);
      const deletedValue = userGroups.find((i) => i.name == group);
      if (deletedValue) {
        setClientOptions((prev) => [deletedValue, ...prev]);
      }
};

    const removeReviewerUserGroup = (group) => {
      let newReviewers = reviewerGroups?.filter((item) => item !== group);
      setReviewerGroups(newReviewers);
      const deletedValue = userGroups.find((i) => i.name == group);
      if (deletedValue) {
        setReviewerOptions((prev) => [deletedValue, ...prev]);
      }
    };

    const getDesignerPayload = () => {
      let payload = {
        resourceId: processListData.parentFormId,
        resourceDetails: {},
      };
      if (designerSelectedOption === "All Designers") {
        payload.roles = [];
      }
      if (designerSelectedOption === "Private") {
        payload.userName = user.preferred_username;
        payload.roles = [];
      }
      if (designerSelectedOption === "Specific Designers") {
        payload.roles = designerGroups;
      }
      return payload;
    };

    const getSubmissionPayload = () => {
      let payload = {
        resourceId: processListData.parentFormId,
        resourceDetails: {},
      };
      if (clientSelectedOption === "All Users") {
        payload.roles = [];
      }

      if (clientSelectedOption === "Specific Users") {
        payload.roles = clientGroups;
      }
      return payload;
    };

    const getReviewerPayload = () => {
      let payload = {
        resourceId: processListData.parentFormId,
        resourceDetails: {},
      };
      if (reviewerSelectedOption === "All Reviewers") {
        payload.roles = [];
      }

if (reviewerSelectedOption === "Specific Reviewers") {
        payload.roles = reviewerGroups;
      }
      return payload;
    };

    const saveAuthorization = () => {
      const data = {};
      data.application = getReviewerPayload();
      data.designer = getDesignerPayload();
      data.form = getSubmissionPayload();
      handleAuthorization(data, processListData.parentFormId).catch((err) => {
        console.log(err);
      });
    };
    return (
      <Container>
        <Row>
          <Col xs={12} sm={1} lg={1} xl={1}></Col>
          <Col xs={12} sm={8} lg={8} xl={8}></Col>
          <Col xs={12} sm={3} lg={3} xl={3} className="next-btn">
            <SaveNext
              handleBack={handleBack}
              handleNext={handleNext}
              activeStep={activeStep}
              steps={steps}
              isDisabled={isDisabled}
              submitData={() => {
                submitData();
                saveAuthorization();
              }}
              isLastStep={true}
            />
          </Col>
          <Col xs={12} sm={8} lg={8} xl={8} spacing={3} disabled={false}>
            <Card>
              <Card.Body>
                <form noValidate autoComplete="off">
                  <div>
                    <span className="font-weight-bold">{t("Overview")}</span>
                    <hr />
                  </div>
                  <div>
                    <span className="font-weight-bolder">
                      {t("Form Name")} :{" "}
                    </span>
                    <h4 className="text-truncate">
                      {formData && formData?.form && formData?.form?.title
                        ? formData?.form?.title
                        : "-"}
                    </h4>
                  </div>
                  <div>
                    <span className="font-weight-bolder">
                      {t("Workflow Name")} :{" "}
                    </span>
                    <span>
                      {workflow && workflow.label ? workflow.label : "-"}
                    </span>
                  </div>
                  {processListData.anonymous && (
                    <div>
                      <span className="fontsize-16">
                        {t("Copy anonymous form URL")}
                      </span>
                      <div
                        data-toggle="tooltip"
                        data-placement="top"
                        title={
                          copied ? t("URL copied") : t("Click Here to Copy")
                        }
                        className={`coursor-pointer btn ${copied ? "text-success" : "text-primary"
                          }`}
                        onClick={() => {
                          copyPublicUrl();
                        }}
                      >
                        <i
                          className={`${copied ? "fa fa-check" : "fa fa-copy"}`}
                        />
                      </div>
                    </div>
                  )}
                  <div>
                    <label>
                      <Form.Group controlId="formPublish" className="mb-0 text-hover">
                        <div className="d-flex align-items-center mt-2 mr-2">
                          <Form.Check
                            className="mb-1"
                            aria-label="Publish"
                            checked={processData.status === "active"}
                            label={t("Publish this form for Client Users.")}
                            onChange={(e) =>
                              setProcessData({
                                status: e.target.checked
                                  ? "active"
                                  : "inactive",
                              })
                            }
                            name="Check box to associate form with a workflow"
                            color="primary"
                            id="form-publish"
                          />
                        </div>
                      </Form.Group>
                    </label>
                  </div>
                  <hr />
<<<<<<< HEAD


=======
>>>>>>> 63f73b0b
                  <div className="mt-2" style={{ height: "auto" }}>
                    <span
                      className="font-weight-bold"
                      title={t("Applicable for Designer Roled Users only.")}
                    >
                      {t("Design Permission")}
                      <i className="ml-1 fa fa-info-circle cursor-pointer text-primary" />
                    </span>

                    <div>
                      <label className="mr-4">
                        <input
                          className="mr-1"
                          type="radio"
                          value="All Designers"
                          checked={designerSelectedOption === "All Designers"}
                          onChange={(e) =>
                            setDesignerSelectedOption(e.target.value)
                          }
                        />
                        {t("All Designers")}
                      </label>
                      <label className="mr-4">
                        <input
                          className="mr-1"
                          type="radio"
                          value="Private"
                          checked={designerSelectedOption === "Private"}
                          onChange={(e) =>
                            setDesignerSelectedOption(e.target.value)
                          }
                        />
                        {t("Private(only you)")}
                      </label>
                      <label>
                        <input
                          className="mr-1"
                          type="radio"
                          value="Specific Designers"
                          checked={
                            designerSelectedOption === "Specific Designers"
                          }
                          onChange={(e) => {
                            setDesignerSelectedOption(e.target.value);
                          }}
                        />
                        {t("Specific Designer Group")}
                      </label>
                    </div>
                    {designerSelectedOption === "Specific Designers" ? (
                      <div className="d-flex align-items-center flex-wrap">
<<<<<<< HEAD
                        {designerGroups?.map((e) =>(
                            <Chip key={e} label={e}
                             variant="outlined"
                             className="mr-2"
                             onDelete={()=>{removeDesignerUserGroup(e);}}
                          />
=======
                        {designerGroups?.map((e) => (
                          <Badge key={e} pill variant="outlined" className="d-flex align-items-center badge mr-2">
                            {e}
                            <div className="badge-deleteIcon ml-2"
                              onClick={() => { removeDesignerUserGroup(e); }}>
                              &times;
                            </div>
                          </Badge>
>>>>>>> 63f73b0b
                        ))}
                        <OverlayTrigger
                          placement="right"
                          trigger="click"
                          rootClose={true}
                          overlay={(
                            <Popover>
                              <div className="poper">
                                <ListGroup>
                                  {designerOptions?.length > 0 ? (
                                    designerOptions?.map((item, key) => (
                                      <ListGroup.Item
                                        key={key}
                                        as="button"
                                        onClick={() => addDesignerGroups(item)}
                                      >
                                        {item.name}
                                      </ListGroup.Item>
                                    ))
                                  ) : (
                                    <ListGroup.Item>{`${t(
                                      "All groups have access to the form"
                                    )}`}</ListGroup.Item>
                                  )}
                                </ListGroup>
                              </div>

<<<<<<< HEAD
                      <Button
                          onClick={handleClick("designer")}
                          className="btn btn-primary btn-md form-btn pull-left btn-left"
                        >
                          <Translation>{(t) => t("Add")}</Translation> <b>+</b>
                        </Button>
                        <Popover
                          data-testid="popup-component"
                          id={id}
                          open={show === "designer"}
                          onClose={handleClose}
                          anchorEl={anchorEl}
                          placement={"top"}
=======
                            </Popover>
                          )}
>>>>>>> 63f73b0b
                        >
                          <Button id="addDesigner" className="btn btn-primary btn-md form-btn pull-left btn-left">
                            <Translation>{(t) => t("Add")}</Translation> <b>+</b>
                          </Button>
                        </OverlayTrigger>
                      </div>
                    ) : (
                      ""
                    )}
                  </div>
                  <div>
                    <div>
                      <hr className="mt-1" />
                      <span
                        className="font-weight-bold"
                        title={t(
                          "Applicable for Client and Reviewer Roled Users only."
                        )}
                      >
                        {t("Submission Permission")}
                        <i className="ml-1 fa fa-info-circle cursor-pointer text-primary" />
                      </span>
                      <div>
                        <label className="mr-4">
                          <input
                            className="mr-1"
                            type="radio"
                            value="All Users"
                            checked={clientSelectedOption === "All Users"}
                            onChange={(e) =>
                              setClientSelectedOption(e.target.value)
                            }
                          />
                          {t("All Users")}
                        </label>
                        <label className="mr-4">
                          <input
                            className="mr-1"
                            type="radio"
                            value="Specific Users"
                            checked={clientSelectedOption === "Specific Users"}
                            onChange={(e) => {
                              setClientSelectedOption(e.target.value);
                            }}
                          />
                          {t("Specific User Group")}
                        </label>
                      </div>
                      {clientSelectedOption === "Specific Users" ? (
                        <div className="d-flex align-items-center flex-wrap">
                          {clientGroups?.map((e) => {
<<<<<<< HEAD
                                return (
                                <Chip key={e} label={e}
                                   variant="outlined"
                                   className="mr-2"
                                   onDelete={()=>{removeClientUserGroup(e);}}
                               />
                                );
                              })}
                              <Button
                              onClick={handleClick("client")}
                                className="btn btn-primary btn-md form-btn pull-left btn-left"
                              >
                                <Translation>{(t) => t("Add")}</Translation>{" "}
                                <b>+</b>
                              </Button>
                              <Popover
                                data-testid="popup-component"
                                id={id}
                                open={show === "client"}
                                onClose={handleClose}
                                anchorEl={anchorEl}
                                placement={"top"}
                              >
                                <ListGroup>
                                  {clientOptions?.length > 0 ? (
                                    clientOptions?.map((item, key) => (
                                      <ListGroup.Item
                                        key={key}
                                        as="button"
                                        onClick={() => addClientGroups(item)}
                                      >
                                        {item.name}
                                      </ListGroup.Item>
                                    ))
                                  ) : (
                                    <ListGroup.Item>{`${t(
                                      "All groups have access to the form"
                                    )}`}</ListGroup.Item>
                                  )}
                                </ListGroup>
                              </Popover>
</div>
=======
                            return (
                              <Badge key={e} pill variant="outlined" className="d-flex align-items-center badge mr-2">
                                {e}
                                <div className="badge-deleteIcon ml-2"
                                  onClick={() => { removeClientUserGroup(e); }}>
                                  &times;
                                </div>
                              </Badge>
                            );
                          })}
                          <OverlayTrigger
                            placement="right"
                            trigger="click"
                            overlay={(
                              <Popover>
                                <div className="poper">
                                  <ListGroup>
                                    {clientOptions?.length > 0 ? (
                                      clientOptions?.map((item, key) => (
                                        <ListGroup.Item
                                          key={key}
                                          as="button"
                                          onClick={() => addClientGroups(item)}
                                        >
                                          {item.name}
                                        </ListGroup.Item>
                                      ))
                                    ) : (
                                      <ListGroup.Item>{`${t(
                                        "All groups have access to the form"
                                      )}`}</ListGroup.Item>
                                    )}
                                  </ListGroup>
                                </div>

                              </Popover>
                            )}
                          >
                            <Button id="addClient" className="btn btn-primary btn-md form-btn pull-left btn-left">
                              <Translation>{(t) => t("Add")}</Translation> <b>+</b>
                            </Button>
                          </OverlayTrigger>
                        </div>
>>>>>>> 63f73b0b
                      ) : (
                        ""
                      )}
                    </div>

                    <div>
                      <div>
                        <hr className="mt-1" />
                        <span
                          className="font-weight-bold"
                          title={t("Permission for application tracking.")}
                        >
                          {t("Application Permission")}
                          <i className="ml-1 fa fa-info-circle cursor-pointer text-primary" />
                        </span>
                        <div>
                          <label className="mr-4">
                            <input
                              className="mr-1"
                              type="radio"
                              value="All Reviewers"
                              checked={
                                reviewerSelectedOption === "All Reviewers"
                              }
                              onChange={(e) =>
                                setReviewerSelectedOption(e.target.value)
                              }
                            />
                            {t("All Reviewers")}
                          </label>
                          <label className="mr-4">
                            <input
                              className="mr-1"
                              type="radio"
                              value="Specific Reviewers"
                              checked={
                                reviewerSelectedOption === "Specific Reviewers"
                              }
                              onChange={(e) => {
                                setReviewerSelectedOption(e.target.value);
                              }}
                            />
                            {t("Specific Reviewers")}
                          </label>
                        </div>
                        {reviewerSelectedOption === "Specific Reviewers" ? (
                          <div className="d-flex align-items-center flex-wrap">
                            {reviewerGroups?.map((e) => {
                              return (
                                <Badge key={e} pill variant="outlined" className="d-flex align-items-center badge mr-2">
                                  {e}
                                  <div className="badge-deleteIcon ml-2"
                                    onClick={() => { removeReviewerUserGroup(e); }}>
                                    &times;
                                  </div>
                                </Badge>
                              );
                            })}

                            <OverlayTrigger
                              placement="right"
                              trigger="click"
                              overlay={(
                                <Popover>
                                  <div className="poper">
                                    <ListGroup>
                                      {reviewerOptions?.length > 0 ? (
                                        reviewerOptions?.map((item, key) => (
                                          <ListGroup.Item
                                            key={key}
                                            as="button"
                                            onClick={() => addReviewerGroups(item)}
                                          >
                                            {item.name}
                                          </ListGroup.Item>
                                        ))
                                      ) : (
                                        <ListGroup.Item>{`${t(
                                          "All groups have access to the form"
                                        )}`}</ListGroup.Item>
                                      )}
                                    </ListGroup>
                                  </div>

                                </Popover>
                              )}
                            >
                              <Button id="addReviewer" className="btn btn-primary btn-md form-btn pull-left btn-left">
                                <Translation>{(t) => t("Add")}</Translation> <b>+</b>
                              </Button>
                            </OverlayTrigger>
                          </div>
                        ) : (
                          ""
                        )}
                      </div>
                    </div>
                  </div>

                  <hr />

                  <label htmlFor="comments" className="text-label">{t("Comments")}</label>
                  <textarea
                    label={t("Comments")}
                    id="comments"
                    rows={4}
                    className="text-field"
                    value={processData.comments || ""}
                    onChange={(e) =>
                      setProcessData({
                        comments: e.target.value,
                      })
                    }
                  />
                </form>
              </Card.Body>
            </Card>
          </Col>
        </Row>
      </Container>
    );
  }
);
export default Preview;<|MERGE_RESOLUTION|>--- conflicted
+++ resolved
@@ -59,13 +59,6 @@
       (clientSelectedOption == "Specific Users" && !clientGroups.length) ||
       (reviewerSelectedOption == "Specific Reviewers" &&
         !reviewerGroups.length);
-<<<<<<< HEAD
-
-    const id = show ? "simple-popover" : undefined;
-
-    // copy anonymouse url
-=======
->>>>>>> 63f73b0b
     const copyPublicUrl = () => {
       const originUrl = window.origin;
       const url = `${originUrl}/public/form/${formData.form.path}`;
@@ -318,11 +311,6 @@
                     </label>
                   </div>
                   <hr />
-<<<<<<< HEAD
-
-
-=======
->>>>>>> 63f73b0b
                   <div className="mt-2" style={{ height: "auto" }}>
                     <span
                       className="font-weight-bold"
@@ -374,14 +362,6 @@
                     </div>
                     {designerSelectedOption === "Specific Designers" ? (
                       <div className="d-flex align-items-center flex-wrap">
-<<<<<<< HEAD
-                        {designerGroups?.map((e) =>(
-                            <Chip key={e} label={e}
-                             variant="outlined"
-                             className="mr-2"
-                             onDelete={()=>{removeDesignerUserGroup(e);}}
-                          />
-=======
                         {designerGroups?.map((e) => (
                           <Badge key={e} pill variant="outlined" className="d-flex align-items-center badge mr-2">
                             {e}
@@ -390,7 +370,6 @@
                               &times;
                             </div>
                           </Badge>
->>>>>>> 63f73b0b
                         ))}
                         <OverlayTrigger
                           placement="right"
@@ -418,24 +397,8 @@
                                 </ListGroup>
                               </div>
 
-<<<<<<< HEAD
-                      <Button
-                          onClick={handleClick("designer")}
-                          className="btn btn-primary btn-md form-btn pull-left btn-left"
-                        >
-                          <Translation>{(t) => t("Add")}</Translation> <b>+</b>
-                        </Button>
-                        <Popover
-                          data-testid="popup-component"
-                          id={id}
-                          open={show === "designer"}
-                          onClose={handleClose}
-                          anchorEl={anchorEl}
-                          placement={"top"}
-=======
                             </Popover>
                           )}
->>>>>>> 63f73b0b
                         >
                           <Button id="addDesigner" className="btn btn-primary btn-md form-btn pull-left btn-left">
                             <Translation>{(t) => t("Add")}</Translation> <b>+</b>
@@ -487,50 +450,6 @@
                       {clientSelectedOption === "Specific Users" ? (
                         <div className="d-flex align-items-center flex-wrap">
                           {clientGroups?.map((e) => {
-<<<<<<< HEAD
-                                return (
-                                <Chip key={e} label={e}
-                                   variant="outlined"
-                                   className="mr-2"
-                                   onDelete={()=>{removeClientUserGroup(e);}}
-                               />
-                                );
-                              })}
-                              <Button
-                              onClick={handleClick("client")}
-                                className="btn btn-primary btn-md form-btn pull-left btn-left"
-                              >
-                                <Translation>{(t) => t("Add")}</Translation>{" "}
-                                <b>+</b>
-                              </Button>
-                              <Popover
-                                data-testid="popup-component"
-                                id={id}
-                                open={show === "client"}
-                                onClose={handleClose}
-                                anchorEl={anchorEl}
-                                placement={"top"}
-                              >
-                                <ListGroup>
-                                  {clientOptions?.length > 0 ? (
-                                    clientOptions?.map((item, key) => (
-                                      <ListGroup.Item
-                                        key={key}
-                                        as="button"
-                                        onClick={() => addClientGroups(item)}
-                                      >
-                                        {item.name}
-                                      </ListGroup.Item>
-                                    ))
-                                  ) : (
-                                    <ListGroup.Item>{`${t(
-                                      "All groups have access to the form"
-                                    )}`}</ListGroup.Item>
-                                  )}
-                                </ListGroup>
-                              </Popover>
-</div>
-=======
                             return (
                               <Badge key={e} pill variant="outlined" className="d-flex align-items-center badge mr-2">
                                 {e}
@@ -574,7 +493,6 @@
                             </Button>
                           </OverlayTrigger>
                         </div>
->>>>>>> 63f73b0b
                       ) : (
                         ""
                       )}
