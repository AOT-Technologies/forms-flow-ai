--- conflicted
+++ resolved
@@ -8,62 +8,6 @@
 import { useSelector } from "react-redux";
 
 import SaveNext from "./SaveNext";
-<<<<<<< HEAD
-import { useTranslation } from "react-i18next";
-const Preview = React.memo(({
-                              handleNext,
-                              handleBack,
-                              activeStep,
-                              steps,
-                              processData,
-                              // handleAnonymous,
-                              setProcessData,
-                              workflow,
-                              formData,
-                              submitData,
-                              handleEditPreview,
-                              disablePreview
-                            }) => {
-  const {t} = useTranslation();
-  return (
-    <Grid
-      container
-      direction="row"
-      justify="flex-start"
-      alignItems="baseline"
-      spacing={3}
-    >
-      <Grid item xs={12} sm={1} spacing={3}>
-       <button className="MuiButtonBase-root MuiButton-root MuiButton-contained MuiButton-containedPrimary" onClick={handleEditPreview}>{t("Edit")}</button>
-      </Grid>
-      <Grid item  xs={12} sm={8} spacing={3}/>
-      <Grid item xs={12} sm={3} className="next-btn">
-        <SaveNext
-          handleBack={handleBack}
-          handleNext={handleNext}
-          activeStep={activeStep}
-          steps={steps}
-          submitData={submitData}
-          isLastStep={true}
-        />
-      </Grid>
-      <Grid item xs={12} sm={8} spacing={3} disabled={disablePreview}>
-        <Card variant="outlined">
-          <CardContent>
-            <form noValidate autoComplete="off">
-              <div>
-                <span className="font-weight-bolder">{t("form_name")} </span>
-                <span>{formData &&
-                formData.form &&
-                formData.form.title ? formData.form.title : "-"}</span>
-              </div>
-              <div>
-                <span className="font-weight-bolder">{t("form_name")}</span>
-                <span>{workflow &&
-                workflow.label ? workflow.label : "-"}</span>
-              </div>
-              {/*<div>
-=======
 
 const Preview = React.memo(
   ({
@@ -80,6 +24,7 @@
     // handleEditPreview,
     // disablePreview,
   }) => {
+    const {t} = useTranslation();
     const [copied, setCopied] = useState(false);
     const processListData = useSelector((state)=>state.process.formProcessList)
     //  taking the url and make the copy button
@@ -129,7 +74,7 @@
               <CardContent>
                 <form noValidate autoComplete="off">
                   <div>
-                    <span className="font-weight-bolder">Form Name : </span>
+                    <span className="font-weight-bolder">{t("form_name")} : </span>
                     <span>
                       {formData && formData.form && formData.form.title
                         ? formData.form.title
@@ -161,7 +106,6 @@
                     </div>
                   )}
                   {/*<div>
->>>>>>> ee05486a
                 <label>
                   <FormControlLabel
                     control={
@@ -200,20 +144,10 @@
                         }
                         label="Publish this form for Client Users."
                       />
-<<<<<<< HEAD
-                    }
-                    label={t("publish_workflow")}
-                  />
-                </label>
-              </div>
-              <label className="text-label">{t("Comments")}</label>
-              {/* <TextareaAutosize
-=======
                     </label>
                   </div>
                   <label className="text-label">Comments</label>
                   {/* <TextareaAutosize
->>>>>>> ee05486a
                 aria-label="minimum height"
                 rowsMin={3}
                 placeholder="Comments"
