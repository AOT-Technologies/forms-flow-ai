--- conflicted
+++ resolved
@@ -4,15 +4,9 @@
 import Modal from 'react-bootstrap/Modal';
 import { useSelector } from "react-redux";
 const SaveNext = React.memo(({ handleNext, handleBack, activeStep, isLastStep, submitData,modified }) => {
-<<<<<<< HEAD
-  const ApplicationCount = useSelector((state) =>state.process.ApplicationCount)
-  const handleChanges = ()=>{
-   if( ApplicationCount > 0){
-=======
   const applicationCount = useSelector((state) =>state.process.applicationCount)
   const handleChanges = ()=>{
    if( applicationCount > 0){
->>>>>>> cdbb41b0
     if(modified){
       handleShow()
     }else if(!isLastStep){
