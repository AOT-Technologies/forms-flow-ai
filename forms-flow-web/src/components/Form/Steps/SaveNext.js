import React,{useState} from "react";
import Buttons from 'react-bootstrap/Button';
import Modal from 'react-bootstrap/Modal';
import { useSelector } from "react-redux";
import {useTranslation} from 'react-i18next'
const SaveNext = React.memo(({ handleNext, handleBack, activeStep, isLastStep, submitData,modified }) => {
  const applicationCount = useSelector((state) =>state.process.applicationCount)
  const {t} = useTranslation();
  const handleChanges = ()=>{
   if( applicationCount > 0){
    if(modified){
      handleShow()
    }else if(!isLastStep){
      handleNext()
    }else{
      submitData()
    }
   }else{
    !isLastStep? handleNext() : submitData()
   }
   
  }
  const [show, setShow] = useState(false);
  const handleClose = () => setShow(false);
  const handleShow = () => setShow(true);
  
  return (
    <>
<<<<<<< HEAD
      <Button disabled={activeStep === 0} onClick={handleBack}>
        {t("Back")}
      </Button>
      <Button
        variant="contained"
        color="primary"
        onClick={handleChanges}
      >
        {isLastStep ? t("Save") : t("Next") }
      </Button>
=======
      <Buttons className="mx-2" variant="outline-secondary" disabled={activeStep === 0} onClick={handleBack}>
        Back
      </Buttons>
      <Buttons
        variant="primary"
        onClick={handleChanges}
      >
        {isLastStep ? "Save" : "Next"}
      </Buttons>
>>>>>>> ca253f62
      <Modal show={show} onHide={handleClose}>
        <Modal.Header closeButton>
          <Modal.Title>Confirmation</Modal.Title>
        </Modal.Header>
        <Modal.Body>Changing the form workflow will not affect the existing applications. It will only update in the newly created applications. Press Save Changes to continue or cancel the changes.</Modal.Body>
        <Modal.Footer>
          <Buttons variant="secondary" onClick={handleClose}>
            Cancel
          </Buttons>
          <Buttons variant="primary" onClick={!isLastStep? handleNext:submitData}>
            Save Changes
          </Buttons>
        </Modal.Footer>
      </Modal>
    </>
  );
});
export default SaveNext;<|MERGE_RESOLUTION|>--- conflicted
+++ resolved
@@ -26,28 +26,15 @@
   
   return (
     <>
-<<<<<<< HEAD
-      <Button disabled={activeStep === 0} onClick={handleBack}>
-        {t("Back")}
-      </Button>
-      <Button
-        variant="contained"
-        color="primary"
-        onClick={handleChanges}
-      >
-        {isLastStep ? t("Save") : t("Next") }
-      </Button>
-=======
       <Buttons className="mx-2" variant="outline-secondary" disabled={activeStep === 0} onClick={handleBack}>
-        Back
+      {t("Back")}
       </Buttons>
       <Buttons
         variant="primary"
         onClick={handleChanges}
       >
-        {isLastStep ? "Save" : "Next"}
+        {isLastStep ? t("Save") : t("Next")}
       </Buttons>
->>>>>>> ca253f62
       <Modal show={show} onHide={handleClose}>
         <Modal.Header closeButton>
           <Modal.Title>Confirmation</Modal.Title>
