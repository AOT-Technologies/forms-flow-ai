--- conflicted
+++ resolved
@@ -38,20 +38,9 @@
 
   return (
     <>
-<<<<<<< HEAD
-      <Grid
-        container
-        spacing={2}
-        style={{ alignItems: "center" }}
-        className="my-4"
-      >
-        <Grid item xs={12} md={3}>
-          <label htmlFor="selectTaskVariable">{t("Form field")}</label>
-=======
       <Row className="my-4">
         <Col xs={12} md={3}>
-          <label>{t("Form field")}</label>
->>>>>>> 8b442c9c
+          <label htmlFor="selectTaskVariable">{t("Form field")}</label>
           <Select
             searchable
             options={options}
