--- conflicted
+++ resolved
@@ -42,11 +42,7 @@
     <>
       <Grid container spacing={2} style={{ alignItems: "center" }} className="my-4">
         <Grid item xs={12} md={3}>
-<<<<<<< HEAD
-        <label>{t("Select Key")}</label>
-=======
         <label>Form field</label>
->>>>>>> c8fa2a61
           <Select
             searchable
             options={options}
@@ -54,29 +50,17 @@
                 selectTaskVariable(item);
             }} 
             formatOptionLabel={fomatOptionLabel}
-<<<<<<< HEAD
-            placeholder={t("Select Task Variable")}
-          />
-        </Grid>
-        <Grid item xs={12} md={2}>
-        <label>{t("Enter your Label")}</label>
-=======
             placeholder="Select form field"
           />
         </Grid>
         <Grid item xs={12} md={2}>
         <label>Label</label>
->>>>>>> c8fa2a61
          <input
             type="text"
             value={taskLabel}
             onChange={(e)=>{setTaskLable(e.target.value)}}
             className="form-control"
-<<<<<<< HEAD
-            placeholder={t("Enter your Label")}
-=======
             placeholder="Enter Label"
->>>>>>> c8fa2a61
           />
         </Grid>
         <Grid item xs={12} md={2}>
