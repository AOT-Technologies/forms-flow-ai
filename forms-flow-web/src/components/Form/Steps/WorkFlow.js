--- conflicted
+++ resolved
@@ -23,10 +23,7 @@
 import TableRow from '@material-ui/core/TableRow';
 import Paper from '@material-ui/core/Paper';
 import { setFormProcessesData } from "../../../actions/processActions";
-<<<<<<< HEAD
-=======
 import ViewAndEditTaskvariable  from "./ViewAndEditTaskvariable";
->>>>>>> 2f4987d4
 const WorkFlow = React.memo(
   ({
     associateWorkFlow,
@@ -110,8 +107,6 @@
       );
     };
 
-<<<<<<< HEAD
-=======
     const editTaskVariable= (data)=>{
       setSelectedTaskVariable((prev)=>{
         return prev.map(item=>item.key===data.key?{...data}:item)
@@ -123,7 +118,6 @@
         })
       );
     }
->>>>>>> 2f4987d4
     const handleChange = (event, newValue) => {
       setTabValue(newValue);
     };
@@ -238,26 +232,14 @@
             <>
               <Card variant="outlined" className="card-overflow">
                 <CardContent>
-<<<<<<< HEAD
-                  <FormLabel component="legend" className="mb-3">
-                    Create Your Task Variable
-                  </FormLabel>
-                  {selectedTaskVariable.length !== 0 ? (
-                    <Grid item xs={12} md={5} className="mb-2">
-=======
                   <p> Add form fields to display in task list </p>
                   {selectedTaskVariable.length !== 0 ? (
                     <Grid item xs={12} md={12} className="mb-2">
->>>>>>> 2f4987d4
                       <TableContainer component={Paper} style={{maxHeight:"250px"}}>
                         <Table stickyHeader aria-label="simple table">
                           <TableHead>
                             <TableRow >
-<<<<<<< HEAD
-                              <TableCell className="font-weight-bold">Key</TableCell>
-=======
                               <TableCell className="font-weight-bold">Form field</TableCell>
->>>>>>> 2f4987d4
                               <TableCell className="font-weight-bold" align="left">Label</TableCell>
                               <TableCell className="font-weight-bold"align="left">Show in list</TableCell>
                               <TableCell className="font-weight-bold" align="right">
@@ -268,36 +250,20 @@
                           </TableHead>
                           <TableBody>
                             {selectedTaskVariable.map((item,index) => (
-<<<<<<< HEAD
-                              <TableRow key={index}>
-                                <TableCell scope="row">
-                                  {item.key}
-                                </TableCell>
-                                <TableCell align="left"> {item.label} </TableCell>
-                                <TableCell align="left">{item.showInList?'yes':'no'}</TableCell>
-                                <TableCell align="right"> <i role="button" onClick={()=>{deleteTaskVariable(item)}} className="fa fa-times"></i> 
-                                </TableCell>
-                               </TableRow>
-=======
                               <ViewAndEditTaskvariable key={index}  
                               item={item}
                               deleteTaskVariable={deleteTaskVariable}
                               editTaskVariable={editTaskVariable}
                               />
->>>>>>> 2f4987d4
                             ))}
                           </TableBody>
                         </Table>
                       </TableContainer>
                     </Grid>
                   ) : (
-<<<<<<< HEAD
-                    <p>No Task variable selected</p>
-=======
                    <div className="border p-2 mb-2">
                       <FormLabel>No Task variable selected</FormLabel>
                    </div>
->>>>>>> 2f4987d4
                   )}
 
                   {showTaskVaribleCrete && (
