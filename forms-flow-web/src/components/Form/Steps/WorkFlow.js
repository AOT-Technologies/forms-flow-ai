import React, { useEffect, useState } from "react";
import utils from 'formiojs/utils';
import FormLabel from "@material-ui/core/FormLabel";
import Grid from "@material-ui/core/Grid";
import CardContent from "@material-ui/core/CardContent";
import Card from "@material-ui/core/Card";
import Tabs from "@material-ui/core/Tabs";
import Tab from "@material-ui/core/Tab";
import Select from "react-dropdown-select";
import SaveNext from "./SaveNext";
import ProcessDiagram from "../../BPMN/ProcessDiagramHook";
import TaskvariableCreate from "./TaskvariableCreate";
import { useSelector, useDispatch } from "react-redux";
import Table from '@material-ui/core/Table';
import TableBody from '@material-ui/core/TableBody';
import TableCell from '@material-ui/core/TableCell';
import TableContainer from '@material-ui/core/TableContainer';
import TableHead from '@material-ui/core/TableHead';
import TableRow from '@material-ui/core/TableRow';
import Paper from '@material-ui/core/Paper';
import { setFormProcessesData } from "../../../actions/processActions";
import ViewAndEditTaskvariable  from "./ViewAndEditTaskvariable";
<<<<<<< HEAD
import { useTranslation } from "react-i18next";
=======
import Button from 'react-bootstrap/Button';
>>>>>>> ca253f62
const WorkFlow = React.memo(
  ({
    populateDropdown,
    associateToWorkFlow,
    handleNext,
    handleBack,
    handleEditAssociation,
    activeStep,
    steps,
    workflow,
    disableWorkflowAssociation,
  }) => {
    const {t}= useTranslation();
    const[modified,setModified] = useState(false)
    const [tabValue, setTabValue] = useState(0);
    const [showTaskVaribleCrete, setShowTaskVaribleCrete] = useState(false);
    const { form } = useSelector((state) => state.form);

    const componentLabel =[]
    const ignoredTypes = ['button','columns','panel','well','container']
    const flattedComponent = Object.values(utils.flattenComponents(form.components,true))
    flattedComponent.forEach(component=>{
      if(!ignoredTypes.includes(component.type)){
        componentLabel.push({ label: component.label, value: component.key })
      }
    })
  
    const dispatch = useDispatch();
    const formProcessList = useSelector(
      (state) => state.process.formProcessList
    );

    
    const [selectedTaskVariable, setSelectedTaskVariable] = useState(
      formProcessList.taskVariable ? formProcessList.taskVariable : []
    );
    const [keyOfVariable, setKeyOfVariable] = useState(componentLabel.filter(item=>!selectedTaskVariable.find(variable=>item.value===variable.key)));
  
   const defaultWorkflow = populateDropdown().filter(i=> i.value==="Defaultflow")
    useEffect(()=>{
      if(!workflow&&defaultWorkflow){
        setModified(true)
        associateToWorkFlow(defaultWorkflow)
      }
    },[workflow,associateToWorkFlow,defaultWorkflow] )


    const addTaskVariable = (data) => {
      setSelectedTaskVariable((prev) => {
        return [...prev, data];
      });

      setKeyOfVariable((prev) => {
        return prev.filter(
          (item) =>
            !selectedTaskVariable.find(
              (variable) => variable.key === item.value
            ) && item.value !== data.key
        );
      });
      setShowTaskVaribleCrete(false);
      dispatch(
        setFormProcessesData({
          ...formProcessList,
          taskVariable: [...selectedTaskVariable, data],
        })
      );
    };

    const deleteTaskVariable = (data) => {
      setSelectedTaskVariable((prev) =>
        prev.filter((item) => item.key !== data.key)
      );
      setKeyOfVariable([
        ...keyOfVariable,
        { label: data.defaultLabel, value: data.key },
      ]);
      dispatch(
        setFormProcessesData({
          ...formProcessList,
          taskVariable: selectedTaskVariable.filter(
            (item) => item.key !== data.key
          ),
        })
      );
    };

    const editTaskVariable= (data)=>{
      setSelectedTaskVariable((prev)=>{
        return prev.map(item=>item.key===data.key?{...data}:item)
      })
      dispatch(
        setFormProcessesData({
          ...formProcessList,
          taskVariable: selectedTaskVariable.map(variable=>variable.key===data.key?{...data}:variable)
        })
      );
    }
    const handleChange = (event, newValue) => {
      setTabValue(newValue);
    };

    return (
      <Grid
        container
        direction="row"
        justify="flex-start"
        alignItems="baseline"
      >
        {/* <FormControl component="fieldset"> */}

        <Grid item xs={12} sm={1} spacing={3}>
          <Button
           variant="primary"
            onClick={handleEditAssociation}
          >
<<<<<<< HEAD
            {t("Edit")}
          </button>
=======
            Edit
          </Button>
>>>>>>> ca253f62
        </Grid>
        <Grid item xs={12} sm={8} spacing={3} />
        <Grid item xs={12} sm={3} className="next-btn">
          <SaveNext
            handleBack={handleBack}
            handleNext={handleNext}
            activeStep={activeStep}
            steps={steps}
            modified={modified} 
          />
        </Grid>
        <Grid item xs={12} sm={12} spacing={3}>
          <br />
        </Grid>
        <Tabs
          value={tabValue}
          indicatorColor="primary"
          textColor="primary"
          onChange={handleChange}
        >
          <Tab label={t("Workflow Associate")} />
          <Tab label={t("Task variable")} />
        </Tabs>

        <Grid
          item
          xs={12}
          sm={12}
          spacing={3}
          disabled={disableWorkflowAssociation}
        >
          {tabValue === 0 ? (
            <Card variant="outlined" className="card-overflow">
              <CardContent>
                    <Grid item xs={12} sm={6} spacing={3}>
<<<<<<< HEAD
                      <h5>
                        {t("Please select from one of the following workflows.")}
                      </h5>
=======
                      <span className="fontsize-16">
                        Please select from one of the following workflows.
                      </span>
>>>>>>> ca253f62
                      <Select
                        options={populateDropdown()}
                        onChange={(item) =>{setModified(true);
                        associateToWorkFlow(item)}}
                        values={workflow && workflow.value ? [workflow] :[]}
                        disabled={disableWorkflowAssociation}
                      />
                    </Grid>
                    <Grid item xs={12} sm={6} spacing={3} />
                    <br />
                    {workflow && workflow.value && (
                      <Grid item xs={12} spacing={3}>
                        <ProcessDiagram
                          process_key={workflow && workflow.value}
                        />
                      </Grid>
                    )}
                {/* </FormControl> */}
              </CardContent>
            </Card>
          ) : (
            <>
              <Card variant="outlined" className="card-overflow">
                <CardContent>
                  <p> {t("Add form fields to display in task list")} </p>
                  {selectedTaskVariable.length !== 0 ? (
                    <Grid item xs={12} md={12} className="mb-2">
                      <TableContainer component={Paper} style={{maxHeight:"250px"}}>
                        <Table stickyHeader aria-label="simple table">
                          <TableHead>
                            <TableRow >
                              <TableCell className="font-weight-bold">{t("Form field")}</TableCell>
                              <TableCell className="font-weight-bold" align="left">{t("Label")}</TableCell>
                              <TableCell className="font-weight-bold"align="left">{t("Show in list")}</TableCell>
                              <TableCell className="font-weight-bold" align="right">
                                t("Action")
                              </TableCell>
                             
                            </TableRow>
                          </TableHead>
                          <TableBody>
                            {selectedTaskVariable.map((item,index) => (
                              <ViewAndEditTaskvariable key={index}  
                              item={item}
                              deleteTaskVariable={deleteTaskVariable}
                              editTaskVariable={editTaskVariable}
                              />
                            ))}
                          </TableBody>
                        </Table>
                      </TableContainer>
                    </Grid>
                  ) : (
                   <div className="border p-2 mb-2">
                      <FormLabel>{t("No Task variable selected")}</FormLabel>
                   </div>
                  )}

                  {showTaskVaribleCrete && (
                    <TaskvariableCreate
                      options={keyOfVariable}
                      addTaskVariable={addTaskVariable}
                    />
                  )}
                  {keyOfVariable.length !== 0 && (
                    <Button
                      onClick={() =>
                        setShowTaskVaribleCrete(!showTaskVaribleCrete)
                      }
                      variant={showTaskVaribleCrete ? "secondary" : "primary"}
                    >
                      {showTaskVaribleCrete ? t("Cancel") : t("Add")}
                    </Button>
                  )}
                </CardContent>
              </Card>
            </>
          )}
        </Grid>
      </Grid>
    );
  }
);
export default WorkFlow;<|MERGE_RESOLUTION|>--- conflicted
+++ resolved
@@ -20,11 +20,8 @@
 import Paper from '@material-ui/core/Paper';
 import { setFormProcessesData } from "../../../actions/processActions";
 import ViewAndEditTaskvariable  from "./ViewAndEditTaskvariable";
-<<<<<<< HEAD
+import Button from 'react-bootstrap/Button';
 import { useTranslation } from "react-i18next";
-=======
-import Button from 'react-bootstrap/Button';
->>>>>>> ca253f62
 const WorkFlow = React.memo(
   ({
     populateDropdown,
@@ -141,13 +138,8 @@
            variant="primary"
             onClick={handleEditAssociation}
           >
-<<<<<<< HEAD
             {t("Edit")}
-          </button>
-=======
-            Edit
           </Button>
->>>>>>> ca253f62
         </Grid>
         <Grid item xs={12} sm={8} spacing={3} />
         <Grid item xs={12} sm={3} className="next-btn">
@@ -183,15 +175,9 @@
             <Card variant="outlined" className="card-overflow">
               <CardContent>
                     <Grid item xs={12} sm={6} spacing={3}>
-<<<<<<< HEAD
-                      <h5>
+                      <span className="fontsize-16">
                         {t("Please select from one of the following workflows.")}
-                      </h5>
-=======
-                      <span className="fontsize-16">
-                        Please select from one of the following workflows.
                       </span>
->>>>>>> ca253f62
                       <Select
                         options={populateDropdown()}
                         onChange={(item) =>{setModified(true);
