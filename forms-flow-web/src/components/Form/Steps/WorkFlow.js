<<<<<<< HEAD
import React,{useState} from "react";
=======
import React, { useState } from "react";
import utils from 'formiojs/utils';
>>>>>>> ba252991
import FormLabel from "@material-ui/core/FormLabel";
import FormControlLabel from "@material-ui/core/FormControlLabel";
import RadioGroup from "@material-ui/core/RadioGroup";
import Radio from "@material-ui/core/Radio";
import Grid from "@material-ui/core/Grid";
import CardContent from "@material-ui/core/CardContent";
import Card from "@material-ui/core/Card";
import Tabs from "@material-ui/core/Tabs";
import Tab from "@material-ui/core/Tab";
import Select from "react-dropdown-select";
import Button from "@material-ui/core/Button";
import SaveNext from "./SaveNext";
import ProcessDiagram from "../../BPMN/ProcessDiagramHook";
<<<<<<< HEAD


const WorkFlow = React.memo(({
=======
import TaskvariableCreate from "./TaskvariableCreate";
import { useSelector, useDispatch } from "react-redux";
import Table from '@material-ui/core/Table';
import TableBody from '@material-ui/core/TableBody';
import TableCell from '@material-ui/core/TableCell';
import TableContainer from '@material-ui/core/TableContainer';
import TableHead from '@material-ui/core/TableHead';
import TableRow from '@material-ui/core/TableRow';
import Paper from '@material-ui/core/Paper';
import { setFormProcessesData } from "../../../actions/processActions";
const WorkFlow = React.memo(
  ({
>>>>>>> ba252991
    associateWorkFlow,
    changeWorkFlowStatus,
    populateDropdown,
    associateToWorkFlow,
    handleNext,
    handleBack,
    handleEditAssociation,
    activeStep,
    steps,
    workflow,
<<<<<<< HEAD
    disableWorkflowAssociation
}) => {
  const[modified,setModified] = useState(false)
  
  return (
    <Grid container direction="row" justify="flex-start" alignItems="baseline">
      {/* <FormControl component="fieldset"> */}

      <Grid item xs={12} sm={1} spacing={3}>
       <button className="MuiButtonBase-root MuiButton-root MuiButton-contained MuiButton-containedPrimary" onClick={()=>{
       handleEditAssociation()}}>Edit</button>
      </Grid>
      <Grid item xs={12} sm={8} spacing={3}/>
      <Grid item xs={12} sm={3} className="next-btn">
        <SaveNext
          handleBack={handleBack}
          handleNext={handleNext}
          activeStep={activeStep}
          steps={steps}
          changeWorkFlowStatus={changeWorkFlowStatus}
          modified={modified}
        />
      </Grid>
      <Grid item xs={12} sm={12} spacing={3}><br/></Grid>
      <Grid item xs={12} sm={12} spacing={3} disabled={disableWorkflowAssociation}>
        <Card variant="outlined" className="card-overflow">
          <CardContent>
            <Grid item xs={12} sm={12} spacing={3}>
              <FormLabel component="legend">
                Do you want to associate form with a workflow ?
              </FormLabel>
              <RadioGroup
                aria-label="associateWorkFlow"
                name="associateWorkFlow"
                value={associateWorkFlow}
                onChange={(e)=>{
                  changeWorkFlowStatus(e.target.value)}
                }
                row
              >
                <FormControlLabel
                  value="yes"
                  control={<Radio color="primary" />}
                  label="Yes"
                />
                <FormControlLabel
                  value="no"
                  control={<Radio color="primary" />}
                  onClick={(item)=>setModified(true)}
                  label="No"
                />
              </RadioGroup>
            </Grid>

            {associateWorkFlow === "yes" && (
              <>
                <Grid item xs={12} sm={6} spacing={3}>
                  <h5> Please select from one of the following workflows. </h5>
                  <Select
                    options={populateDropdown()}
                    onChange={(item) =>{setModified(true);
                      associateToWorkFlow(item)}}
                    values={workflow && workflow.value ? [workflow] : []}
                    disabled={disableWorkflowAssociation}
                  />
                </Grid>
                <Grid item xs={12} sm={6} spacing={3}/>
                <br/>
                {workflow && workflow.value && (
                  <Grid item xs={12} spacing={3}>
                    <ProcessDiagram
                      process_key={workflow && workflow.value}
=======
    disableWorkflowAssociation,
  }) => {
    const[modified,setModified] = useState(false)
    const [tabValue, setTabValue] = useState(0);
    const [showTaskVaribleCrete, setShowTaskVaribleCrete] = useState(false);
    const { form } = useSelector((state) => state.form);

    const componentLabel =[]
    const ignoredTypes = ['button','columns','panel','well','container']
    const flattedComponent = Object.values(utils.flattenComponents(form.components,true))
    flattedComponent.forEach(component=>{
      if(!ignoredTypes.includes(component.type)){
        componentLabel.push({ label: component.label, value: component.key })
      }
    })
  
    const dispatch = useDispatch();
    const formProcessList = useSelector(
      (state) => state.process.formProcessList
    );

    
    const [selectedTaskVariable, setSelectedTaskVariable] = useState(
      formProcessList.taskVariable ? formProcessList.taskVariable : []
    );
    const [keyOfVariable, setKeyOfVariable] = useState(componentLabel.filter(item=>!selectedTaskVariable.find(variable=>item.value===variable.key)));
  

  


    const addTaskVariable = (data) => {
      setSelectedTaskVariable((prev) => {
        return [...prev, data];
      });

      setKeyOfVariable((prev) => {
        return prev.filter(
          (item) =>
            !selectedTaskVariable.find(
              (variable) => variable.key === item.value
            ) && item.value !== data.key
        );
      });
      setShowTaskVaribleCrete(false);
      dispatch(
        setFormProcessesData({
          ...formProcessList,
          taskVariable: [...selectedTaskVariable, data],
        })
      );
    };

    const deleteTaskVariable = (data) => {
      setSelectedTaskVariable((prev) =>
        prev.filter((item) => item.key !== data.key)
      );
      setKeyOfVariable([
        ...keyOfVariable,
        { label: data.defaultLabel, value: data.key },
      ]);
      dispatch(
        setFormProcessesData({
          ...formProcessList,
          taskVariable: selectedTaskVariable.filter(
            (item) => item.key !== data.key
          ),
        })
      );
    };

    const handleChange = (event, newValue) => {
      setTabValue(newValue);
    };

    return (
      <Grid
        container
        direction="row"
        justify="flex-start"
        alignItems="baseline"
      >
        {/* <FormControl component="fieldset"> */}

        <Grid item xs={12} sm={1} spacing={3}>
          <button
            className="MuiButtonBase-root MuiButton-root MuiButton-contained MuiButton-containedPrimary"
            onClick={handleEditAssociation}
          >
            Edit
          </button>
        </Grid>
        <Grid item xs={12} sm={8} spacing={3} />
        <Grid item xs={12} sm={3} className="next-btn">
          <SaveNext
            handleBack={handleBack}
            handleNext={handleNext}
            activeStep={activeStep}
            steps={steps}
            changeWorkFlowStatus={changeWorkFlowStatus}
            modified={modified} 
          />
        </Grid>
        <Grid item xs={12} sm={12} spacing={3}>
          <br />
        </Grid>
        <Tabs
          value={tabValue}
          indicatorColor="primary"
          textColor="primary"
          onChange={handleChange}
        >
          <Tab label="Workflow Associate" />
          <Tab label="Task variable" />
        </Tabs>

        <Grid
          item
          xs={12}
          sm={12}
          spacing={3}
          disabled={disableWorkflowAssociation}
        >
          {tabValue === 0 ? (
            <Card variant="outlined" className="card-overflow">
              <CardContent>
                <Grid item xs={12} sm={12} spacing={3}>
                  <FormLabel component="legend">
                    Do you want to associate form with a workflow ?
                  </FormLabel>
                  <RadioGroup
                    aria-label="associateWorkFlow"
                    name="associateWorkFlow"
                    value={associateWorkFlow}
                    onChange={(e) => {
                      changeWorkFlowStatus(e.target.value);
                    }}
                    row
                  >
                    <FormControlLabel
                      value="yes"
                      control={<Radio color="primary" />}
                      label="Yes"
                    />
                    <FormControlLabel
                      value="no"
                      control={<Radio color="primary" />}
                      onClick={(item)=>setModified(true)}
                      label="No"
>>>>>>> ba252991
                    />
                  </RadioGroup>
                </Grid>

                {associateWorkFlow === "yes" && (
                  <>
                    <Grid item xs={12} sm={6} spacing={3}>
                      <h5>
                        Please select from one of the following workflows.
                      </h5>
                      <Select
                        options={populateDropdown()}
                        onChange={(item) =>{setModified(true);
                        associateToWorkFlow(item)}}
                        values={workflow && workflow.value ? [workflow] : []}
                        disabled={disableWorkflowAssociation}
                      />
                    </Grid>
                    <Grid item xs={12} sm={6} spacing={3} />
                    <br />
                    {workflow && workflow.value && (
                      <Grid item xs={12} spacing={3}>
                        <ProcessDiagram
                          process_key={workflow && workflow.value}
                        />
                      </Grid>
                    )}
                  </>
                )}
                {/* </FormControl> */}
              </CardContent>
            </Card>
          ) : (
            <>
              <Card variant="outlined" className="card-overflow">
                <CardContent>
                  <FormLabel component="legend" className="mb-3">
                    Create Your Task Variable
                  </FormLabel>
                  {selectedTaskVariable.length !== 0 ? (
                    <Grid item xs={12} md={5} className="mb-2">
                      <TableContainer component={Paper} style={{maxHeight:"250px"}}>
                        <Table stickyHeader aria-label="simple table">
                          <TableHead>
                            <TableRow >
                              <TableCell className="font-weight-bold">Key</TableCell>
                              <TableCell className="font-weight-bold" align="left">Label</TableCell>
                              <TableCell className="font-weight-bold"align="left">Show in list</TableCell>
                              <TableCell className="font-weight-bold" align="right">
                                Action
                              </TableCell>
                             
                            </TableRow>
                          </TableHead>
                          <TableBody>
                            {selectedTaskVariable.map((item,index) => (
                              <TableRow key={index}>
                                <TableCell scope="row">
                                  {item.key}
                                </TableCell>
                                <TableCell align="left"> {item.label} </TableCell>
                                <TableCell align="left">{item.showInList?'yes':'no'}</TableCell>
                                <TableCell align="right"> <i role="button" onClick={()=>{deleteTaskVariable(item)}} className="fa fa-times"></i> 
                                </TableCell>
                               </TableRow>
                            ))}
                          </TableBody>
                        </Table>
                      </TableContainer>
                    </Grid>
                  ) : (
                    <p>No Task variable selected</p>
                  )}

                  {showTaskVaribleCrete && (
                    <TaskvariableCreate
                      options={keyOfVariable}
                      addTaskVariable={addTaskVariable}
                    />
                  )}
                  {keyOfVariable.length !== 0 && (
                    <Button
                      variant="contained"
                      onClick={() =>
                        setShowTaskVaribleCrete(!showTaskVaribleCrete)
                      }
                      color={showTaskVaribleCrete ? "secondary" : "primary"}
                    >
                      {showTaskVaribleCrete ? "cancel" : "Add"}
                    </Button>
                  )}
                </CardContent>
              </Card>
            </>
          )}
        </Grid>
      </Grid>
    );
  }
);
export default WorkFlow;<|MERGE_RESOLUTION|>--- conflicted
+++ resolved
@@ -1,9 +1,5 @@
-<<<<<<< HEAD
-import React,{useState} from "react";
-=======
 import React, { useState } from "react";
 import utils from 'formiojs/utils';
->>>>>>> ba252991
 import FormLabel from "@material-ui/core/FormLabel";
 import FormControlLabel from "@material-ui/core/FormControlLabel";
 import RadioGroup from "@material-ui/core/RadioGroup";
@@ -17,11 +13,6 @@
 import Button from "@material-ui/core/Button";
 import SaveNext from "./SaveNext";
 import ProcessDiagram from "../../BPMN/ProcessDiagramHook";
-<<<<<<< HEAD
-
-
-const WorkFlow = React.memo(({
-=======
 import TaskvariableCreate from "./TaskvariableCreate";
 import { useSelector, useDispatch } from "react-redux";
 import Table from '@material-ui/core/Table';
@@ -34,7 +25,6 @@
 import { setFormProcessesData } from "../../../actions/processActions";
 const WorkFlow = React.memo(
   ({
->>>>>>> ba252991
     associateWorkFlow,
     changeWorkFlowStatus,
     populateDropdown,
@@ -45,80 +35,6 @@
     activeStep,
     steps,
     workflow,
-<<<<<<< HEAD
-    disableWorkflowAssociation
-}) => {
-  const[modified,setModified] = useState(false)
-  
-  return (
-    <Grid container direction="row" justify="flex-start" alignItems="baseline">
-      {/* <FormControl component="fieldset"> */}
-
-      <Grid item xs={12} sm={1} spacing={3}>
-       <button className="MuiButtonBase-root MuiButton-root MuiButton-contained MuiButton-containedPrimary" onClick={()=>{
-       handleEditAssociation()}}>Edit</button>
-      </Grid>
-      <Grid item xs={12} sm={8} spacing={3}/>
-      <Grid item xs={12} sm={3} className="next-btn">
-        <SaveNext
-          handleBack={handleBack}
-          handleNext={handleNext}
-          activeStep={activeStep}
-          steps={steps}
-          changeWorkFlowStatus={changeWorkFlowStatus}
-          modified={modified}
-        />
-      </Grid>
-      <Grid item xs={12} sm={12} spacing={3}><br/></Grid>
-      <Grid item xs={12} sm={12} spacing={3} disabled={disableWorkflowAssociation}>
-        <Card variant="outlined" className="card-overflow">
-          <CardContent>
-            <Grid item xs={12} sm={12} spacing={3}>
-              <FormLabel component="legend">
-                Do you want to associate form with a workflow ?
-              </FormLabel>
-              <RadioGroup
-                aria-label="associateWorkFlow"
-                name="associateWorkFlow"
-                value={associateWorkFlow}
-                onChange={(e)=>{
-                  changeWorkFlowStatus(e.target.value)}
-                }
-                row
-              >
-                <FormControlLabel
-                  value="yes"
-                  control={<Radio color="primary" />}
-                  label="Yes"
-                />
-                <FormControlLabel
-                  value="no"
-                  control={<Radio color="primary" />}
-                  onClick={(item)=>setModified(true)}
-                  label="No"
-                />
-              </RadioGroup>
-            </Grid>
-
-            {associateWorkFlow === "yes" && (
-              <>
-                <Grid item xs={12} sm={6} spacing={3}>
-                  <h5> Please select from one of the following workflows. </h5>
-                  <Select
-                    options={populateDropdown()}
-                    onChange={(item) =>{setModified(true);
-                      associateToWorkFlow(item)}}
-                    values={workflow && workflow.value ? [workflow] : []}
-                    disabled={disableWorkflowAssociation}
-                  />
-                </Grid>
-                <Grid item xs={12} sm={6} spacing={3}/>
-                <br/>
-                {workflow && workflow.value && (
-                  <Grid item xs={12} spacing={3}>
-                    <ProcessDiagram
-                      process_key={workflow && workflow.value}
-=======
     disableWorkflowAssociation,
   }) => {
     const[modified,setModified] = useState(false)
@@ -268,7 +184,6 @@
                       control={<Radio color="primary" />}
                       onClick={(item)=>setModified(true)}
                       label="No"
->>>>>>> ba252991
                     />
                   </RadioGroup>
                 </Grid>
