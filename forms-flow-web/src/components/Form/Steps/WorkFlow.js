--- conflicted
+++ resolved
@@ -13,11 +13,6 @@
 import Button from "@material-ui/core/Button";
 import SaveNext from "./SaveNext";
 import ProcessDiagram from "../../BPMN/ProcessDiagramHook";
-<<<<<<< HEAD
-import { useTranslation } from "react-i18next";
-
-const WorkFlow = React.memo(({
-=======
 import TaskvariableCreate from "./TaskvariableCreate";
 import { useSelector, useDispatch } from "react-redux";
 import Table from '@material-ui/core/Table';
@@ -29,9 +24,9 @@
 import Paper from '@material-ui/core/Paper';
 import { setFormProcessesData } from "../../../actions/processActions";
 import ViewAndEditTaskvariable  from "./ViewAndEditTaskvariable";
+import { useTranslation } from "react-i18next";
 const WorkFlow = React.memo(
   ({
->>>>>>> 76a1967e
     associateWorkFlow,
     changeWorkFlowStatus,
     populateDropdown,
@@ -42,76 +37,9 @@
     activeStep,
     steps,
     workflow,
-<<<<<<< HEAD
-    disableWorkflowAssociation
-}) => {
-  const {t}= useTranslation();
-  return (
-    <Grid container direction="row" justify="flex-start" alignItems="baseline">
-      {/* <FormControl component="fieldset"> */}
-
-      <Grid item xs={12} sm={1} spacing={3}>
-       <button className="MuiButtonBase-root MuiButton-root MuiButton-contained MuiButton-containedPrimary" onClick={handleEditAssociation}>{t("Edit")}</button>
-      </Grid>
-      <Grid item xs={12} sm={8} spacing={3}/>
-      <Grid item xs={12} sm={3} className="next-btn">
-        <SaveNext
-          handleBack={handleBack}
-          handleNext={handleNext}
-          activeStep={activeStep}
-          steps={steps}
-        />
-      </Grid>
-      <Grid item xs={12} sm={12} spacing={3}><br/></Grid>
-      <Grid item xs={12} sm={12} spacing={3} disabled={disableWorkflowAssociation}>
-        <Card variant="outlined" className="card-overflow">
-          <CardContent>
-            <Grid item xs={12} sm={12} spacing={3}>
-              <FormLabel component="legend">
-                {t("workflow_message")}
-              </FormLabel>
-              <RadioGroup
-                aria-label="associateWorkFlow"
-                name="associateWorkFlow"
-                value={associateWorkFlow}
-                onChange={(e)=>{
-                  changeWorkFlowStatus(e.target.value)}
-                }
-                row
-              >
-                <FormControlLabel
-                  value="yes"
-                  control={<Radio color="primary" />}
-                  label= {t("yes")}
-                />
-                <FormControlLabel
-                  value="no"
-                  control={<Radio color="primary" />}
-                  label= {t("no")}
-                />
-              </RadioGroup>
-            </Grid>
-
-            {associateWorkFlow === "yes" && (
-              <>
-                <Grid item xs={12} sm={6} spacing={3}>
-                  <h5>{t("select_workflow_message")}</h5>
-                  <Select
-                    options={populateDropdown()}
-                    onChange={(item) => associateToWorkFlow(item)}
-                    values={workflow && workflow.value ? [workflow] : []}
-                    disabled={disableWorkflowAssociation}
-                  />
-                </Grid>
-                <Grid item xs={12} sm={6} spacing={3}/>
-                <br/>
-                {workflow && workflow.value && (
-                  <Grid item xs={12} spacing={3}>
-                    <ProcessDiagram
-                      process_key={workflow && workflow.value}
-=======
     disableWorkflowAssociation,
   }) => {
+    const {t}= useTranslation();
     const[modified,setModified] = useState(false)
     const [tabValue, setTabValue] = useState(0);
     const [showTaskVaribleCrete, setShowTaskVaribleCrete] = useState(false);
@@ -210,7 +138,7 @@
             className="MuiButtonBase-root MuiButton-root MuiButton-contained MuiButton-containedPrimary"
             onClick={handleEditAssociation}
           >
-            Edit
+            {t("Edit")}
           </button>
         </Grid>
         <Grid item xs={12} sm={8} spacing={3} />
@@ -233,8 +161,8 @@
           textColor="primary"
           onChange={handleChange}
         >
-          <Tab label="Workflow Associate" />
-          <Tab label="Task variable" />
+          <Tab label={t("Workflow Associate")} />
+          <Tab label={t("Task variable")} />
         </Tabs>
 
         <Grid
@@ -249,7 +177,7 @@
               <CardContent>
                 <Grid item xs={12} sm={12} spacing={3}>
                   <FormLabel component="legend">
-                    Do you want to associate form with a workflow ?
+                    {t("workflow_message")}
                   </FormLabel>
                   <RadioGroup
                     aria-label="associateWorkFlow"
@@ -263,14 +191,13 @@
                     <FormControlLabel
                       value="yes"
                       control={<Radio color="primary" />}
-                      label="Yes"
+                      label={t("yes")}
                     />
                     <FormControlLabel
                       value="no"
                       control={<Radio color="primary" />}
                       onClick={(item)=>setModified(true)}
-                      label="No"
->>>>>>> 76a1967e
+                      label={t("no")}
                     />
                   </RadioGroup>
                 </Grid>
@@ -279,7 +206,7 @@
                   <>
                     <Grid item xs={12} sm={6} spacing={3}>
                       <h5>
-                        Please select from one of the following workflows.
+                        {t("Please select from one of the following workflows.")}
                       </h5>
                       <Select
                         options={populateDropdown()}
@@ -308,7 +235,7 @@
               <Card variant="outlined" className="card-overflow">
                 <CardContent>
                   <FormLabel component="legend" className="mb-3">
-                    Create Your Task Variable
+                    {t("Create Your Task Variable")}
                   </FormLabel>
                   {selectedTaskVariable.length !== 0 ? (
                     <Grid item xs={12} md={8} className="mb-2">
@@ -338,7 +265,7 @@
                       </TableContainer>
                     </Grid>
                   ) : (
-                    <p>No Task variable selected</p>
+                    <p>{t("No Task variable selected")}</p>
                   )}
 
                   {showTaskVaribleCrete && (
@@ -355,7 +282,7 @@
                       }
                       color={showTaskVaribleCrete ? "secondary" : "primary"}
                     >
-                      {showTaskVaribleCrete ? "cancel" : "Add"}
+                      {showTaskVaribleCrete ? t("cancel") : t("add")}
                     </Button>
                   )}
                 </CardContent>
