--- conflicted
+++ resolved
@@ -1,8 +1,4 @@
-<<<<<<< HEAD
-import React, { useState } from "react";
-=======
 import React, { useEffect, useState } from "react";
->>>>>>> a45a25e6
 import utils from 'formiojs/utils';
 import FormLabel from "@material-ui/core/FormLabel";
 import Grid from "@material-ui/core/Grid";
@@ -27,11 +23,6 @@
 import ViewAndEditTaskvariable  from "./ViewAndEditTaskvariable";
 const WorkFlow = React.memo(
   ({
-<<<<<<< HEAD
-    associateWorkFlow,
-    changeWorkFlowStatus,
-=======
->>>>>>> a45a25e6
     populateDropdown,
     associateToWorkFlow,
     handleNext,
@@ -67,216 +58,6 @@
     );
     const [keyOfVariable, setKeyOfVariable] = useState(componentLabel.filter(item=>!selectedTaskVariable.find(variable=>item.value===variable.key)));
   
-<<<<<<< HEAD
-
-  
-
-
-    const addTaskVariable = (data) => {
-      setSelectedTaskVariable((prev) => {
-        return [...prev, data];
-      });
-
-      setKeyOfVariable((prev) => {
-        return prev.filter(
-          (item) =>
-            !selectedTaskVariable.find(
-              (variable) => variable.key === item.value
-            ) && item.value !== data.key
-        );
-      });
-      setShowTaskVaribleCrete(false);
-      dispatch(
-        setFormProcessesData({
-          ...formProcessList,
-          taskVariable: [...selectedTaskVariable, data],
-        })
-      );
-    };
-
-    const deleteTaskVariable = (data) => {
-      setSelectedTaskVariable((prev) =>
-        prev.filter((item) => item.key !== data.key)
-      );
-      setKeyOfVariable([
-        ...keyOfVariable,
-        { label: data.defaultLabel, value: data.key },
-      ]);
-      dispatch(
-        setFormProcessesData({
-          ...formProcessList,
-          taskVariable: selectedTaskVariable.filter(
-            (item) => item.key !== data.key
-          ),
-        })
-      );
-    };
-
-    const editTaskVariable= (data)=>{
-      setSelectedTaskVariable((prev)=>{
-        return prev.map(item=>item.key===data.key?{...data}:item)
-      })
-      dispatch(
-        setFormProcessesData({
-          ...formProcessList,
-          taskVariable: selectedTaskVariable.map(variable=>variable.key===data.key?{...data}:variable)
-        })
-      );
-    }
-    const handleChange = (event, newValue) => {
-      setTabValue(newValue);
-    };
-
-    return (
-      <Grid
-        container
-        direction="row"
-        justify="flex-start"
-        alignItems="baseline"
-      >
-        {/* <FormControl component="fieldset"> */}
-
-        <Grid item xs={12} sm={1} spacing={3}>
-          <button
-            className="MuiButtonBase-root MuiButton-root MuiButton-contained MuiButton-containedPrimary"
-            onClick={handleEditAssociation}
-          >
-            Edit
-          </button>
-        </Grid>
-        <Grid item xs={12} sm={8} spacing={3} />
-        <Grid item xs={12} sm={3} className="next-btn">
-          <SaveNext
-            handleBack={handleBack}
-            handleNext={handleNext}
-            activeStep={activeStep}
-            steps={steps}
-            changeWorkFlowStatus={changeWorkFlowStatus}
-            modified={modified} 
-          />
-        </Grid>
-        <Grid item xs={12} sm={12} spacing={3}>
-          <br />
-        </Grid>
-        <Tabs
-          value={tabValue}
-          indicatorColor="primary"
-          textColor="primary"
-          onChange={handleChange}
-        >
-          <Tab label="Workflow Associate" />
-          <Tab label="Task variable" />
-        </Tabs>
-
-        <Grid
-          item
-          xs={12}
-          sm={12}
-          spacing={3}
-          disabled={disableWorkflowAssociation}
-        >
-          {tabValue === 0 ? (
-            <Card variant="outlined" className="card-overflow">
-              <CardContent>
-                <Grid item xs={12} sm={12} spacing={3}>
-                  <FormLabel component="legend">
-                    Do you want to associate form with a workflow ?
-                  </FormLabel>
-                  <RadioGroup
-                    aria-label="associateWorkFlow"
-                    name="associateWorkFlow"
-                    value={associateWorkFlow}
-                    onChange={(e) => {
-                      changeWorkFlowStatus(e.target.value);
-                    }}
-                    row
-                  >
-                    <FormControlLabel
-                      value="yes"
-                      control={<Radio color="primary" />}
-                      label="Yes"
-                    />
-                    <FormControlLabel
-                      value="no"
-                      control={<Radio color="primary" />}
-                      onClick={(item)=>setModified(true)}
-                      label="No"
-                    />
-                  </RadioGroup>
-                </Grid>
-
-                {associateWorkFlow === "yes" && (
-                  <>
-                    <Grid item xs={12} sm={6} spacing={3}>
-                      <h5>
-                        Please select from one of the following workflows.
-                      </h5>
-                      <Select
-                        options={populateDropdown()}
-                        onChange={(item) =>{setModified(true);
-                        associateToWorkFlow(item)}}
-                        values={workflow && workflow.value ? [workflow] : []}
-                        disabled={disableWorkflowAssociation}
-                      />
-                    </Grid>
-                    <Grid item xs={12} sm={6} spacing={3} />
-                    <br />
-                    {workflow && workflow.value && (
-                      <Grid item xs={12} spacing={3}>
-                        <ProcessDiagram
-                          process_key={workflow && workflow.value}
-                        />
-                      </Grid>
-                    )}
-                  </>
-                )}
-                {/* </FormControl> */}
-              </CardContent>
-            </Card>
-          ) : (
-            <>
-              <Card variant="outlined" className="card-overflow">
-                <CardContent>
-                  <p> Add form fields to display in task list </p>
-                  {selectedTaskVariable.length !== 0 ? (
-                    <Grid item xs={12} md={12} className="mb-2">
-                      <TableContainer component={Paper} style={{maxHeight:"250px"}}>
-                        <Table stickyHeader aria-label="simple table">
-                          <TableHead>
-                            <TableRow >
-                              <TableCell className="font-weight-bold">Form field</TableCell>
-                              <TableCell className="font-weight-bold" align="left">Label</TableCell>
-                              <TableCell className="font-weight-bold"align="left">Show in list</TableCell>
-                              <TableCell className="font-weight-bold" align="right">
-                                Action
-                              </TableCell>
-                             
-                            </TableRow>
-                          </TableHead>
-                          <TableBody>
-                            {selectedTaskVariable.map((item,index) => (
-                              <ViewAndEditTaskvariable key={index}  
-                              item={item}
-                              deleteTaskVariable={deleteTaskVariable}
-                              editTaskVariable={editTaskVariable}
-                              />
-                            ))}
-                          </TableBody>
-                        </Table>
-                      </TableContainer>
-                    </Grid>
-                  ) : (
-                   <div className="border p-2 mb-2">
-                      <FormLabel>No Task variable selected</FormLabel>
-                   </div>
-                  )}
-
-                  {showTaskVaribleCrete && (
-                    <TaskvariableCreate
-                      options={keyOfVariable}
-                      addTaskVariable={addTaskVariable}
-                    />
-=======
    const defaultWorkflow = populateDropdown().filter(i=> i.value==="Defaultflow")
     useEffect(()=>{
       if(!workflow&&defaultWorkflow){
@@ -463,7 +244,6 @@
                       options={keyOfVariable}
                       addTaskVariable={addTaskVariable}
                     />
->>>>>>> a45a25e6
                   )}
                   {keyOfVariable.length !== 0 && (
                     <Button
