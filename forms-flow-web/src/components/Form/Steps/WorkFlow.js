import React from "react";
import {
  FormLabel,
  FormControlLabel,
  RadioGroup,
  Radio,
  Grid,
  CardContent,
  Card,
} from "@material-ui/core";
import Select from "react-dropdown-select";
import SaveNext from "./SaveNext";
import ProcessDiagram from "../../BPMN/ProcessDiagram";

const WorkFlow = (props) => {
  const {
    associateWorkFlow,
    changeWorkFlowStatus,
    populateDropdown,
    associateToWorkFlow,
    handleNext,
    handleBack,
    activeStep,
    steps,
    workflow,
  } = props;

  // function onShown() {
  //   console.log("diagram shown");
  // }

  // function onLoading() {
  //   console.log("diagram loading");
  // }

  // function onError(err) {
  //   console.log("failed to show diagram");
  // }

  return (
    <Grid container direction="row" justify="flex-start" alignItems="baseline">
      {/* <FormControl component="fieldset"> */}

      <Grid item xs={9} spacing={3}/>
      <Grid item xs={3} className="next-btn">
        <SaveNext
          handleBack={handleBack}
          handleNext={handleNext}
          activeStep={activeStep}
          steps={steps}
        />
      </Grid>
      <Grid item sm={8} xs={12} spacing={3}>
        <Card variant="outlined" className="card-overflow">
          <CardContent>
            <Grid item sm={8} xs={12} spacing={3}>
              <FormLabel component="legend">
                Do you want to associate form with a workflow ?
              </FormLabel>
              <RadioGroup
                aria-label="gender"
                name="gender1"
                value={associateWorkFlow}
                onChange={changeWorkFlowStatus}
                row
              >
                <FormControlLabel
                  value="yes"
                  control={<Radio color="primary" />}
                  label="Yes"
                />
                <FormControlLabel
                  value="no"
                  control={<Radio color="primary" />}
                  label="No"
                />
              </RadioGroup>
            </Grid>

            {associateWorkFlow === "yes" && (
              <>
                <Grid item xs={12} spacing={3}>
                  <h5>Please select a process </h5>

                  <Select
                    options={populateDropdown()}
                    onChange={(item) => associateToWorkFlow(item)}
                    values={workflow && workflow.value ? [workflow] : []}
                  />
                </Grid>
                <br/>
                {workflow && workflow.value && (
                  <Grid item xs={12} spacing={3}>
                    <ProcessDiagram
                      process_key={workflow && workflow.value}
<<<<<<< HEAD
=======

                      onLoading={onLoading}
>>>>>>> 3604f200
                      onShown={onShown}
                      onLoading={onLoading}
                      onError={onError}

                    />
                  </Grid>
                )}
              </>
            )}
            {/* </FormControl> */}
          </CardContent>
        </Card>
      </Grid>
    </Grid>
  );
};
export default WorkFlow;<|MERGE_RESOLUTION|>--- conflicted
+++ resolved
@@ -50,13 +50,13 @@
           steps={steps}
         />
       </Grid>
-      <Grid item sm={8} xs={12} spacing={3}>
+      <Grid item sm={20} xs={12} spacing={3}>
         <Card variant="outlined" className="card-overflow">
           <CardContent>
-            <Grid item sm={8} xs={12} spacing={3}>
-              <FormLabel component="legend">
-                Do you want to associate form with a workflow ?
-              </FormLabel>
+              <Grid item xs={9} spacing={3}>
+              {/* <FormLabel component="legend"> */}
+              <h5> Do you want to associate form with a workflow ?</h5> 
+              {/* </FormLabel> */}
               <RadioGroup
                 aria-label="gender"
                 name="gender1"
@@ -79,7 +79,7 @@
 
             {associateWorkFlow === "yes" && (
               <>
-                <Grid item xs={12} spacing={3}>
+                <Grid item xs={9} spacing={3}>
                   <h5>Please select a process </h5>
 
                   <Select
@@ -90,16 +90,12 @@
                 </Grid>
                 <br/>
                 {workflow && workflow.value && (
-                  <Grid item xs={12} spacing={3}>
+                  <Grid item xs={9} spacing={3}>
                     <ProcessDiagram
                       process_key={workflow && workflow.value}
-<<<<<<< HEAD
-=======
 
                       onLoading={onLoading}
->>>>>>> 3604f200
                       onShown={onShown}
-                      onLoading={onLoading}
                       onError={onError}
 
                     />
