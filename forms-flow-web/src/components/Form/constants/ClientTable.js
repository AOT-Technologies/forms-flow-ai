--- conflicted
+++ resolved
@@ -183,15 +183,6 @@
                       className="bg-white"
                       data-testid="form-search-input-box"
                       placeholder={t("Search by form title")}
-<<<<<<< HEAD
-                      className="bg-white"
-                      title={t("Search by form title")}
-                    />
-                    {search && (
- 
-                        <InputGroup.Text  onClick={handleClearSearch}
-                        data-testid="form-search-cear-button" className="bg-white cursor-pointer">
-=======
                       title={t("Search by form title")}
                     />
                     {search && (
@@ -200,18 +191,10 @@
                         data-testid="form-search-clear-button"
                       >
                         <InputGroup.Text className="h-100">
->>>>>>> 879ea198
                           <i className="fa fa-times "></i>
                         </InputGroup.Text>
- 
+                      </InputGroup.Append>
                     )}
-<<<<<<< HEAD
- 
-                      <InputGroup.Text  onClick={handleSearch}
-                      data-testid="form-search-click-button"
-                      disabled={!search?.trim()}
-                     className="bg-white cursor-pointer">
-=======
                     <InputGroup.Append
                       className="cursor-pointer"
                       onClick={handleSearch}
@@ -219,10 +202,9 @@
                       disabled={!search?.trim()}
                     >
                       <InputGroup.Text className="h-100 bg-white">
->>>>>>> 879ea198
                         <i className="fa fa-search"></i>
                       </InputGroup.Text>
- 
+                    </InputGroup.Append>
                   </InputGroup>
                 </th>
               </tr>
