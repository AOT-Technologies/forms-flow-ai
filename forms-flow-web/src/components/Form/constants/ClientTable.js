--- conflicted
+++ resolved
@@ -224,24 +224,10 @@
                     <tr>
                       <td className="col-4">
                         {!isDesigner && (
-<<<<<<< HEAD
-                          <button title={t("Form Description")} className="btn btn-light btn-small me-2"   onClick={() => handleToggle(index) } disabled={!e.description}>
-                              <i
-                            className={`fa ${
-                              openIndex === index
-                                ? "fa-chevron-up"
-                                : "fa-chevron-down"
-                            }`}
-                          
-                          ></i>
-                          </button>
-                        )}
-                        <span className="ms-2 mt-2">{e.title}</span>
-=======
                           <button
                             data-testid={`form-description-expand-button-${e._id}`}
                             title={t("Form Description")}
-                            className="btn btn-light btn-small mr-2"
+                            className="btn btn-light btn-small me-2"
                             onClick={() => handleToggle(index)}
                             disabled={!e.description}
                           >
@@ -256,11 +242,10 @@
                         )}
                         <span
                           data-testid={`form-title-${e._id}`}
-                          className="ml-2 mt-2"
+                          className="ms-2 mt-2"
                         >
                           {e.title}
                         </span>
->>>>>>> eb3a5ac0
                       </td>
                       <td
                         data-testid={`form-description${e._id}`}
@@ -319,19 +304,13 @@
       {formData.length ? (
         <div className="d-flex justify-content-between align-items-center flex-column flex-md-row">
           <div className="d-flex align-items-center">
-<<<<<<< HEAD
             <span className="me-2"> {t("Rows per page")}</span>
-            <Dropdown>
-              <Dropdown.Toggle variant="light" id="dropdown-basic">
-=======
-            <span className="mr-2"> {t("Rows per page")}</span>
             <Dropdown data-testid="page-limit-dropdown">
               <Dropdown.Toggle
                 variant="light"
                 id="dropdown-basic"
                 data-testid="page-limit-dropdown-toggle"
               >
->>>>>>> eb3a5ac0
                 {pageLimit}
               </Dropdown.Toggle>
 
