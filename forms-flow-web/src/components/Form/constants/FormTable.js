--- conflicted
+++ resolved
@@ -233,36 +233,24 @@
                       placeholder={t("Search by form title")}
                       title={t("Search by form title")}
                       data-testid="form-search-input-box"
-<<<<<<< HEAD
-                      style={{  backgroundColor: "#ffff" }}
-                    />
-                    {search && (
-                    
-                        <InputGroup.Text onClick={handleClearSearch} data-testid="form-search-cear-button" className="cursor-pointer bg-white">
-=======
                     />
                     {search && (
                       <InputGroup.Append onClick={handleClearSearch} data-testid="form-search-clear-button">
                         <InputGroup.Text className="h-100">
->>>>>>> 879ea198
                           <i className="fa fa-times"></i>
                         </InputGroup.Text>
-                     
+                      </InputGroup.Append>
                     )}
-                 
-                      <InputGroup.Text  onClick={handleSearch}
+                    <InputGroup.Append
+                      onClick={handleSearch}
                       data-testid="form-search-click-button"
                       disabled={!search?.trim()}
-<<<<<<< HEAD
-                        className="cursor-pointer bg-white">
-=======
                       className="cursor-pointer"
                     >
                       <InputGroup.Text className="h-100 bg-white">
->>>>>>> 879ea198
                         <i className="fa fa-search"></i>
                       </InputGroup.Text>
-                    
+                    </InputGroup.Append>
                   </InputGroup>
                 </th>
               </tr>
