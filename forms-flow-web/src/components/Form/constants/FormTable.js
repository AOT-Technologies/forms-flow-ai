
import React, { useState, useEffect } from "react";
import {
  InputGroup,
  FormControl,
  Dropdown,
} from "react-bootstrap";
import { useDispatch, useSelector } from "react-redux";
import { push } from "connected-react-router";
import Pagination from "react-js-pagination";
import {
  setBPMFormLimit,
  setBPMFormListPage,
  setBPMFormListSort,
  setBpmFormSearch,
  setFormDeleteStatus, 
} from "../../../actions/formActions";
import SelectFormForDownload from "../FileUpload/SelectFormForDownload";
import LoadingOverlay from "react-loading-overlay";
import {
  CLIENT,
  MULTITENANCY_ENABLED,
  STAFF_DESIGNER,
  STAFF_REVIEWER,
} from "../../../constants/constants";
import { useTranslation } from "react-i18next";
import { Translation } from "react-i18next";
import { getAllApplicationCount, getFormProcesses, resetFormProcessData } from "../../../apiManager/services/processServices";
import { setIsApplicationCountLoading } from "../../../actions/processActions";
import { HelperServices } from "@formsflow/service";
import _ from "lodash";

function FormTable() {
  const tenantKey = useSelector((state) => state.tenants?.tenantId);
  const dispatch = useDispatch();
  const { t } = useTranslation();
  const bpmForms = useSelector((state) => state.bpmForms);
  const formData = (() => bpmForms.forms)() || [];
  const userRoles = useSelector((state) => state.user.roles || []);
  const pageNo = useSelector((state) => state.bpmForms.page);
  const limit = useSelector((state) => state.bpmForms.limit);
  const totalForms = useSelector((state) => state.bpmForms.totalForms);
  const sortOrder = useSelector((state) => state.bpmForms.sortOrder);
  const searchFormLoading = useSelector(
    (state) => state.formCheckList.searchFormLoading
  );
  const isDesigner = userRoles.includes(STAFF_DESIGNER);
  const [pageLimit, setPageLimit] = useState(5);
  const isAscending = sortOrder === "asc" ? true : false;
  const searchText = useSelector((state) => state.bpmForms.searchText);
  const [search, setSearch] = useState(searchText || "");
  const redirectUrl = MULTITENANCY_ENABLED ? `/tenant/${tenantKey}/` : "/";
  const isApplicationCountLoading = useSelector((state) => state.process.isApplicationCountLoading);

  const pageOptions = [
    {
      text: "5",
      value: 5,
    },
    {
      text: "25",
      value: 25,
    },
    {
      text: "50",
      value: 50,
    },
    {
      text: "100",
      value: 100,
    },
    {
      text: "All",
      value: totalForms,
    },
  ];

  const updateSort = (updatedSort) => {
    dispatch(setBPMFormListSort(updatedSort));
    dispatch(setBPMFormListPage(1));
  };
 

  useEffect(() => {
    setSearch(searchText);
  }, [searchText]);

  useEffect(() => {
    if (!search?.trim()) {
      dispatch(setBpmFormSearch(""));
    }
  }, [search]);

  const handleSearch = () => {
    dispatch(setBpmFormSearch(search));
    dispatch(setBPMFormListPage(1));
  };

  const viewOrEditForm = (formId) => {
    dispatch(resetFormProcessData());
    dispatch(push(`${redirectUrl}formflow/${formId}/view-edit`));
  };

  const submitNewForm = (formId)=>{
    dispatch(push(`${redirectUrl}form/${formId}`));
  };

  const handleClearSearch = () => {
    setSearch("");
    dispatch(setBpmFormSearch(""));
  };

  const handlePageChange = (page) => {
    dispatch(setBPMFormListPage(page));
  };
  const onSizePerPageChange = (limit) => {
    setPageLimit(limit);
    dispatch(setBPMFormLimit(limit));
    dispatch(setBPMFormListPage(1));
  };

  const viewOrEdit = (formData) => (
    <button
      className="btn btn-link mt-2"
      onClick={() => viewOrEditForm(formData._id)}
    >
      <Translation>{(t) => t("View Details")}</Translation>{" "}
    </button>
  );

 

  const deleteForms = (formData) => {
    dispatch(setIsApplicationCountLoading(true));
    dispatch(
      getFormProcesses(formData._id, (err, data) => {
        const formDetails = {
          modalOpen: true,
          formId: formData._id,
          formName: formData.title,
          path: formData.path,
        };
        if (data) {
          dispatch(
            // eslint-disable-next-line no-unused-vars
              getAllApplicationCount(formData._id,(err, res) => {
              dispatch(setIsApplicationCountLoading(false));
              dispatch(setFormDeleteStatus(formDetails));
            })
          );
        } else {
          dispatch(setIsApplicationCountLoading(false));
          dispatch(setFormDeleteStatus(formDetails));
        }
      })
    );
  };

  const CustomToggle = React.forwardRef(({ children, onClick }, ref) => (
    <button
      className="btn btn-link text-dark"
      ref={ref}
      onClick={(e) => {
        e.preventDefault();
        onClick(e);
      }}
    >
      {children}
    </button>
  ));


  
  const noDataFound = () => {
    return (
      <tbody>
        <tr>
          <td colSpan="10">
            <div
              className="d-flex align-items-center justify-content-center flex-column w-100"
              style={{ minHeight: "300px" }}
            >
              <h3>{t("No forms found")}</h3>
              <p>{t("Please change the selected filters to view Forms")}</p>
            </div>
          </td>
        </tr>
      </tbody>
    );
  };
  return (
    <>
<<<<<<< HEAD
      <LoadingOverlay active={searchFormLoading} spinner text={t("Loading...")}>
=======
      <LoadingOverlay active={searchFormLoading || isApplicationCountLoading} spinner text="Loading...">
>>>>>>> cee82e6a
        <div style={{ minHeight: "400px" }}>
          <table className="table custom-table table-responsive-sm">
            <thead>
              <tr >
                <th >
                  <div className="d-flex align-items-center">
                    {isDesigner && <SelectFormForDownload type="all" />}
                    <span className="ml-4 mt-1">{t("Form Title")}</span>
                    <span>
                      {isAscending ? (
                        <i
                          className="fa fa-sort-alpha-asc ml-2 mt-1"
                          onClick={() => {
                            updateSort("desc");
                          }}
                          data-toggle="tooltip"
                          title={t("Descending")}
                          style={{
                            cursor: "pointer",
                            fontSize: "16px",
                          }}
                        ></i>
                      ) : (
                        <i
                          className="fa fa-sort-alpha-desc"
                          onClick={() => {
                            updateSort("asc");
                          }}
                          data-toggle="tooltip"
                          title={t("Ascending")}
                          style={{
                            cursor: "pointer",
                            fontSize: "16px",
                          }}
                        ></i>
                      )}
                    </span>
                  </div>
                </th>
                <th scope="col">{t("Created Date")}</th>
                <th scope="col">{t("Type")}</th>
                <th scope="col">{t("Visibility")}</th>
                <th scope="col">{t("Status")}</th>
                <th colSpan="4">
                  <InputGroup className="input-group p-0">
                    <FormControl
                      value={search}
                      onChange={(e) => {
                        setSearch(e.target.value);
                      }}
                      onKeyDown={(e) => (e.keyCode == 13 ? handleSearch() : "")}
                      placeholder={t("Search by form title")}
                      style={{ backgroundColor: "#ffff" }}
                    />
                    {search && (
                      <InputGroup.Append onClick={handleClearSearch}>
                        <InputGroup.Text>
                          <i className="fa fa-times"></i>
                        </InputGroup.Text>
                      </InputGroup.Append>
                    )}
                    <InputGroup.Append
                      onClick={handleSearch}
                      disabled={!search?.trim()}
                      style={{ cursor: "pointer" }}
                    >
                      <InputGroup.Text style={{ backgroundColor: "#ffff" }}>
                        <i className="fa fa-search"></i>
                      </InputGroup.Text>
                    </InputGroup.Append>
                  </InputGroup>
                </th>
              </tr>
            </thead>

            {formData?.length ? (
              <tbody>
                {formData?.map((e, index) => {
                  return (
                    <tr key={index}>
                      {isDesigner && (
                        <td>
                          <div
                            style={{ display: "flex", alignItems: "center" }}
                          >
                            <span className="mb-3">
                              <SelectFormForDownload form={e} />
                            </span>
                            <span className="ml-4 mt-2">{e.title}</span>
                          </div>
                        </td>
                      )}
                      <td>{HelperServices?.getLocaldate(e.created)}</td>
                      <td>{_.capitalize(e.formType)}</td>
                      <td>{e.anonymous ? t("Public") : t("Private")}</td>
                      <td>
                        {" "}
                        <span 
                          className={`badge rounded-pill px-3 py-2 ${e.status === 'active' ? 'published-forms-label' : 'unpublished-forms-label'}`}
                        >
                          {e.status === 'active' ? t("Published") : t("Unpublished")}
                        </span>
                      </td>

                      <td>
                        <span> {viewOrEdit(e)}</span>
                      </td>
                       
                      <td>
                    
                            <Dropdown  >
                          <Dropdown.Toggle
                            as={CustomToggle} 
                            id="dropdown-basic"
                          >
                            <i className="fa-solid fa-ellipsis"></i>
                          </Dropdown.Toggle>
                          <Dropdown.Menu className="shadow  bg-white">
                            {userRoles.includes(STAFF_REVIEWER) ||
                            userRoles.includes(CLIENT) ? (
                              <Dropdown.Item
                                onClick={() => {
                                  submitNewForm(e?._id);
                                }}
                              >
                                <i className="fa fa-pencil mr-2 text-primary" />
                                {t("Submit New")}
                              </Dropdown.Item>
                            ) : null}
                            <Dropdown.Item onClick={() => deleteForms(e)}>
                              <i className="fa fa-trash mr-2 text-danger" />
                              {t("Delete")}
                            </Dropdown.Item>
                          </Dropdown.Menu>
                        </Dropdown>
                      </td>
                    </tr>
                  );
                })}
              </tbody>
            ) : !searchFormLoading ? (
              noDataFound()
            ) : (
              ""
            )}
          </table>
        </div>
      </LoadingOverlay>

      {formData.length ? (
        <div className="d-flex justify-content-between align-items-center flex-column flex-md-row">
          <div className="d-flex align-items-center">
          <span className="mr-2"> {t("Rows per page")}</span>
          <Dropdown>
                <Dropdown.Toggle variant="light" id="dropdown-basic">
                  {pageLimit}
                </Dropdown.Toggle>

                <Dropdown.Menu>
                
                    {pageOptions.map((option, index) => (
                  <Dropdown.Item
                    key={index}
                    type="button"
                    onClick={() => {
                      onSizePerPageChange(option.value);
                    }}
                  >
                    {option.text}
                  </Dropdown.Item>
                ))}
                </Dropdown.Menu>
              </Dropdown>
            <span className="ml-2">
              {t("Showing")} {(limit * pageNo) - (limit - 1)} {t("to")}{" "}
              {limit * pageNo > totalForms ? totalForms : limit * pageNo}{" "}
              {t("of")} {totalForms} {t("results")}
            </span>
          </div>
          <div className="d-flex align-items-center">
            <Pagination
              activePage={pageNo}
              itemsCountPerPage={limit}
              totalItemsCount={totalForms}
              pageRangeDisplayed={5}
              itemClass="page-item"
              linkClass="page-link"
              onChange={handlePageChange}
            />
          </div>
        </div>
      ) : (
        ""
      )}
    </>
  );
}

export default FormTable;<|MERGE_RESOLUTION|>--- conflicted
+++ resolved
@@ -190,11 +190,7 @@
   };
   return (
     <>
-<<<<<<< HEAD
-      <LoadingOverlay active={searchFormLoading} spinner text={t("Loading...")}>
-=======
-      <LoadingOverlay active={searchFormLoading || isApplicationCountLoading} spinner text="Loading...">
->>>>>>> cee82e6a
+      <LoadingOverlay active={searchFormLoading || isApplicationCountLoading} spinner text={t("Loading...")}>
         <div style={{ minHeight: "400px" }}>
           <table className="table custom-table table-responsive-sm">
             <thead>
