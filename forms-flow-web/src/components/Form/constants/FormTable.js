--- conflicted
+++ resolved
@@ -330,14 +330,9 @@
                                 {t("Submit New")}
                               </Dropdown.Item>
                             ) : null}
-<<<<<<< HEAD
-                            <Dropdown.Item onClick={() => deleteForms(e)}>
-                              <i className="fa fa-trash me-2 text-danger" />
-=======
                             <Dropdown.Item onClick={() => deleteForms(e)}
                              data-testid={`designer-form-option-${e._id}-delete`}>
-                              <i className="fa fa-trash mr-2 text-danger" />
->>>>>>> eb3a5ac0
+                              <i className="fa fa-trash me-2 text-danger" />
                               {t("Delete")}
                             </Dropdown.Item>
                           </Dropdown.Menu>
@@ -359,15 +354,9 @@
       {formData.length ? (
         <div className="d-flex justify-content-between align-items-center flex-column flex-md-row">
           <div className="d-flex align-items-center">
-<<<<<<< HEAD
           <span className="me-2"> {t("Rows per page")}</span>
-          <Dropdown>
-                <Dropdown.Toggle variant="light" id="dropdown-basic">
-=======
-          <span className="mr-2"> {t("Rows per page")}</span>
           <Dropdown data-testid="page-limit-dropdown">
                 <Dropdown.Toggle variant="light" id="dropdown-basic" data-testid="page-limit-dropdown-toggle">
->>>>>>> eb3a5ac0
                   {pageLimit}
                 </Dropdown.Toggle>
 
