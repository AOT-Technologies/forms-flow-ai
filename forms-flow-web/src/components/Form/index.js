--- conflicted
+++ resolved
@@ -33,16 +33,10 @@
 );
 
 
-<<<<<<< HEAD
-const Form = React.memo((props) => {
-  user = props.user;
-  if (!props.isAuthenticated) {
-=======
 export default React.memo(() => {
   user = useSelector(state=>state.user.roles || []);
   const isAuthenticated = useSelector(state=>state.user.isAuthenticated);
   if (!isAuthenticated) {
->>>>>>> da20863d
     return <Loading />;
   }
   return (
@@ -58,26 +52,4 @@
       </Switch>
     </div>
   );
-<<<<<<< HEAD
-});
-
-const mapStatetoProps = (state) => {
-  return {
-    user: selectRoot("user", state).roles || [],
-    isAuthenticated: state.user.isAuthenticated,
-  };
-};
-
-const mapStateToDispatch = (dispatch) => {
-  return {
-    setCurrentPage: dispatch(setCurrentPage("form")),
-    setUserAuth: (value) => {
-      dispatch(setUserAuth(value));
-    },
-  };
-};
-
-export default connect(mapStatetoProps, mapStateToDispatch)(Form);
-=======
-});
->>>>>>> da20863d
+});