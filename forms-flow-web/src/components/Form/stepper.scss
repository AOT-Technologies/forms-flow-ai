@import "../../assets/styles/themes.scss";

.paper-root {
  padding: 10px 30px;
  min-height: calc(100vh - 200px);
}

.save-buttons {
  justify-content: flex-end;
  align-items: flex-end;
  display: flex;
}

.next-btn {
  justify-content: flex-end;
  display: flex;
}

.text-field,
.text-label {
  width: 100%;
  margin: 10px 0;
  font-weight: bold;
}

.card-overflow {
  overflow: visible !important;
}

.MuiStepLabel-label.MuiStepLabel-alternativeLabel {
  font-size: 16px;
}

.fontsize-16 {
  font-size: 18px;
}


.form-history-container {
  max-height: 380px;
  overflow-y: auto;
  margin: auto;
  display: block;
  padding: 20px;
  position: relative;
}

.form-history-container li {
  padding-bottom: 10px;
  list-style: none;
  margin: auto;
  border-left: 1px solid #c4c4c4;
  position: relative;
}



.form-history-container .history-details {
  padding: 15px;
  margin-left: 2rem;
  border: 1px solid #c4c4c4;
  border-radius: 4px;
}

.form-history-container .history-details.active {
  border: 1px solid #1cbe2c;
}

.form-history-container li:last-child {
  border-left: 0;
}

.form-history-container li::before {
  position: absolute;
  left: -10px;
  top: 0;
  content: " ";
  border-radius: 500%;
  background: #c4c4c4;
  height: 20px;
  width: 20px;
  transition: all 500ms ease-in-out;

}

.form-history-container li:first-child:before {
  background-color: #25c735;
  content: '\2714 \fe0e';
  color: #ffffff;
  text-align: center;
  transition: all 1000ms ease-in-out;
  font-size: 12px;
  display: flex;
  align-items: center;
  justify-content: center;
}

<<<<<<< HEAD
.c-stepper {
  display: flex;
}

.stepper-bottom {
  border-bottom: solid 1px $border-line;
  margin-bottom: 30px;
  padding-bottom: 10px;
}

.c-stepper__item {
  display: flex;
  flex-direction: column;
  flex: 1;
  align-items: center;
  text-align: center;
  cursor: pointer;

  &:not(:last-child) {
    &:after {
      content: "";
      position: relative;
      top: calc(clamp(1.5rem, 23px, 2rem) / 2);
      width: calc(100% + 2.94vw - 5vw);
      left: calc(50% + 0px);
      height: 1px;
      background-color: $border-line;
      order: -10;
      transition: background-color .7s ease-in-out;
    }
  }

  &.active {
    &:after {
      background-color: $stepper-line-active;
      transition: background-color .7s ease-in-out;
    }
  }

}

.c-stepper__circle.active {
  background-color: $active-stepper;;
  color: $white;
}

.c-stepper__circle {
  color: $white;
  padding: 4px;
  width: 22px;
  height: 22px;
  font-size: 10px;
  border-radius: 50%;
  background-color: $inactive-stepper;
  margin-bottom: 0.5rem;
  z-index: 5;
  transition: color 1s ease-in-out, background-color 0.6s ease-in-out;
}

.c-stepper__label {

  color: $inactive-stepper;
  font-size: 16px;
  padding-left: var(--spacing);
  padding-right: var(--spacing);
  transition: color 0.2s ease-in-out, font-weight 0.2s ease-in-out;
}

.c-stepper__label.active {
  color: $active-stepper;;
  font-weight: bold;
}
=======
 
>>>>>>> 21b6469a
<|MERGE_RESOLUTION|>--- conflicted
+++ resolved
@@ -94,80 +94,3 @@
   align-items: center;
   justify-content: center;
 }
-
-<<<<<<< HEAD
-.c-stepper {
-  display: flex;
-}
-
-.stepper-bottom {
-  border-bottom: solid 1px $border-line;
-  margin-bottom: 30px;
-  padding-bottom: 10px;
-}
-
-.c-stepper__item {
-  display: flex;
-  flex-direction: column;
-  flex: 1;
-  align-items: center;
-  text-align: center;
-  cursor: pointer;
-
-  &:not(:last-child) {
-    &:after {
-      content: "";
-      position: relative;
-      top: calc(clamp(1.5rem, 23px, 2rem) / 2);
-      width: calc(100% + 2.94vw - 5vw);
-      left: calc(50% + 0px);
-      height: 1px;
-      background-color: $border-line;
-      order: -10;
-      transition: background-color .7s ease-in-out;
-    }
-  }
-
-  &.active {
-    &:after {
-      background-color: $stepper-line-active;
-      transition: background-color .7s ease-in-out;
-    }
-  }
-
-}
-
-.c-stepper__circle.active {
-  background-color: $active-stepper;;
-  color: $white;
-}
-
-.c-stepper__circle {
-  color: $white;
-  padding: 4px;
-  width: 22px;
-  height: 22px;
-  font-size: 10px;
-  border-radius: 50%;
-  background-color: $inactive-stepper;
-  margin-bottom: 0.5rem;
-  z-index: 5;
-  transition: color 1s ease-in-out, background-color 0.6s ease-in-out;
-}
-
-.c-stepper__label {
-
-  color: $inactive-stepper;
-  font-size: 16px;
-  padding-left: var(--spacing);
-  padding-right: var(--spacing);
-  transition: color 0.2s ease-in-out, font-weight 0.2s ease-in-out;
-}
-
-.c-stepper__label.active {
-  color: $active-stepper;;
-  font-weight: bold;
-}
-=======
- 
->>>>>>> 21b6469a
