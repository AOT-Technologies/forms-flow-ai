--- conflicted
+++ resolved
@@ -98,12 +98,7 @@
               <Head items={headerList()} page="Insights"/>
            
               
-                <div
-<<<<<<< HEAD
-                  className="d-flex align-items-center justify-content-between p-2"
-=======
-                  className="d-flex align-items-center flex-md-row flex-colum justify-content-between mt-3"
->>>>>>> 1b74d62c
+                <div className="d-flex align-items-center flex-md-row flex-colum justify-content-between mt-3"
                   data-testid="Insight"
                   role="main"
                 >
