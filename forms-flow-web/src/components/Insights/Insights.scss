--- conflicted
+++ resolved
@@ -37,14 +37,10 @@
   margin-top: 10%;
 }
 #app {
-<<<<<<< HEAD
-  background: $white;
+  background: var(--color-white);
 }
 .no-dashboard-detail{
   left: 52%;
   margin-top: 400px;
   transform: -50% -90%;
-=======
-  background: var(--color-white);
->>>>>>> f4b6384e
 }