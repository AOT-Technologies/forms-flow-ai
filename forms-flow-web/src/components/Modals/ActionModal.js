--- conflicted
+++ resolved
@@ -71,13 +71,8 @@
                   variant="secondary"
                   size="sm"
                   label="Duplicate"
-<<<<<<< HEAD
                   disabled={!isMigrated}
-                  icon={<DuplicateIcon color="#253DF4" />}
-=======
-                  disabled={published || !isMigrated}
-                  icon={<DuplicateIcon color={primaryColor} />}
->>>>>>> d6be5bbd
+                  icon={<DuplicateIcon color="#253DF4" />}                
                   className=""
                   dataTestid="duplicate-form-button"
                   ariaLabel="Duplicate Button"
