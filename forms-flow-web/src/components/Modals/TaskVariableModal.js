import React, { useEffect, useRef, useState, useCallback } from "react";
import { Modal } from "react-bootstrap";
import { useTranslation } from "react-i18next";
import {
  CloseIcon,
  CustomInfo,
  CustomButton,
  CustomPill,
  FormInput,
} from "@formsflow/components";
import { Form, Utils } from "@aot-technologies/formio-react";
import PropTypes from "prop-types";
import { useDispatch ,useSelector } from "react-redux";
import {
  saveFormProcessMapperPut,
} from "../../apiManager/services/processServices";
<<<<<<< HEAD
import { StyleServices } from "@formsflow/service";

 
//TBD in case of Bundle form display
const PillList = React.memo(({ alternativeLabels, onRemove }) => {
  const primaryColor = StyleServices.getCSSVariable('primary'); 
  const secondaryColor = StyleServices.getCSSVariable('secondary'); 
  const { t } = useTranslation();
=======
import _ from "lodash";

>>>>>>> c34fc9a8
  // Filter out applicationId and applicationStatus
  const ignoreKeywords = new Set([
    "applicationId", 
    "applicationStatus", 
    "currentUser",
    "submitterEmail",
    "submitterFirstName",
    "submitterLastName",
    "currentUserRole",
    "allAvailableRoles"
  ]);
 
//TBD in case of Bundle form display
const PillList = React.memo(({ alternativeLabels, onRemove }) => {
  const { t } = useTranslation();

  const filteredVariablePills = Object.values(alternativeLabels).filter(
    ({ key }) => !ignoreKeywords.has(key)
  );
  return (
    <div className="pill-container">
      {filteredVariablePills.length ? (
        filteredVariablePills.map(
          ({key, altVariable, labelOfComponent }) => (
            <CustomPill
              key={key}
              label={altVariable || labelOfComponent}
              icon={<CloseIcon color={primaryColor} data-testid="pill-remove-icon" />}
              bg={secondaryColor}
              onClick={() => onRemove(key)}
              secondaryLabel={key}
            />
          )
        )
      ) : (
        <p className="select-text">{t("Pick variables below")}</p>
      )}
    </div>
  );
});
// PropTypes for PillList
PillList.propTypes = {
  alternativeLabels: PropTypes.object.isRequired,
  onRemove: PropTypes.func.isRequired,
};
/* ------------------------------ end pill list ----------------------------- */

const FormComponent = React.memo(
  ({ form, 
    alternativeLabels, 
    setAlternativeLabels,
    selectedComponent,
    setSelectedComponent
 }) => {
    const [showElement, setShowElement] = useState(false);
    const formRef = useRef(null);
    const detailsRef = useRef(null); // Ref for the details container
    const { t } = useTranslation();

    /* ------------- manipulate the hidden variable to show in form ------------- */
    const [updatedForm, setUpdatedForm] = useState(null);
    const [manipulatedKeys, setManipulatedKeys] = useState(new Set());
    useEffect(()=>{
      const data = _.cloneDeep(form);
      const manipulatedKeys = [];
      Utils.eachComponent(data.components,(component)=>{
        //Keys ignored for the default task variable that don't need to be displayed in the form.
        if(component.type == "hidden" && !ignoreKeywords.has(component.key)){
          component.type = "textfield";
          manipulatedKeys.push(component.key);
          component.customClass = "taskvariable-hiddent-component";
        }
      },true);
      setUpdatedForm(data);
      setManipulatedKeys(new Set(manipulatedKeys));
    },[]);

    const ignoredTypes = new Set([
      "button",
      "columns",
      "panel",
      "well",
      "container",
      "htmlelement",
      "tabs",
    ]);
    const ignoredKeys = new Set([
      "hidden", 
    ]);
    const handleClick = useCallback(
      (e) => {
        const formioComponent = e.target.closest(".formio-component");
        const highlightedElement = document.querySelector(".formio-hilighted");
    
        if (highlightedElement) {
          highlightedElement.classList.remove("formio-hilighted");
        }
    
        if (formioComponent) {
          
          let classes = Array.from(formioComponent.classList).filter((cls) =>
            cls.startsWith("formio-component-")
          );
          const keyClass = classes[classes.length - 1];
          const typeClass = classes[classes.length - 2];
          //if key and type are same , then there will be only one class for both
          const componentType = typeClass ? typeClass.split("-").pop() : keyClass.split("-").pop();
          const componentKey = keyClass?.split("-").pop();
          // Check if the component type is in the ignored list
          // Check if the component key is in the ignored list

          if (ignoredTypes.has(componentType) || ignoredKeys.has(componentKey)) {
            setShowElement(false);
            setSelectedComponent({
              key: null,
              type: "",
              label: "",
              altVariable: "",
            });
            return; 
          }
     
    
          const labelElement = formioComponent.querySelector("label");
          let label = "";
    
          if (labelElement) {
            label = Array.from(labelElement.childNodes)
              .filter(
                (node) =>
                  !(
                    node.nodeType === Node.ELEMENT_NODE &&
                    node.classList.contains("sr-only")
                  )
              )
              .map((node) => node.textContent.trim())
              .join(" ");
          }
              
          // Highlight the selected component
          formioComponent.classList.add("formio-hilighted");
          setShowElement(true);
    
          // Update the selected component state
          setSelectedComponent({
            key: componentKey,
            type: manipulatedKeys.has(componentKey) ? "hidden" : componentType,
            label,
            altVariable: alternativeLabels[componentKey]?.altVariable || "",
          });
        } else {
          setSelectedComponent({
            key: null,
            type: "",
            label: "",
            altVariable: "",
          });
        }
      },
      [alternativeLabels, manipulatedKeys]
    );
    // hide details when clicking outside form component and removinf the formio-highlighted class
    useEffect(() => {
      const formHilighter = document.querySelector(".form-hilighter");

      const handleOutsideClick = (event) => {
        const clickedInsideForm = formHilighter?.contains(event.target);
        const clickedInsideDetails = detailsRef.current?.contains(event.target);
    
        if (!clickedInsideForm && !clickedInsideDetails) {
          setShowElement(false); 
          const highlightedElement = document.querySelector(".formio-hilighted");
          if (highlightedElement) {
            highlightedElement.classList.remove("formio-hilighted"); // Remove the highlight class
          }
        }
      };
      formHilighter?.addEventListener("click", handleClick);
      document.addEventListener("mousedown", handleOutsideClick);

      return () => {
        formHilighter?.removeEventListener("click", handleClick);
        document.removeEventListener("mousedown", handleOutsideClick);
      };
    }, [handleClick]);

    const handleAddAlternative = () => {
      if (selectedComponent.key) {
        setAlternativeLabels((prev) => ({
          ...prev,
          [selectedComponent.key]: {
            altVariable: selectedComponent.altVariable,
            labelOfComponent: selectedComponent.label,
            type:selectedComponent.type,
            key:selectedComponent.key,
          },
        }));
        const highlightedElement = document.querySelector(".formio-hilighted");
        if (highlightedElement) {
          highlightedElement.classList.remove("formio-hilighted");
        }
      }     
      setShowElement(false);
    };

    return (
      <div className="d-flex">
        <div className="flex-grow-1 form-hilighter form-field-container wizard-tab">
          <Form
            form={updatedForm}
            options={{
              viewAsHtml: true,
              readOnly: true,
                          }}
            showHiddenFields={false}
            formReady={(e) => {
              formRef.current = e;
            }}
          />
        </div>

        <div className="field-details-container" ref={detailsRef}>
          {showElement  && selectedComponent.key ? (
            <div className="details-section">
              <div className="d-flex flex-column">
                <span>{t("Type")}:</span>
                <span className="text-bold"> {selectedComponent.type}</span>
              </div>
              <div className="d-flex flex-column">
                <span>{t("Variable")}:</span>
                <span className="text-bold">{selectedComponent.key}</span>
                {/* TBD in case of Bundle  */}
              </div>
              <FormInput
                type="text"
                ariaLabel="Add alternative label input"
                dataTestid="Add-alternative-input"
                label="Add Alternative Label"
                value={selectedComponent.altVariable}
                onChange={(e) =>
                  setSelectedComponent((prev) => ({
                    ...prev,
                    altVariable: e.target.value,
                  }))
                }
              />
              <CustomButton
                dataTestid="Add-alternative-btn"
                ariaLabel="Add alternative label button"
                size="sm"
                label={
                  alternativeLabels[selectedComponent.key]
                    ? t("Update Variable")
                    : t("Add Variable")
                }
                onClick={handleAddAlternative}
                className="w-75"
                disabled={selectedComponent.
                    altVariable === alternativeLabels[selectedComponent.key]?.altVariable} //TBD need to create a variable to compare values 
              />
            </div>
          ) : (
            <p className="select-text">{t("Select a form field on the left")}</p>
          )}
        </div>
      </div>
    );
  }
);
// PropTypes for FormComponent
FormComponent.propTypes = {
  form: PropTypes.object.isRequired,
  alternativeLabels: PropTypes.object.isRequired,
  setAlternativeLabels: PropTypes.func.isRequired,
  selectedComponent: PropTypes.object.isRequired,
  setSelectedComponent: PropTypes.func.isRequired,
};
/* --------------------------- end form component --------------------------- */

const TaskVariableModal = React.memo(
  ({ showTaskVarModal, isPublished = false ,onClose, layoutNotsaved, handleCurrentLayout }) => {
    const { t } = useTranslation();
    const dispatch = useDispatch();
    const formProcessList = useSelector(
      (state) => state.process.formProcessList
    );
    
    const form = useSelector((state) => state.form?.form || {});
    const [alternativeLabels, setAlternativeLabels] = useState({});

    useEffect(() => {

       const updatedLabels = {};
      // Add taskVariables to updatedLabels
      formProcessList?.taskVariables?.forEach(({ key, label, type }) => {
        updatedLabels[key] = {
          key,
          altVariable: label, // Use label from taskVariables as altVariable
          labelOfComponent: label, // Set the same label for labelOfComponent
          type: type,
        };
      });
      setAlternativeLabels(updatedLabels);
    }, [formProcessList]);

    const [selectedComponent, setSelectedComponent] = useState({
        key: null,
        type: "",
        label: "",
        altVariable: "",
      });
      
    const removeSelectedVariable = useCallback((key) => {
        setSelectedComponent((prev) => ({
            ...prev,
            altVariable: "",
          }));
      setAlternativeLabels((prev) => {
        const newLabels = { ...prev };
        delete newLabels[key];
        return newLabels;
      });
      
    }, []);

    const handleClose = () => onClose();

    const handleSaveTaskVariable = async() => {
      const currentTaskVariables = Object.values(alternativeLabels).map(
        (i) => ({
          key: i.key,
          label: i.altVariable || i.labelOfComponent,    // If altVariable exists, use it, otherwise it will be  labelOfComponent
          type: i.type 
        })
      );
      const mapper = {
        formId: formProcessList.formId,
        id: formProcessList.id,
        parentFormId: formProcessList.parentFormId,
        taskVariables:currentTaskVariables,
        formName: formProcessList.formName
      };
       await dispatch(saveFormProcessMapperPut({ mapper}));
       onClose();
    };

    const handleBackToLayout = () => {
      handleClose();
      handleCurrentLayout();
    };
    // Define the content for when layoutNotsaved is true
    const layoutNotSavedContent = (
      <>
        <CustomButton
          variant="primary"
          size="md"
          className=""
          label={t("Back to Layout")}
          ariaLabel="Back to Layout btn"
          dataTestid="back-to-layout-btn"
          onClick={handleBackToLayout}
        />
        <CustomButton
          variant="secondary"
          size="md"
          className=""
          label={t("Cancel")}
          ariaLabel="Cancel btn"
          dataTestid="cancel-btn"
          onClick={handleClose}
        />
      </>
    );

    // Define the content for when layoutNotsaved is false
    const layoutSavedContent = (
      <>
        <CustomButton
          variant="primary"
          size="md"
          className=""
          disabled={isPublished}
          label={t("Save")}
          ariaLabel="save task variable btn"
          dataTestid="save-task-variable-btn"
          onClick={handleSaveTaskVariable}
        />
        <CustomButton
          variant="secondary"
          size="md"
          className=""
          label={t("Cancel")}
          ariaLabel="Cancel btn"
          dataTestid="cancel-btn"
          onClick={handleClose}
        />
      </>
    );

    return (
      <Modal
        show={showTaskVarModal}
        onHide={handleClose}
        className="task-variable-modal"
        size="lg"
        centered={true}
      >
        <Modal.Header>
          <Modal.Title>
            {layoutNotsaved
              ? t("Selecting Variables Is Not Available")
              : t("Variables for Flow, Submissions, and Tasks")}
          </Modal.Title>
          <div className="d-flex align-items-center">
            <CloseIcon width="16.5" height="16.5" onClick={handleClose} />
          </div>
        </Modal.Header>
        <Modal.Body>
          {layoutNotsaved ? (
            // Content when layoutNotsaved is true
            <div className="info-pill-container">
              <CustomInfo
                heading={t("Note")}
                content={t(
                  "Variables can be accessed only when there are no pending changes to the layout. Please go back to the layout section and save or discard your changes."
                )}
              />
            </div>
          ) : (
            // Content when layoutNotsaved is false
            <>
              <div className="info-pill-container">
                <CustomInfo
                  heading="Note"
                  content="To use variables in the flow, as well as sorting by them in
                  the submissions and tasks you need to specify which variables you want to import from the layout. Variables get imported into the system at the time of the submission, if the variables that are needed
                 are not selected prior to the form submission THEY WILL NOT BE AVAILABLE in the flow, submissions, and tasks."
                />
                <div>
                  <label className="selected-var-text">
                    {t("Selected Variables")}
                  </label>
                  <PillList
                    alternativeLabels={alternativeLabels}
                    onRemove={removeSelectedVariable}
                  />
                </div>
              </div>
              <div className="variable-container">
                <FormComponent
                  form={form}
                  alternativeLabels={alternativeLabels}
                  setAlternativeLabels={setAlternativeLabels}
                  setSelectedComponent={setSelectedComponent}
                  selectedComponent={selectedComponent}
                />
              </div>
            </>
          )}
        </Modal.Body>
        <Modal.Footer>
          {layoutNotsaved ? layoutNotSavedContent : layoutSavedContent}
        </Modal.Footer>
      </Modal>
    );
  }
);

// PropTypes for TaskVariableModal
TaskVariableModal.propTypes = {
  showTaskVarModal: PropTypes.bool.isRequired,
  onClose: PropTypes.func.isRequired,
  isPublished: PropTypes.bool.isRequired,
  layoutNotsaved: PropTypes.bool.isRequired,
  handleCurrentLayout: PropTypes.func.isRequired,
};
export default TaskVariableModal;<|MERGE_RESOLUTION|>--- conflicted
+++ resolved
@@ -14,19 +14,10 @@
 import {
   saveFormProcessMapperPut,
 } from "../../apiManager/services/processServices";
-<<<<<<< HEAD
+import _ from "lodash";
 import { StyleServices } from "@formsflow/service";
 
- 
-//TBD in case of Bundle form display
-const PillList = React.memo(({ alternativeLabels, onRemove }) => {
-  const primaryColor = StyleServices.getCSSVariable('primary'); 
-  const secondaryColor = StyleServices.getCSSVariable('secondary'); 
-  const { t } = useTranslation();
-=======
-import _ from "lodash";
-
->>>>>>> c34fc9a8
+
   // Filter out applicationId and applicationStatus
   const ignoreKeywords = new Set([
     "applicationId", 
@@ -42,6 +33,8 @@
 //TBD in case of Bundle form display
 const PillList = React.memo(({ alternativeLabels, onRemove }) => {
   const { t } = useTranslation();
+  const primaryColor = StyleServices.getCSSVariable('primary'); 
+  const secondaryColor = StyleServices.getCSSVariable('secondary'); 
 
   const filteredVariablePills = Object.values(alternativeLabels).filter(
     ({ key }) => !ignoreKeywords.has(key)
