import React, { useState, useEffect } from "react";
import { useSelector, useDispatch } from "react-redux";
<<<<<<< HEAD
import { CustomButton, CustomSearch, ReusableProcessTableRow, TableFooter, BuildModal } from "@formsflow/components";
=======
import { CustomButton,
   CustomSearch ,
   ReusableProcessTableRow ,
   TableFooter,
   NoDataFound,
   BuildModal} from "@formsflow/components";
>>>>>>> 06d8b6db
import LoadingOverlay from "react-loading-overlay-ts";
import { useTranslation } from "react-i18next";
import SortableHeader from "../CustomComponents/SortableHeader";
import { fetchAllProcesses } from "../../apiManager/services/processServices";
import { MULTITENANCY_ENABLED } from "../../constants/constants";
import { push } from "connected-react-router";
import ImportProcess from "../Modals/ImportProcess";
import { setDmnSearchText, setIsPublicDiagram } from "../../actions/processActions";

const DecisionTable = React.memo(() => {
  const dispatch = useDispatch();
  const { t } = useTranslation();
  const dmn = useSelector((state) => state.process?.dmnProcessList);
  const [isLoading, setIsLoading] = useState(true);
  const searchText = useSelector((state) => state.process?.dmnSearchText);
  const [activePage, setActivePage] = useState(1);
  const [limit, setLimit] = useState(5);
  const tenantKey = useSelector((state) => state.tenants?.tenantId);
  const totalCount = useSelector((state) => state.process.totalDmnCount);
  const [currentDmnSort, setCurrentDmnSort] = useState({
    activeKey: "name",
    name: { sortOrder: "asc" },
    processKey: { sortOrder: "asc" },
    modified: { sortOrder: "asc" },
    status: { sortOrder: "asc" },
  });
  const [importDecisionTable, setImportDecisionTable] = useState(false);
  const closeDmnImport = () => {
    setImportDecisionTable(false);
  };
  const [searchDmnLoading, setSearchDmnLoading] = useState(false);
  const redirectUrl = MULTITENANCY_ENABLED ? `/tenant/${tenantKey}/` : "/";
  const [search, setSearch] = useState(searchText || "");
  const [showBuildModal, setShowBuildModal] = useState(false);
  const handleBuildClick = () => {
    dispatch(push(`${redirectUrl}decision-table/create`));
  };
  const handleImportClick = () => {
    setShowBuildModal(false);
    setImportDecisionTable(true);
  };
  const contents = [
    {
      id: 1,
      heading: "Build",
      body: "Create the DMN from scratch",
      onClick: handleBuildClick
    },
    {
      id: 2,
      heading: "Import",
      body: "Upload DMN from a file",
      onClick: handleImportClick
    }
  ];


  useEffect(() => {
    if (!search?.trim()) {
      dispatch(setDmnSearchText(""));
    }
  }, [search]);


  useEffect(() => {
    setIsLoading(true);
    dispatch(
      fetchAllProcesses(
        {
          pageNo: activePage,
          tenant_key: tenantKey,
          processType: "DMN",
          limit: limit,
          searchKey: search,
          sortBy: currentDmnSort.activeKey,
          sortOrder: currentDmnSort[currentDmnSort.activeKey].sortOrder,
        },
        () => {
          setIsLoading(false);
          setSearchDmnLoading(false);
        }
      )
    );
  }, [dispatch, activePage, limit, searchText, currentDmnSort]);


  const handleSort = (key) => {
    setCurrentDmnSort((prevSort) => {
      const newSortOrder = prevSort[key].sortOrder === "asc" ? "desc" : "asc";
      return {
        ...prevSort,
        activeKey: key,
        [key]: { sortOrder: newSortOrder },
      };
    });
  };

  const pageOptions = [
    { text: "5", value: 5 },
    { text: "10", value: 10 },
    { text: "25", value: 25 },
    { text: "50", value: 50 },
    { text: "100", value: 100 },
    { text: "All", value: totalCount },
  ];

  const handleClearSearch = () => {
    setSearch("");
    setActivePage(1);
    dispatch(setDmnSearchText(""));
  };
  const handleSearch = () => {
    setSearchDmnLoading(true);
    setActivePage(1);
    dispatch(setDmnSearchText(search));
  };
  const onLimitChange = (newLimit) => {
    setLimit(newLimit);
    handlePageChange(1);
  };
  const handlePageChange = (page) => setActivePage(page);
  const gotoEdit = (data) => {
    if (MULTITENANCY_ENABLED) {
      dispatch(setIsPublicDiagram(!!data.tenantId));
    }
    dispatch(push(`${redirectUrl}decision-table/edit/${data.processKey}`));
  };

  const handleCreateDMN = () => {
    setShowBuildModal(true);
  };
  const handleBuildModal = () => {
    setShowBuildModal(false);
  };


  return (
    <>
      <div className="d-md-flex justify-content-between align-items-center pb-3 flex-wrap">
        <div className="d-md-flex align-items-center p-0 search-box input-group input-group width-25">
          <CustomSearch
            search={search}
            setSearch={setSearch}
            handleSearch={handleSearch}
            handleClearSearch={handleClearSearch}
            placeholder={t("Search Decision Table")}
            searchLoading={searchDmnLoading}
            title={t("Search DMN Name")}
            dataTestId="DMN-search-input"
          />
        </div>
        <div className="d-md-flex justify-content-end align-items-center ">
          <CustomButton
            variant="primary"
            size="sm"
            label={t("New DMN")}
            dataTestid="create-DMN-button"
            ariaLabel="Create DMN"
            onClick={() => handleCreateDMN()}
          />
        </div>
        <LoadingOverlay active={isLoading} spinner text={t("Loading...")}>
          <div className="min-height-400 pt-3">
            <div className="custom-tables-wrapper">
              <table className="table custom-tables table-responsive-sm">
                <thead className="table-header">
                  <tr>
                    <th className="w-25" scope="col">
                      <SortableHeader
                        columnKey="name"
                        title="Name"
                        currentSort={currentDmnSort}
                        handleSort={handleSort}
                        className="ms-4"
                      />
                    </th>
                    <th className="w-20" scope="col">
                      <SortableHeader
                        columnKey="id"
                        title="ID"
                        currentSort={currentDmnSort}
                        handleSort={handleSort}
                      />
                    </th>
                    <th className="w-15" scope="col">
                      <SortableHeader
                        columnKey="modified"
                        title="Last Edited"
                        currentSort={currentDmnSort}
                        handleSort={handleSort}
                      />
                    </th>
                    <th className="w-15" scope="col">
                      <SortableHeader
                        columnKey="status"
                        title="Status"
                        currentSort={currentDmnSort}
                        handleSort={handleSort}
                      />
                    </th>
                    <th
                      className="w-25"
                      colSpan="4"
                      aria-label="edit bpmn button "
                    ></th>
                  </tr>
                </thead>
                <tbody>
                  {dmn.map((dmnItem) => (
                    <ReusableProcessTableRow
                      key={dmnItem.id}
                      item={dmnItem}
                      gotoEdit={gotoEdit}
                      buttonLabel="Dmn"
                    />
<<<<<<< HEAD
                  ))}
                  <TableFooter
                    limit={limit}
                    activePage={activePage}
                    totalCount={totalCount}
                    handlePageChange={handlePageChange}
                    onLimitChange={onLimitChange}
                    pageOptions={pageOptions}
                  />
                </tbody>
              </table>
            </div>
=======
                  </th>
                  <th
                    className="w-25"
                    colSpan="4"
                    aria-label="edit bpmn button "
                  ></th>
                </tr>
              </thead>
              {dmn.length  ?
               <tbody>
                {dmn.map((dmnItem) => (
                  <ReusableProcessTableRow
                    key={dmnItem.id}
                    item={dmnItem}
                    gotoEdit={gotoEdit}
                    buttonLabel="Dmn"
                  />
                ))}
                <TableFooter
                  limit={limit}
                  activePage={activePage}
                  totalCount={totalCount}
                  handlePageChange={handlePageChange}
                  onLimitChange={onLimitChange}
                  pageOptions={pageOptions}
                />
              </tbody> :  !isLoading ? (
                <NoDataFound />
              ) : null}
            </table>
>>>>>>> 06d8b6db
          </div>
        </LoadingOverlay>
      </div>
      <BuildModal
        show={showBuildModal}
        onClose={handleBuildModal}
        title={t("New DMN")}
        contents={contents}
      />
      {importDecisionTable && (
        <ImportProcess
          showModal={importDecisionTable}
          closeImport={closeDmnImport}
          fileType=".bpmn"
        />
      )}
    </>
  );
});

DecisionTable.propTypes = {};

export default DecisionTable;<|MERGE_RESOLUTION|>--- conflicted
+++ resolved
@@ -1,15 +1,11 @@
 import React, { useState, useEffect } from "react";
 import { useSelector, useDispatch } from "react-redux";
-<<<<<<< HEAD
-import { CustomButton, CustomSearch, ReusableProcessTableRow, TableFooter, BuildModal } from "@formsflow/components";
-=======
 import { CustomButton,
    CustomSearch ,
    ReusableProcessTableRow ,
    TableFooter,
    NoDataFound,
    BuildModal} from "@formsflow/components";
->>>>>>> 06d8b6db
 import LoadingOverlay from "react-loading-overlay-ts";
 import { useTranslation } from "react-i18next";
 import SortableHeader from "../CustomComponents/SortableHeader";
@@ -225,20 +221,7 @@
                       gotoEdit={gotoEdit}
                       buttonLabel="Dmn"
                     />
-<<<<<<< HEAD
-                  ))}
-                  <TableFooter
-                    limit={limit}
-                    activePage={activePage}
-                    totalCount={totalCount}
-                    handlePageChange={handlePageChange}
-                    onLimitChange={onLimitChange}
-                    pageOptions={pageOptions}
-                  />
-                </tbody>
-              </table>
-            </div>
-=======
+
                   </th>
                   <th
                     className="w-25"
@@ -269,7 +252,6 @@
                 <NoDataFound />
               ) : null}
             </table>
->>>>>>> 06d8b6db
           </div>
         </LoadingOverlay>
       </div>
