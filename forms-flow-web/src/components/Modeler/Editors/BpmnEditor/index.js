--- conflicted
+++ resolved
@@ -298,24 +298,6 @@
 
     return (
       <>
-<<<<<<< HEAD
-    <div className="task-head d-flex justify-content-end mb-2">
-          {MULTITENANCY_ENABLED && PUBLIC_WORKFLOW_ENABLED ? (
-            <label className="deploy-checkbox">
-              <input type="checkbox" checked={applyAllTenants} onClick={handleApplyAllTenants} /> Apply
-              for all tenants
-            </label>
-          ) : null}
-           <button  type="button"
-            className="btn btn-link text-dark" onClick={cancel}>
-            {t("Cancel")}
-          </button>
-          <Button variant="outline-dark" className="ml-3" onClick={handleExport}>
-            {t("Export")}
-          </Button>
-          <Button className="ml-3" onClick={deployProcess}>{t("Deploy")}</Button>
-          
-=======
         <div className="d-flex align-items-center justify-content-between">
           <div>
             <h3 className="d-flex align-items-center font-weight-bold">
@@ -336,9 +318,10 @@
               </label>
             ) : null}
 
-            <Button variant="light" onClick={cancel}>
+            <button type="button"
+              className="btn btn-link text-dark" onClick={cancel}>
               {t("Cancel")}
-            </Button>
+            </button>
             <Button
               variant="outline-dark"
               className="ml-3"
@@ -355,7 +338,6 @@
               {t("Deploy")}
             </Button>
           </div>
->>>>>>> 0463f32b
         </div>
         <div className="bpmn-main-container">
           <div className="bpmn-viewer-container">
