--- conflicted
+++ resolved
@@ -178,19 +178,10 @@
       .then((res) => {
         if (res?.data) {
           toast.success(t(SUCCESS_MSG_DMN));
-<<<<<<< HEAD
-          // Reload the dropdown menu
-          updateDmnProcesses(xml, res.data.deployedDecisionDefinitions);
-          setDeploymentLoading(false);
-          dispatch(push(`${redirectUrl}processes`));
-        } else {
-          setDeploymentLoading(false);
-=======
            setDeploymentLoading(false);
           dispatch(push(`${redirectUrl}processes`));
         } else {
           setDeploymentLoading(false);
->>>>>>> b1c3c15f
           toast.error(t(ERROR_MSG));
         }
       })
@@ -211,24 +202,10 @@
         toast.warn(t(x.message));
       });
     }
-<<<<<<< HEAD
 
     if (!errors && error.response.data.message) {
       toast.error(t(error.response.data.message));
     }
-  };
-
-  const updateDmnProcesses = (xml, deployedDecisionDefinitions) => {
-    // Update drop down with all processes
-    dispatch(fetchAllDmnProcesses(tenantKey));
-    // Show the updated workflow as the current value in the dropdown
-    const updatedWorkflow = {
-      label: extractDataFromDiagram(xml, true).name,
-      value: extractDataFromDiagram(xml, true).processId,
-      xml: xml,
-      deployedDefinitions: deployedDecisionDefinitions,
-    };
-    dispatch(setWorkflowAssociation(updatedWorkflow));
   };
 
   const validateDecisionNames = (xml) => {
@@ -269,52 +246,6 @@
     dmnModeler.getActiveViewer().get("zoomScroll").stepZoom(1);
   };
 
-=======
-
-    if (!errors && error.response.data.message) {
-      toast.error(t(error.response.data.message));
-    }
-  };
-
-  const validateDecisionNames = (xml) => {
-    let isValidated = true;
-    // Check for undefined process names
-    if (
-      !extractDataFromDiagram(xml, true).name ||
-      extractDataFromDiagram(xml, true).name.includes("undefined")
-    ) {
-      toast.error(t("Process name(s) must not be empty"));
-      isValidated = false;
-    }
-    return isValidated;
-  };
-
-  const handleExport = async () => {
-    let xml = await createXML(dmnModeler);
-
-    const isValidated = validateDecisionNames(xml);
-    if (isValidated) {
-      const element = document.createElement("a");
-      const file = new Blob([xml], { type: "text/dmn" });
-      element.href = URL.createObjectURL(file);
-      let deploymentName = extractDataFromDiagram(xml, true).name;
-      deploymentName = deploymentName.replaceAll(" ", "_") + ".dmn";
-      element.download = deploymentName.replaceAll(" ", "");
-      document.body.appendChild(element);
-      element.click();
-    }
-  };
-
-  const handleError = () => {
-    document.getElementById("inputWorkflow").value = null;
-    dispatch(setWorkflowAssociation(null));
-  };
-
-  const zoom = () => {
-    dmnModeler.getActiveViewer().get("zoomScroll").stepZoom(1);
-  };
-
->>>>>>> b1c3c15f
   const zoomOut = () => {
     dmnModeler.getActiveViewer().get("zoomScroll").stepZoom(-1);
   };
