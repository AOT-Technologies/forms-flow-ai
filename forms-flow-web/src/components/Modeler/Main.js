import React, { useRef } from "react";
import "./Modeler.scss";
import BpmnTable from "./constants/bpmnTable";
import DmnTable from "./constants/dmnTable";
import { useTranslation } from "react-i18next";
import { useDispatch, useSelector } from "react-redux";
import { push } from "connected-react-router";
import { extractDataFromDiagram } from "./helpers/helper";
import {
  setWorkflowAssociation,
  setProcessDiagramXML,
  setBpmnModel,
} from "../../actions/processActions";
import { MULTITENANCY_ENABLED } from "../../constants/constants";
import Head from "../../containers/Head";
export default React.memo(() => {
  const dispatch = useDispatch();
  const { t } = useTranslation();
  const uploadFormNode = useRef();
  const isBpmnModel = useSelector((state) => state.process?.isBpmnModel);
  const tenantKey = useSelector((state) => state.tenants?.tenantId);

  const handleChnageTab = (newValue) => {
    dispatch(setBpmnModel(newValue === "BPMN" ? true : false));
  };
  const redirectUrl = MULTITENANCY_ENABLED ? `/tenant/${tenantKey}/` : "/";

  const handleFile = (e, fileName) => {
    const content = e.target.result;
    let processId = "";
    let name = "";

    if (fileName.substr(fileName.length - 5) == ".bpmn") {
      dispatch(setBpmnModel(true));
      name = extractDataFromDiagram(content).name;
      processId = extractDataFromDiagram(content).processId;
    } else {
      dispatch(setBpmnModel(false));
      name = extractDataFromDiagram(content, true).name;
      processId = extractDataFromDiagram(content, true).processId;
    }
    const newWorkflow = {
      label: name,
      value: processId,
      fileName: fileName,
      xml: content,
    };
    dispatch(setWorkflowAssociation(newWorkflow));
    dispatch(setProcessDiagramXML(newWorkflow.xml));
    dispatch(push(`${redirectUrl}processes/create`));
  };

  const handleChangeFile = (file) => {
    // setFileName(file.name);
    let fileData = new FileReader();
    try {
      fileData.onloadend = (e) => {
        handleFile(e, file.name);
      };
      fileData.readAsText(file);
    } catch (err) {
      handleError(err, "File Import Error: ");
    }
  };
  const handleError = (err, message = "") => {
    console.log(message, err);
    document.getElementById("inputWorkflow").value = null;
    dispatch(setWorkflowAssociation(null));
  };
  const handleCreateNew = () => {
    dispatch(push(`${redirectUrl}processes/create`));
  };

  const uploadClick = (e) => {
    e.preventDefault();
    uploadFormNode.current?.click();
    return false;
  };

  const headOptions = [
    {
      name: "BPMN",
      icon: "fa-solid fa-gears me-2",
      onClick: () => {
        handleChnageTab("BPMN");
      },
    },
    {
      name: "DMN",
      icon: "fa-solid fa-gears me-2",
      onClick: () => {
        handleChnageTab("DMN");
      },
    },
  ];

  return (
    <div>
      <div className="d-flex pb-2">
      <button
<<<<<<< HEAD
  onClick={handleCreateNew}
  className="text-nowrap btn btn-primary">
  <i className="fa fa-plus me-2" />
  {isBpmnModel ? t("Create Workflow") : t("Create DMN")}
</button>

        <button
  className="text-nowrap btn btn-outline-primary  ms-4"
  onClick={uploadClick}
  title={isBpmnModel ? t("Upload Workflow") : t("Upload DMN")}>
  <i className="fa fa-upload me-2" aria-hidden="true" />
  {isBpmnModel ? t("Upload Workflow") : t("Upload DMN")}
</button>
=======
       onClick={handleCreateNew}
       className="btn btn-primary"
       style={{ whiteSpace: "nowrap" }}
       data-testid="processes-create-workflow-dmn-button"
     >
       <i className="fa fa-plus me-2" />
       {isBpmnModel ? t("Create Workflow") : t("Create DMN")}
     </button>

        <button
          className="btn btn-outline-primary  ms-4"
          onClick={uploadClick}
          title={isBpmnModel ? t("Upload Workflow") : t("Upload DMN")}
          style={{ whiteSpace: "nowrap" }}
          data-testid="processes-upload-workflow-dmn-button"
        >
          <i className="fa fa-upload me-2" aria-hidden="true" />
          {isBpmnModel ? t("Upload Workflow") : t("Upload DMN")}
        </button>
>>>>>>> f4b6384e

        <input
          data-testid="processes-upload-workflow-input"
          ref={uploadFormNode}
          id="inputWorkflow"
          className="d-none"
          type="file"
          name="upload"
          accept=".bpmn, .dmn"
          onChange={(e) => handleChangeFile(e.target.files[0])}
          title={t("Upload Workflow")}
        />
      </div>

      <div className="mt-4">
        <Head items={headOptions} page={isBpmnModel ? "BPMN" : "DMN"} />
      </div>

      {isBpmnModel ? <BpmnTable /> : <DmnTable />}
    </div>
  );
});<|MERGE_RESOLUTION|>--- conflicted
+++ resolved
@@ -98,9 +98,10 @@
     <div>
       <div className="d-flex pb-2">
       <button
-<<<<<<< HEAD
   onClick={handleCreateNew}
-  className="text-nowrap btn btn-primary">
+  className="text-nowrap btn btn-primary"
+  
+>
   <i className="fa fa-plus me-2" />
   {isBpmnModel ? t("Create Workflow") : t("Create DMN")}
 </button>
@@ -108,34 +109,13 @@
         <button
   className="text-nowrap btn btn-outline-primary  ms-4"
   onClick={uploadClick}
-  title={isBpmnModel ? t("Upload Workflow") : t("Upload DMN")}>
+  title={isBpmnModel ? t("Upload Workflow") : t("Upload DMN")}
+>
   <i className="fa fa-upload me-2" aria-hidden="true" />
   {isBpmnModel ? t("Upload Workflow") : t("Upload DMN")}
 </button>
-=======
-       onClick={handleCreateNew}
-       className="btn btn-primary"
-       style={{ whiteSpace: "nowrap" }}
-       data-testid="processes-create-workflow-dmn-button"
-     >
-       <i className="fa fa-plus me-2" />
-       {isBpmnModel ? t("Create Workflow") : t("Create DMN")}
-     </button>
-
-        <button
-          className="btn btn-outline-primary  ms-4"
-          onClick={uploadClick}
-          title={isBpmnModel ? t("Upload Workflow") : t("Upload DMN")}
-          style={{ whiteSpace: "nowrap" }}
-          data-testid="processes-upload-workflow-dmn-button"
-        >
-          <i className="fa fa-upload me-2" aria-hidden="true" />
-          {isBpmnModel ? t("Upload Workflow") : t("Upload DMN")}
-        </button>
->>>>>>> f4b6384e
 
         <input
-          data-testid="processes-upload-workflow-input"
           ref={uploadFormNode}
           id="inputWorkflow"
           className="d-none"
