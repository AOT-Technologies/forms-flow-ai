--- conflicted
+++ resolved
@@ -19,21 +19,12 @@
 .card-body {
   padding-top: 16px !important;
   padding-bottom: 16px !important;
-<<<<<<< HEAD
 }
 
 .card-overflow {
   padding-left: 14px !important;
 }
 
-=======
-}
-
-.card-overflow {
-  padding-left: 14px !important;
-}
-
->>>>>>> 21b6469a
 .card-layout {
   padding-left: 16px;
   padding-top: 16px;
@@ -53,9 +44,9 @@
   margin-bottom: 37px
 }
 
-/* 
-
-START: BPMN and DMN Toggle CSS 
+/*
+
+START: BPMN and DMN Toggle CSS
 
 */
 
@@ -163,9 +154,9 @@
   opacity: 1;
 }
 
-/* 
-
-END: BPMN and DMN Toggle CSS 
+/*
+
+END: BPMN and DMN Toggle CSS
 
 */
 .solid{
@@ -229,7 +220,7 @@
   border-top-right-radius: 5px;
   display: flex;
   flex-direction: column;
-  padding: 10px; 
+  padding: 10px;
   justify-content: center;
 }
 
