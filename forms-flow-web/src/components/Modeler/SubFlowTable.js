--- conflicted
+++ resolved
@@ -158,85 +158,7 @@
 
   return (
     <>
-<<<<<<< HEAD
-      <div className="d-md-flex justify-content-between align-items-center pb-3 flex-wrap">
-        <div className="d-md-flex align-items-center p-0 search-box input-group input-group width-25">
-          <CustomSearch
-            search={search}
-            setSearch={setSearch}
-            handleSearch={handleSearch}
-            handleClearSearch={handleClearSearch}
-            placeholder={t("Search BPMN Name")}
-            searchLoading={searchSubflowLoading}
-            title={t("Search BPMN Name")}
-            dataTestId="BPMN-search-input"
-          />
-        </div>
-        <div className="d-md-flex justify-content-end align-items-center ">
-          <CustomButton
-            variant="primary"
-            size="sm"
-            label="New BPMN"
-            className=""
-            dataTestid="create-BPMN-button"
-            ariaLabel="Create BPMN"
-            onClick={() => handleCreateBPMN()}
-          />
-        </div>
-        <LoadingOverlay active={isLoading} spinner text={t("Loading...")}>
-          <div className="min-height-400 pt-3">
-            <div className="custom-tables-wrapper">
-              <table className="table custom-tables table-responsive-sm">
-                <thead className="table-header">
-                  <tr>
-                    <th className="w-25" scope="col">
-                      <SortableHeader
-                        columnKey="name"
-                        title="Name"
-                        currentSort={currentBpmnSort}
-                        handleSort={handleSort}
-                        className="ms-4"
-                      />
-                    </th>
-                    <th className="w-20" scope="col">
-                      <SortableHeader
-                        columnKey="id"
-                        title="id"
-                        currentSort={currentBpmnSort}
-                        handleSort={handleSort}
-                      />
-                    </th>
-                    <th className="w-15" scope="col">
-                      <SortableHeader
-                        columnKey="modified"
-                        title="Last Edited"
-                        currentSort={currentBpmnSort}
-                        handleSort={handleSort}
-                      />
-                    </th>
-                    <th className="w-15" scope="col">
-                      <SortableHeader
-                        columnKey="status"
-                        title="Status"
-                        currentSort={currentBpmnSort}
-                        handleSort={handleSort}
-                      />
-                    </th>
-                    <th
-                      className="w-25"
-                      colSpan="4"
-                      aria-label="edit bpmn button "
-                    ></th>
-                  </tr>
-                </thead>
-                <tbody>
-                  {process.map((processItem) => (
-                    <ReusableProcessTableRow
-                      key={processItem.id}
-                      item={processItem}
-                      gotoEdit={gotoEdit}
-                      buttonLabel="Bpmn"
-=======
+
     <div className="d-md-flex justify-content-between align-items-center pb-3 flex-wrap">
       <div className="d-md-flex align-items-center p-0 search-box input-group input-group width-25">
         <CustomSearch
@@ -298,7 +220,6 @@
                       title="Status"
                       currentSort={currentBpmnSort}
                       handleSort={handleSort}
->>>>>>> 08c19ab8
                     />
                   ))}
                   <TableFooter
