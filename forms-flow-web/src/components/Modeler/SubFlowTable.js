--- conflicted
+++ resolved
@@ -1,20 +1,10 @@
 import React, { useEffect, useState } from "react";
-<<<<<<< HEAD
-import {
-  CustomButton,
-  CustomSearch,
-  TableFooter,
-  ReusableProcessTableRow,
-  BuildModal,
-} from "@formsflow/components";
-=======
 import { CustomButton,
    CustomSearch ,
    TableFooter ,
    ReusableProcessTableRow,
    NoDataFound,
    BuildModal} from "@formsflow/components";
->>>>>>> 06d8b6db
 import { useSelector, useDispatch } from "react-redux";
 import { useTranslation } from "react-i18next";
 
@@ -41,16 +31,8 @@
   const [activePage, setActivePage] = useState(1);
   const [limit, setLimit] = useState(5);
   const [search, setSearch] = useState(searchText || "");
-<<<<<<< HEAD
-  const [isLoading, setIsLoading] = useState(true);
-  const [showBuildModal, setShowBuildModal] = useState(false);
-  const [importSubflow, setImportSubflow] = useState(false);
-  const [searchLoading, setSearchLoading] = useState(false);
-  const [sortConfig, setSortConfig] = useState({
-=======
   const [searchBpmnLoading, setSearchBpmnLoading] = useState(false);
   const [currentBpmnSort, setCurrentBpmnSort] = useState({
->>>>>>> 06d8b6db
     activeKey: "name",
     name: { sortOrder: "asc" },
     processKey: { sortOrder: "asc" },
@@ -100,11 +82,7 @@
         },
         () => {
           setIsLoading(false);
-<<<<<<< HEAD
-          setSearchLoading(false);
-=======
           setSearchBpmnLoading(false);
->>>>>>> 06d8b6db
         }
       )
     );
@@ -127,11 +105,7 @@
   ];
 
   const handleSearch = () => {
-<<<<<<< HEAD
-    setSearchLoading(true);
-=======
     setSearchBpmnLoading(true);
->>>>>>> 06d8b6db
     setActivePage(1);
     dispatch(setBpmnSearchText(search));
   };
@@ -143,73 +117,6 @@
 
   return (
     <>
-<<<<<<< HEAD
-      <div className="d-md-flex justify-content-between align-items-center pb-3 flex-wrap">
-        <div className="d-md-flex align-items-center p-0 search-box input-group input-group width-25">
-          <CustomSearch
-            search={search}
-            setSearch={setSearch}
-            handleSearch={handleSearch}
-            handleClearSearch={() => setSearch("")}
-            placeholder={t("Search BPMN Name")}
-            searchLoading={searchLoading}
-            title={t("Search BPMN Name")}
-            dataTestId="BPMN-search-input"
-          />
-        </div>
-        <div className="d-md-flex justify-content-end align-items-center">
-          <CustomButton
-            variant="primary"
-            size="sm"
-            label="New BPMN"
-            onClick={() => setShowBuildModal(true)}
-            dataTestid="create-BPMN-button"
-            ariaLabel="Create BPMN"
-          />
-        </div>
-        <LoadingOverlay active={isLoading} spinner text={t("Loading...")}>
-          <div className="min-height-400 pt-3">
-            <div className="custom-tables-wrapper">
-              <table className="table custom-tables table-responsive-sm">
-                <thead className="table-header">
-                  <tr>
-                    {["name", "id", "modified", "status"].map((key) => (
-                      <th key={key} className="w-20" scope="col">
-                        <SortableHeader
-                          columnKey={key}
-                          title={key.charAt(0).toUpperCase() + key.slice(1)}
-                          currentSort={sortConfig}
-                          handleSort={handleSort}
-                        />
-                      </th>
-                    ))}
-                    <th className="w-25" colSpan="4" aria-label="edit bpmn button" />
-                  </tr>
-                </thead>
-                <tbody>
-                  {processList.map((processItem) => (
-                    <ReusableProcessTableRow
-                      key={processItem.id}
-                      item={processItem}
-                      gotoEdit={gotoEdit}
-                      buttonLabel="Bpmn"
-                    />
-                  ))}
-                  <TableFooter
-                    limit={limit}
-                    activePage={activePage}
-                    totalCount={totalCount}
-                    handlePageChange={setActivePage}
-                    onLimitChange={(newLimit) => {
-                      setLimit(newLimit);
-                      setActivePage(1);
-                    }}
-                    pageOptions={pageOptions}
-                  />
-                </tbody>
-              </table>
-            </div>
-=======
     <div className="d-md-flex justify-content-between align-items-center pb-3 flex-wrap">
       <div className="d-md-flex align-items-center p-0 search-box input-group input-group width-25">
         <CustomSearch
@@ -302,7 +209,6 @@
                 <NoDataFound />
               ) : null}
             </table>
->>>>>>> 06d8b6db
           </div>
         </LoadingOverlay>
       </div>
