import React, { useEffect, useState } from "react";

import { Dropdown, FormControl, InputGroup } from "react-bootstrap";
import { useSelector, useDispatch } from "react-redux";
import Pagination from "react-js-pagination";
import LoadingOverlay from "react-loading-overlay-ts";

import {
  fetchAllDmnProcesses,
  fetchAllDmnProcessesCount,
} from "../../../apiManager/services/processServices";
import { useTranslation } from "react-i18next";
import { MULTITENANCY_ENABLED } from "../../../constants/constants";
import { setDmnSearchText,setIsPublicDiagram } from "../../../actions/processActions";
import { push } from "connected-react-router";

function DmnTable() {
  const dispatch = useDispatch();
  const dmn = useSelector((state) => state.process?.dmnProcessList);
  const searchText = useSelector((state) => state.process?.dmnSearchText);
  const tenantKey = useSelector((state) => state.tenants?.tenantId);
  const [activePage, setActivePage] = useState(1);
  const [limit, setLimit] = useState(5);
  const [search, setSearch] = useState("");
  const [totalProcess, setTotalProcess] = useState(0);
  const [countLoading, setCountLoading] = useState(true);
  const { t } = useTranslation();
  const [isLoading, setIsLoading] = useState(true);

  const redirectUrl = MULTITENANCY_ENABLED ? `/tenant/${tenantKey}/` : "/";
  //this function used for showing loading

  const handlePageChange = (page) => setActivePage(page);

  useEffect(() => {
    const firstResult = (activePage - 1) * limit;
    setIsLoading(true);
    dispatch(
      fetchAllDmnProcesses(
        {
          tenant_key: tenantKey,
          firstResult: firstResult,
          maxResults: limit,
          searchKey: searchText,
        },
        () => {
          setIsLoading(false);
        }
      )
    );
    setCountLoading(true);
    fetchAllDmnProcessesCount(tenantKey, searchText)
      .then((result) => {
        setTotalProcess(result.data?.count || 0);
      })
      .catch((err) => {
        console.error(err);
      })
      .finally(() => {
        setCountLoading(false);
      });
  }, [tenantKey, limit, activePage, searchText, dispatch]);

  useEffect(() => {
    setSearch(searchText);
  }, [searchText]);

  const onLimitChange = (newLimit) => setLimit(newLimit);

  const handleSearchButtonClick = () => {
    dispatch(setDmnSearchText(search));
    setActivePage(1);
  };

  const onClearSearch = () => {
    setSearch("");
    dispatch(setDmnSearchText(""));
    setActivePage(1);
  };

  const gotoEdit = (data) => {
    if(MULTITENANCY_ENABLED){
      dispatch(setIsPublicDiagram(data.tenantId ? true : false));
    }
   dispatch(push(`${redirectUrl}processes/dmn/${data.key}/edit`));
  };

  const pageOptions = [
    { text: "5", value: 5 },
    { text: "10", value: 10 },
    { text: "25", value: 25 },
    { text: "50", value: 50 },
    { text: "100", value: 100 },
    { text: "All", value: totalProcess },
  ];

  return (
    <div className="mt-3">
      <LoadingOverlay
        spinner
        text={t("Loading...")}
        active={isLoading || countLoading}
      >
        <div style={{ minHeight: "400px" }}>
          <table className="table custom-table  table-responsive-sm mt-2">
            <thead>
              <tr>
                <th scope="col">{t("Workflow Name")}</th>
                <th scope="col">{t("Key")}</th>
                <th scope="col">{t("Type")}</th>
                <th colSpan="2">
                <InputGroup className="input-group">
              <FormControl
                value={search}
                onChange={(e) => {
                  setSearch(e.target.value);
                }}
                onKeyDown={(e) =>
                  e.keyCode == 13 ? handleSearchButtonClick() : ""
                }
                placeholder={t("Search by workflow name")}
                title={t("Search by workflow name")}
                style={{ backgroundColor: "#ffff" }}
              />
              {search && (
                <InputGroup.Append onClick={onClearSearch}>
                  <InputGroup.Text>
                    <i className="fa fa-times"></i>
                  </InputGroup.Text>
                </InputGroup.Append>
              )}
              <InputGroup.Append
                onClick={handleSearchButtonClick}
                disabled={!search?.trim()}
                style={{ cursor: "pointer" }}
              >
                <InputGroup.Text style={{ backgroundColor: "#ffff" }}>
                  <i className="fa fa-search"></i>
                </InputGroup.Text>
              </InputGroup.Append>
            </InputGroup>
                </th>
              </tr>
            </thead>
            {!totalProcess ? (
              <tbody>
                <tr className="no-results-row">
                  <td
                    colSpan="4"
                    style={{ height: "300px" }}
                    className="text-center"
                  >
                   { isLoading ? null : t("No Dmn Found")}
                  </td>
                </tr>
              </tbody>
            ) : (
              <tbody>
                {dmn.map((processItem) => (
                  <tr key={processItem.id}>
                    <td>{processItem.name}</td>
                    <td>{processItem.key}</td>
                    <td>{t("DMN")}</td>
                    <td className="d-flex justify-content-end w-100">
<<<<<<< HEAD
                    <button className="btn btn-link text-primary" onClick={()=>{gotoEdit(processItem);}}> 
                       <i className="fas fa-edit mr-2"/>
=======
                    <button className="btn btn-link" onClick={()=>{gotoEdit(processItem);}}> 
                       <i className="fas fa-edit me-2"/>
>>>>>>> 9fc79fd8
                        {t("Edit Workflow")}</button>
                    </td>
                  </tr>
                ))}
              </tbody>
            )}
          </table>
        </div>

        {dmn.length ? (
          <div className="d-flex justify-content-between align-items-center  flex-column flex-md-row">
            <div className="d-flex align-items-center">
              <span className="me-2"> {t("Rows per page")}</span>
              <Dropdown>
                <Dropdown.Toggle variant="light" id="dropdown-basic">
                  {limit}
                </Dropdown.Toggle>

                <Dropdown.Menu>
                  {pageOptions.map((option, index) => (
                    <Dropdown.Item
                      key={index}
                      type="button"
                      onClick={() => {
                        onLimitChange(option.value);
                      }}
                    >
                      {option.text}
                    </Dropdown.Item>
                  ))}
                </Dropdown.Menu>
              </Dropdown>
              <span className="ms-2">
                {t("Showing")} {(limit * activePage) - (limit - 1)} {t("to")}
                &nbsp;
                {Math.min(limit * activePage, totalProcess)} {t("of")}&nbsp;
                {totalProcess} {t("results")}
              </span>
            </div>
            <div className="d-flex align-items-center">
              {!totalProcess ? (
                ""
              ) : (
                <Pagination
                  activePage={activePage}
                  itemsCountPerPage={limit}
                  totalItemsCount={totalProcess}
                  pageRangeDisplayed={5}
                  itemClass="page-item"
                  linkClass="page-link"
                  onChange={handlePageChange}
                />
              )}
            </div>
          </div>
        ) : null}
      </LoadingOverlay>
    </div>
  );
}

export default DmnTable;<|MERGE_RESOLUTION|>--- conflicted
+++ resolved
@@ -162,13 +162,8 @@
                     <td>{processItem.key}</td>
                     <td>{t("DMN")}</td>
                     <td className="d-flex justify-content-end w-100">
-<<<<<<< HEAD
-                    <button className="btn btn-link text-primary" onClick={()=>{gotoEdit(processItem);}}> 
-                       <i className="fas fa-edit mr-2"/>
-=======
                     <button className="btn btn-link" onClick={()=>{gotoEdit(processItem);}}> 
                        <i className="fas fa-edit me-2"/>
->>>>>>> 9fc79fd8
                         {t("Edit Workflow")}</button>
                     </td>
                   </tr>
