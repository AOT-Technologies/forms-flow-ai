import React, { useState, useEffect } from "react";
import { useSelector, useDispatch } from "react-redux";
import {
  Container,
  Row,
  Col,
  Card,
  Button,
} from "react-bootstrap";
import BpmnEditor from "./Editors/BpmnEditor";
import DmnEditor from "./Editors/DmnEditor";
import Select from "react-select";
import { useTranslation } from "react-i18next";
import { listProcess } from "../../apiManager/services/formatterService";
import {
  createNewDecision,
  createNewProcess,
  extractDataFromDiagram,
} from "./helpers/helper";
import "./Modeler.scss";

import {
  fetchAllBpmProcesses,
  fetchAllDmnProcesses,
} from "../../apiManager/services/processServices";

import {
  setWorkflowAssociation,
  setProcessDiagramXML,
} from "../../actions/processActions";

export default React.memo(() => {
  const { t } = useTranslation();
  const dispatch = useDispatch();
  const process = useSelector((state) => state.process.processList);
  const dmn = useSelector((state) => state.process.dmnProcessList);
  const [processList, setProcessList] = useState(listProcess(process));
  const workflow = useSelector((state) => state.process.workflowAssociated);
  const [showModeler, setShowModeler] = useState(false);
  const [isBpmnModel, setIsBpmnModel] = useState(true);
  const [isNewDiagram, setIsNewDiagram] = useState(false);
  const [fileName, setFileName] = useState("");
  const tenantKey = useSelector((state) => state.tenants?.tenantId);

  useEffect(() => {
    setIsNewDiagram(false);
    setShowModeler(false);
    dispatch(setWorkflowAssociation(null));
    dispatch(fetchAllBpmProcesses(tenantKey));
  }, []);

  useEffect(() => {
    isBpmnModel
      ? setProcessList(listProcess(process))
      : setProcessList(listProcess(dmn));
  }, [process, dmn]);

  useEffect(() => {
    isBpmnModel
      ? dispatch(fetchAllBpmProcesses(tenantKey))
      : dispatch(fetchAllDmnProcesses(tenantKey));
  }, [isBpmnModel]);

  const handleListChange = (item) => {
    setIsNewDiagram(false);
    setShowModeler(true);
    dispatch(setWorkflowAssociation(item));
    dispatch(setProcessDiagramXML(null));
    showChosenFileName(item);
  };

  const showChosenFileName = (item) => {
    const filePath = document.getElementById("inputWorkflow").value;
    var n = filePath.lastIndexOf("\\");
    let fileName = filePath.substring(n + 1);

    let isBpmnFile = true;

    if (fileName.substr(fileName.length - 5) == ".bpmn") {
      fileName = fileName.slice(0, -5);
    } else if (fileName.substr(fileName.length - 4) == ".dmn") {
      fileName = fileName.slice(0, -4);
      isBpmnFile = false;
    }

    if (
      (isBpmnFile && fileName !== item?.fileName?.slice(0, -5)) ||
      (!isBpmnFile && fileName !== item?.fileName?.slice(0, -4))
    ) {
      document.getElementById("inputWorkflow").value = null;
    }
  };

  const handleFile = (e, fileName) => {
    const content = e.target.result;
    let processId = "";
    let name = "";

    if (fileName.substr(fileName.length - 5) == ".bpmn") {
      setIsBpmnModel(true);
      name = extractDataFromDiagram(content).name;
      processId = extractDataFromDiagram(content).processId;
    } else {
      setIsBpmnModel(false);
      name = extractDataFromDiagram(content, true).name;
      processId = extractDataFromDiagram(content, true).processId;
    }
    const newWorkflow = {
      label: name,
      value: processId,
      fileName: fileName,
      xml: content,
    };
    dispatch(setWorkflowAssociation(newWorkflow));
    dispatch(setProcessDiagramXML(newWorkflow.xml));
    setShowModeler(true);
  };

  const handleChangeFile = (file) => {
    setFileName(file.name);
    setShowModeler(false);
    setIsNewDiagram(true);
    let fileData = new FileReader();
    try {
      fileData.onloadend = (e) => {
        handleFile(e, file.name);
      };
      fileData.readAsText(file);
    } catch (err) {
      handleError(err, "File Import Error: ");
    }
  };

  const handleCreateNew = () => {
    setIsNewDiagram(true);
    const newProcess = isBpmnModel ? createNewProcess() : createNewDecision();
    dispatch(setWorkflowAssociation(newProcess.defaultWorkflow));
    dispatch(setProcessDiagramXML(newProcess.defaultWorkflow.xml));
    setShowModeler(true);
    document.getElementById("inputWorkflow").value = null;
  };

  const handleToggle = () => {
    setIsNewDiagram(false);
    setShowModeler(false);
    dispatch(setWorkflowAssociation(null));
    setIsBpmnModel((toggle) => !toggle);
    document.getElementById("inputWorkflow").value = null;
  };

  const handleError = (err, message = "") => {
    console.log(message, err);
    document.getElementById("inputWorkflow").value = null;
    dispatch(setWorkflowAssociation(null));
    setShowModeler(false);
  };

  const handleHelp = () => {
    window.open("https://camunda.com/bpmn/");
  };

  const customDropdownStyles = {
    menuList: (base) => ({
      ...base,
      maxHeight: "170px",
    }),
  };

  return (
    <Container fluid id="main" style={{ maxHeight: "600px", overflowY: "auto" }}>
      <div className="flex-container">
        <div className="flex-item-left">
          <div style={{ display: "flex" }}>
            <span className="task-head" style={{ marginTop: "3px" }}>
              <i className="fa fa-cogs" aria-hidden="true" />
            </span>
            <h3 className="task-head">
              {" "}
              <span className="forms-text" style={{ marginLeft: "1px" }}>
                {t("Processes")}
              </span>
            </h3>
          </div>
        </div>
        <div className="flex-item-right">
          <Button
            variant="info"
            className="help-btn"
            onClick={() => handleHelp()}
          >
            {t("Help")}
          </Button>
        </div>
      </div>
      <Row>
        <Col xs={12} sm={12}>
          <Card variant="outlined" className="card-overflow">
<<<<<<< HEAD
            <CardContent>
              <Button
                variant="info"
                className="help-btn"
                onClick={() => handleHelp()}
                title="help"
              >
                {t("Help")}
              </Button>
              <Grid item xs={12} sm={6}>
                <label htmlFor="workflowDropdown" id="selectWorkflow" className="fontsize-16">
                  {t("Please select an existing workflow.")}
                </label>
                <div className="select-style">
                  <Select
                    placeholder={t("Select...")}
                    options={processList}
                    onChange={handleListChange}
                    value={
                      processList.length && workflow?.value ? workflow : ""
                    }
                    styles={customDropdownStyles}
                    id="workflowDropdown"
                    aria-labelledby="selectWorkflow"
                    
                  />
                </div>
                <div className="mt-2 toggle-bpm">
                  <span className="switch">
                    <input
                      type="checkbox"
                      checked={isBpmnModel}
                      onChange={handleToggle}
                      title={t("switch to DMN")}
                    />
                    <span className="slider round"></span>
                    <span
                      className="labels"
                      data-on="BPMN"
                      data-off="DMN"
                    ></span>
                  </span>
                </div>
              </Grid>
              <div className="mt-2">
                <span className="fontsize-16">
                  {t(
                    "Or create new workflow or import a workflow from a local directory."
                  )}
                </span>

                <div className="create-import-btns-container mt-2 mb-4">
                  <Button
                    className="btn-create-new mr-3"
                    onClick={() => handleCreateNew()}
                    title={t("Create new workflow")}
                  >
                    {t("Create New")}
                  </Button>
                  <div className="upload">
                    <input
                      id="inputWorkflow"
                      style={{ display: "none" }}
                      type="file"
                      name="upload"
                      accept=".bpmn, .dmn"
                      onChange={(e) => handleChangeFile(e.target.files[0])}
                    />
                    <span htmlFor="inputWorkflow">{t("Choose File")}</span>
=======
            <Card.Body>
              <Row>
                <Col xs={12} sm={6} className="card-layout ">
                  <span className="fontsize-16">
                    {t("Please select an existing workflow.")}
                  </span>
                  <div className="select-style">
                    <Select
                      placeholder={t("Select...")}
                      options={processList}
                      onChange={handleListChange}
                      value={
                        processList.length && workflow?.value ? workflow : ""
                      }
                      styles={customDropdownStyles}
                    />
                  </div>
                  <div className="mt-2 toggle-bpm">
                    <label className="switch">
                      <input
                        type="checkbox"
                        checked={isBpmnModel}
                        onChange={handleToggle}
                      />
                      <span className="slider round"></span>
                      <span
                        className="labels"
                        data-on="BPMN"
                        data-off="DMN"
                      ></span>
                    </label>
                  </div>
                </Col>
                <Col className="card-layout card-border">
                  <span className="fontsize-16">
                    {t(
                      "Or create a new workflow or import a workflow from a local directory."
                    )}
                  </span>

                  <div className="create-import-btns-container mt-2 mb-4">
                    <Button
                      className="btn-create-new mr-3"
                      onClick={() => handleCreateNew()}
                    >
                      {t("Create New")}
                    </Button>
                    <div className="upload">
                      <input
                        id="inputWorkflow"
                        style={{ display: "none" }}
                        type="file"
                        name="upload"
                        accept=".bpmn, .dmn"
                        onChange={(e) =>
                          handleChangeFile(e.target.files[0])
                        }
                      />
                      <label htmlFor="inputWorkflow">{t("Choose File")}</label>
                    </div>
                    <label htmlFor="inputWorkflow" style={{ padding: "4px" }}>
                      {fileName ? fileName : t("No file chosen")}
                    </label>
>>>>>>> 59ba7795
                  </div>
                </Col>
              </Row>

              {processList.length && workflow?.value && showModeler ? (
                <div>
                  {isBpmnModel ? (
                    <BpmnEditor
                      setShowModeler={setShowModeler}
                      processKey={workflow?.value}
                      tenant={workflow?.tenant}
                      isNewDiagram={isNewDiagram}
                    />
                  ) : (
                    <DmnEditor
                      setShowModeler={setShowModeler}
                      processKey={workflow?.value}
                      tenant={workflow?.tenant}
                      isNewDiagram={isNewDiagram}
                    />
                  )}
                </div>
              ) : null}
            </Card.Body>
          </Card>
        </Col>
      </Row>
    </Container>
  );
});<|MERGE_RESOLUTION|>--- conflicted
+++ resolved
@@ -195,83 +195,12 @@
       <Row>
         <Col xs={12} sm={12}>
           <Card variant="outlined" className="card-overflow">
-<<<<<<< HEAD
-            <CardContent>
-              <Button
-                variant="info"
-                className="help-btn"
-                onClick={() => handleHelp()}
-                title="help"
-              >
-                {t("Help")}
-              </Button>
-              <Grid item xs={12} sm={6}>
-                <label htmlFor="workflowDropdown" id="selectWorkflow" className="fontsize-16">
-                  {t("Please select an existing workflow.")}
-                </label>
-                <div className="select-style">
-                  <Select
-                    placeholder={t("Select...")}
-                    options={processList}
-                    onChange={handleListChange}
-                    value={
-                      processList.length && workflow?.value ? workflow : ""
-                    }
-                    styles={customDropdownStyles}
-                    id="workflowDropdown"
-                    aria-labelledby="selectWorkflow"
-                    
-                  />
-                </div>
-                <div className="mt-2 toggle-bpm">
-                  <span className="switch">
-                    <input
-                      type="checkbox"
-                      checked={isBpmnModel}
-                      onChange={handleToggle}
-                      title={t("switch to DMN")}
-                    />
-                    <span className="slider round"></span>
-                    <span
-                      className="labels"
-                      data-on="BPMN"
-                      data-off="DMN"
-                    ></span>
-                  </span>
-                </div>
-              </Grid>
-              <div className="mt-2">
-                <span className="fontsize-16">
-                  {t(
-                    "Or create new workflow or import a workflow from a local directory."
-                  )}
-                </span>
-
-                <div className="create-import-btns-container mt-2 mb-4">
-                  <Button
-                    className="btn-create-new mr-3"
-                    onClick={() => handleCreateNew()}
-                    title={t("Create new workflow")}
-                  >
-                    {t("Create New")}
-                  </Button>
-                  <div className="upload">
-                    <input
-                      id="inputWorkflow"
-                      style={{ display: "none" }}
-                      type="file"
-                      name="upload"
-                      accept=".bpmn, .dmn"
-                      onChange={(e) => handleChangeFile(e.target.files[0])}
-                    />
-                    <span htmlFor="inputWorkflow">{t("Choose File")}</span>
-=======
             <Card.Body>
               <Row>
                 <Col xs={12} sm={6} className="card-layout ">
-                  <span className="fontsize-16">
+                  <label htmlFor="selectWorkflow" className="fontsize-16">
                     {t("Please select an existing workflow.")}
-                  </span>
+                  </label>
                   <div className="select-style">
                     <Select
                       placeholder={t("Select...")}
@@ -281,6 +210,7 @@
                         processList.length && workflow?.value ? workflow : ""
                       }
                       styles={customDropdownStyles}
+                      inputId="selectWorkflow"
                     />
                   </div>
                   <div className="mt-2 toggle-bpm">
@@ -329,7 +259,6 @@
                     <label htmlFor="inputWorkflow" style={{ padding: "4px" }}>
                       {fileName ? fileName : t("No file chosen")}
                     </label>
->>>>>>> 59ba7795
                   </div>
                 </Col>
               </Row>
