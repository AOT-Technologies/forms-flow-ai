import React, { useCallback, useEffect, useState } from "react";
import { useDispatch, useSelector } from "react-redux";
import "../Editor.scss";
import Button from "react-bootstrap/Button";
import { toast } from "react-toastify";
import { useTranslation } from "react-i18next";
import { extractDataFromDiagram } from "../../helpers/helper";
import { createXML } from "../../helpers/deploy";
import { MULTITENANCY_ENABLED } from "../../../../constants/constants";
import { deployBpmnDiagram } from "../../../../apiManager/services/bpmServices";
import Loading from "../../../../containers/Loading";

import {
  SUCCESS_MSG,
  ERROR_MSG,
  ERROR_LINTING_CLASSNAME,
} from "../../constants/bpmnModellerConstants";

import {
  fetchAllBpmProcesses,
  fetchDiagram,
} from "../../../../apiManager/services/processServices";

import {
  setProcessDiagramLoading,
  setProcessDiagramXML,
  setWorkflowAssociation,
} from "../../../../actions/processActions";

import BpmnModeler from "bpmn-js/lib/Modeler";
import "bpmn-js/dist/assets/diagram-js.css";
import "bpmn-js/dist/assets/bpmn-font/css/bpmn-embedded.css";

import {
  BpmnPropertiesPanelModule,
  BpmnPropertiesProviderModule,
  CamundaPlatformPropertiesProviderModule,
} from "bpmn-js-properties-panel";

import CamundaExtensionModule from "camunda-bpmn-moddle/lib";
import camundaModdleDescriptors from "camunda-bpmn-moddle/resources/camunda";

import lintModule from "bpmn-js-bpmnlint";
import "bpmn-js-bpmnlint/dist/assets/css/bpmn-js-bpmnlint.css";
import linterConfig from "../../lint-rules/packed-config";

export default React.memo(
  ({ setShowModeller, processKey, tenant, isNewDiagram }) => {
    const { t } = useTranslation();
    const dispatch = useDispatch();
    const diagramXML = useSelector((state) => state.process.processDiagramXML);
    const [bpmnModeller, setBpmnModeller] = useState(null);
    const tenantKey = useSelector((state) => state.tenants?.tenantId);
    const [applyAllTenants, setApplyAllTenants] = useState(false);
    const [lintErrors, setLintErrors] = useState([]);
<<<<<<< HEAD
=======
    const [deploymentLoading, setDeploymentLoading] = useState(false);

>>>>>>> 5df147cb
    const containerRef = useCallback((node) => {
      if (node !== null) {
        initializeModeler();
      }
    }, []);
<<<<<<< HEAD
=======

    const initializeModeler = () => {
      setBpmnModeller(
        new BpmnModeler({
          container: "#canvas",
          propertiesPanel: {
            parent: "#js-properties-panel",
          },
          linting: {
            bpmnlint: linterConfig,
            active: true,
          },
          additionalModules: [
            BpmnPropertiesPanelModule,
            BpmnPropertiesProviderModule,
            CamundaPlatformPropertiesProviderModule,
            CamundaExtensionModule,
            lintModule,
          ],
          moddleExtensions: {
            camunda: camundaModdleDescriptors,
          },
        })
      );
    };

>>>>>>> 5df147cb
    useEffect(() => {
        if (diagramXML) {
        dispatch(setProcessDiagramLoading(true));
        dispatch(setProcessDiagramXML(diagramXML));
      } else if (processKey && !isNewDiagram) {
        dispatch(setProcessDiagramLoading(true));
        dispatch(fetchDiagram(processKey, tenant));
      } else {
        dispatch(setProcessDiagramLoading(false));
      }
      return () => {
        dispatch(setProcessDiagramLoading(true));
        dispatch(setProcessDiagramXML(""));
      };
    }, [processKey, tenant, dispatch]);

    useEffect(() => {  
      tenant === null ? setApplyAllTenants(true) : '';
      if (diagramXML && bpmnModeller) {
        bpmnModeller
          .importXML(diagramXML)
          .then(({ warnings }) => {
            if (warnings.length) {
              console.log("Warnings", warnings);
            }
            // Add event listeners for bpmn linting
            bpmnModeller.on("linting.completed", function (event) {
              setLintErrors(event.issues);
            });
          })
          .catch((err) => {
            handleError(err, "BPMN Import Error: ");
          });
      }
    }, [diagramXML, bpmnModeller]);

    const handleApplyAllTenants = () => {
      setApplyAllTenants(!applyAllTenants);
    };

    const deployProcess = async () => {
      let xml = await createXML(bpmnModeller);

      const isValidated = await validateProcess(xml);
      if (!isValidated) {
        toast.error(t(ERROR_MSG));
      } else {
        // Deploy to Camunda
        deployXML(xml);
      }
    };

    const validateProcess = async (xml) => {
      // If the BPMN Linting is active then check for linting errors, else check for Camunda API errors
      // Check for linting errors in the modeller view
      if (document.getElementsByClassName(ERROR_LINTING_CLASSNAME).length > 0) {
        validateBpmnLintErrors();
        return false;
      }

      // Check for undefined process names
      if (!validateProcessNames(xml)) return false;

      return true;
    };

    const createBpmnForm = (xml) => {
      const form = new FormData();

      const deploymentName = extractDataFromDiagram(xml).name;

      // Deployment Name
      form.append("deployment-name", deploymentName);
      // Deployment Source
      form.append("deployment-source", "Camunda Modeler");
      // Tenant ID
      if (tenantKey && !applyAllTenants) {
        form.append("tenant-id", tenantKey);
      }
      // Make sure that we do not re-deploy already existing deployment
      form.append("enable-duplicate-filtering", "true");
      // Create 'bpmn file' using blob which includes the xml of the process
      const blob = new Blob([xml], { type: "text/bpmn" });
      // TODO: How to name the file
      let filename = deploymentName.replaceAll(" / ", "-");
      //filename = filename.replaceAll(' / ', '');

      form.append("upload", blob, filename + ".bpmn");

      return form;
    };

    const deployXML = (xml) => {
      const form = createBpmnForm(xml);

      deployBpmnDiagram(form)
        .then((res) => {
          if (res?.data) {
            toast.success(t(SUCCESS_MSG));
            // Reload the dropdown menu
<<<<<<< HEAD
            updateBpmProcesses(xml, res.data.deployedProcessDefinitions);
=======
            updateBpmProcesses(xml);
            refreshModeller();
>>>>>>> 5df147cb
          } else {
            toast.error(t(ERROR_MSG));
          }
        })
        .catch((error) => {
          showCamundaHTTTPErrors(error);
        });
    };

    const refreshModeller = () => {
      bpmnModeller.destroy();
      setDeploymentLoading(true);
      initializeModeler();
      setDeploymentLoading(false);
    };

    const showCamundaHTTTPErrors = (error) => {
      const errors = error.response.data.details;
      for (var key in errors) {
        var value = errors[key];
        value.errors.forEach((x) => {
          toast.error(t(x.message));
        });
        value.warnings.forEach((x) => {
          toast.warn(t(x.message));
        });
      }
    };

    const validateBpmnLintErrors = () => {
      // only return false if there are errors, warnings are ok
      let hasErrors = false;

      for (var key in lintErrors) {
        var err = lintErrors[key];
        err.forEach((x) => {
          // Only toast errors, not warnings
          if (x.category === "error") {
            hasErrors = true;
            toast.error(t(x.message));
          }
        });
      }
      return hasErrors ? false : true;
    };

    const validateProcessNames = (xml) => {
      let isValidated = true;
      // Check for undefined process names
      if (
        !extractDataFromDiagram(xml).name ||
        extractDataFromDiagram(xml).name.includes("undefined")
      ) {
        toast.error(t("Process name(s) must not be empty"));
        isValidated = false;
      }

      return isValidated;
    };

    const updateBpmProcesses = (xml, deployedProcessDefinitions) => {
      // Update drop down with all processes
      dispatch(fetchAllBpmProcesses(tenantKey));
      // Show the updated workflow as the current value in the dropdown
      const updatedWorkflow = {
        label: extractDataFromDiagram(xml).name,
        value: extractDataFromDiagram(xml).processId,
        xml: xml,
        deployedDefinitions: deployedProcessDefinitions
      };
      dispatch(setWorkflowAssociation(updatedWorkflow));
    };

    const handleExport = async () => {
      let xml = await createXML(bpmnModeller);

      const isValidated = await validateProcess(xml);
      if (isValidated) {
        const element = document.createElement("a");
        const file = new Blob([xml], { type: "text/bpmn" });
        element.href = URL.createObjectURL(file);
        let deploymentName = extractDataFromDiagram(xml).name;
        deploymentName = deploymentName.replaceAll(" / ", "-") + ".bpmn";
        element.download = deploymentName.replaceAll(" ", "");
        document.body.appendChild(element);
        element.click();
      }
    };

    const handleError = () => {
      document.getElementById("inputWorkflow").value = null;
      dispatch(setWorkflowAssociation(null));
      setShowModeller(false);
    };

    const zoom = () => {
      bpmnModeller.get("zoomScroll").stepZoom(1);
    };

    const zoomOut = () => {
      bpmnModeller.get("zoomScroll").stepZoom(-1);
    };
    const zoomReset = () => {
      bpmnModeller.get("zoomScroll").reset();
    };

    return (
      <>
        <div className="bpmn-main-container">
          <div className="bpmn-viewer-container">
            <div
              id="canvas"
              ref={containerRef}
              className="bpm-modeller-container grab-cursor"
              style={{
                border: "1px solid #000000",
              }}
            >
              {!deploymentLoading ? null : <Loading />}
            </div>

            <div className="d-flex justify-content-end zoom-container">
              <div className="d-flex flex-column">
                <button
                  className="mb-3 btn-zoom"
                  title="Reset Zoom"
                  onClick={() => zoomReset()}
                >
                  <i className="fa fa-retweet" aria-hidden="true" />
                </button>
                <button
                  className="btn-zoom"
                  title="Zoom In"
                  onClick={() => zoom()}
                >
                  <i className="fa fa-search-plus" aria-hidden="true" />
                </button>
                <button
                  className="btn-zoom"
                  title="Zoom Out"
                  onClick={() => zoomOut()}
                >
                  <i className="fa fa-search-minus" aria-hidden="true" />
                </button>
              </div>
            </div>
          </div>
          <div
            className="properties-panel-parent"
            id="js-properties-panel"
          ></div>
        </div>

        <div>
          {MULTITENANCY_ENABLED ? (
            <label className="deploy-checkbox">
              <input type="checkbox" checked={applyAllTenants ? true : false} onClick={handleApplyAllTenants} /> Apply
              for all tenants
            </label>
          ) : null}
          <Button onClick={deployProcess}>Deploy</Button>
          <Button className="ml-3" onClick={handleExport}>
            Export
          </Button>
        </div>
      </>
    );
  }
);<|MERGE_RESOLUTION|>--- conflicted
+++ resolved
@@ -53,18 +53,13 @@
     const tenantKey = useSelector((state) => state.tenants?.tenantId);
     const [applyAllTenants, setApplyAllTenants] = useState(false);
     const [lintErrors, setLintErrors] = useState([]);
-<<<<<<< HEAD
-=======
     const [deploymentLoading, setDeploymentLoading] = useState(false);
 
->>>>>>> 5df147cb
     const containerRef = useCallback((node) => {
       if (node !== null) {
         initializeModeler();
       }
     }, []);
-<<<<<<< HEAD
-=======
 
     const initializeModeler = () => {
       setBpmnModeller(
@@ -90,8 +85,6 @@
         })
       );
     };
-
->>>>>>> 5df147cb
     useEffect(() => {
         if (diagramXML) {
         dispatch(setProcessDiagramLoading(true));
@@ -108,7 +101,7 @@
       };
     }, [processKey, tenant, dispatch]);
 
-    useEffect(() => {  
+    useEffect(() => {
       tenant === null ? setApplyAllTenants(true) : '';
       if (diagramXML && bpmnModeller) {
         bpmnModeller
@@ -192,12 +185,8 @@
           if (res?.data) {
             toast.success(t(SUCCESS_MSG));
             // Reload the dropdown menu
-<<<<<<< HEAD
             updateBpmProcesses(xml, res.data.deployedProcessDefinitions);
-=======
-            updateBpmProcesses(xml);
             refreshModeller();
->>>>>>> 5df147cb
           } else {
             toast.error(t(ERROR_MSG));
           }
