--- conflicted
+++ resolved
@@ -171,10 +171,7 @@
             toast.success(t(SUCCESS_MSG));
             // Reload the dropdown menu
             updateDmnProcesses(xml, res.data.deployedDecisionDefinitions);
-<<<<<<< HEAD
-=======
             refreshModeller();
->>>>>>> f6ce515c
           } else {
             toast.error(t(ERROR_MSG));
           }
