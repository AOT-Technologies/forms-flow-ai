--- conflicted
+++ resolved
@@ -1,9 +1,5 @@
 import React, {useEffect} from "react";
-<<<<<<< HEAD
-import { Route, Redirect } from "react-router-dom";
-=======
 import { Route, Switch, Redirect} from "react-router-dom";
->>>>>>> 6627d37e
 import { useDispatch, useSelector } from "react-redux";
 
 import UserService from "../services/UserService";
@@ -19,16 +15,10 @@
 import 'semantic-ui-css/semantic.min.css';
 import NotFound from "./NotFound";
 
-
 const PrivateRoute = React.memo((props) => {
   const dispatch = useDispatch();
   const isAuth = useSelector((state) => state.user.isAuthenticated);
   const userRoles= useSelector((state) => state.user.roles || []);
-<<<<<<< HEAD
-  const showApplications= useSelector((state) => state.user.showApplications);
-
-=======
->>>>>>> 6627d37e
   useEffect(()=>{
     if(props.store){
       UserService.initKeycloak(props.store, (err, res) => {
@@ -36,10 +26,6 @@
       });
     }
   },[props.store, dispatch]);
-<<<<<<< HEAD
-
-=======
->>>>>>> 6627d37e
   const ReviewerRoute = ({ component: Component, ...rest }) => (
     <Route
       {...rest}
@@ -64,10 +50,6 @@
       }
     />
   );
-<<<<<<< HEAD
-
-=======
->>>>>>> 6627d37e
   return (
       <>
         {isAuth ? (
@@ -75,20 +57,17 @@
           <Switch>
             <Route path="/form" component={Form} />
             <Route path="/formflow" component={Form} />
-            {showApplications?<ClientReviewerRoute path="/application" component={Application} />:null}
+            <ClientReviewerRoute path="/application" component={Application} />
             <ReviewerRoute path="/metrics" component={DashboardPage} />
             <ReviewerRoute path="/task" component={ServiceFlow} />
-<<<<<<< HEAD
-=======
             <ReviewerRoute path="/insights" component={InsightsPage} />
->>>>>>> 6627d37e
             <Route exact path="/">
               <Redirect to={userRoles.includes(STAFF_REVIEWER)?'/task':'/form'} />
-            </Route>   
-            <Route path='/404' exact={true} component={NotFound} /> 
+            </Route>
+            <Route path='/404' exact={true} component={NotFound} />
             <Redirect from='*' to='/404' />
-           </Switch>           
-          </>         
+           </Switch>
+          </>
         ) : (
           <Loading />
         )}
