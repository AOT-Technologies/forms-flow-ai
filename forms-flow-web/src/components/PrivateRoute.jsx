/* eslint-disable no-unused-vars */
import React, { useEffect, Suspense, lazy, useMemo } from "react";
import { Route, Switch, Redirect, useParams } from "react-router-dom";
import { useDispatch, useSelector } from "react-redux";
import {
  BASE_ROUTE,
  DRAFT_ENABLED,
  MULTITENANCY_ENABLED,
  KEYCLOAK_AUTH_URL,
  Keycloak_Client,
  KEYCLOAK_REALM,
} from "../constants/constants";
import { KeycloakService, StorageService } from "@formsflow/service";
import {
  setUserAuth,
  setUserRole,
  setUserToken,
  setUserDetails,
} from "../actions/bpmActions";
import { setLanguage } from "../actions/languageSetAction";
import {
  CLIENT,
  STAFF_REVIEWER,
  STAFF_DESIGNER,
  ENABLE_APPLICATIONS_MODULE,
  ENABLE_DASHBOARDS_MODULE,
  ENABLE_FORMS_MODULE,
  ENABLE_PROCESSES_MODULE,
  ENABLE_TASKS_MODULE,
} from "../constants/constants";

import Loading from "../containers/Loading";
import NotFound from "./NotFound";
import { setTenantFromId } from "../apiManager/services/tenantServices";

// Lazy imports is having issues with micro-front-end build

import Form from "./Form";
import ServiceFlow from "./ServiceFlow";
import DashboardPage from "./Dashboard";
import InsightsPage from "./Insights";
import Application from "./Application";
import Modeler from "./Modeler";
import Drafts from "./Draft";
import Bundle from "./Bundle";
import {
  BPM_API_URL_WITH_VERSION,
  WEB_BASE_URL,
  WEB_BASE_CUSTOM_URL,
  CUSTOM_SUBMISSION_URL,
} from "../apiManager/endpoints/config";
import { AppConfig } from "../config";
import { getFormioRoleIds } from "../apiManager/services/userservices";

export const kcServiceInstance = (tenantId = null) => {
  return KeycloakService.getInstance(
    KEYCLOAK_AUTH_URL,
    KEYCLOAK_REALM,
    tenantId ? `${tenantId}-${Keycloak_Client}` : Keycloak_Client
  );
};

const setApiBaseUrlToLocalStorage = () => {
  localStorage.setItem("bpmApiUrl", BPM_API_URL_WITH_VERSION);
  localStorage.setItem("formioApiUrl", AppConfig.projectUrl);
  localStorage.setItem("formsflow.ai.url", window.location.origin);
  localStorage.setItem("formsflow.ai.api.url", WEB_BASE_URL);
  localStorage.setItem("customApiUrl", WEB_BASE_CUSTOM_URL);
  localStorage.setItem("customSubmissionUrl", CUSTOM_SUBMISSION_URL);
};

const PrivateRoute = React.memo((props) => {
  const { publish, subscribe, getKcInstance } = props;
  const dispatch = useDispatch();
  const isAuth = useSelector((state) => state.user.isAuthenticated);
  const userRoles = useSelector((state) => state.user.roles || []);
  const { tenantId } = useParams();
  const redirecUrl = MULTITENANCY_ENABLED ? `/tenant/${tenantId}/` : `/`;

  const [kcInstance, setKcInstance] = React.useState(getKcInstance());

  const authenticate = (instance, store) => {
    dispatch(setUserAuth(instance.isAuthenticated()));
    store.dispatch(
      setUserRole(JSON.parse(StorageService.get(StorageService.User.USER_ROLE)))
    );
    store.dispatch(setUserToken(instance.getToken()));
    store.dispatch(setLanguage(instance.getUserData()?.locale || "en"));
    //Set Cammunda/Formio Base URL
    setApiBaseUrlToLocalStorage();
    // get formio roles
    store.dispatch(
      getFormioRoleIds((err) => {
        if (err) {
          console.error(err);
          // doLogout();
        } else {
          store.dispatch(
            setUserDetails(
              JSON.parse(StorageService.get(StorageService.User.USER_DETAILS))
            )
          );

          // onAuthenticatedCallback();
        }
      })
    );
  };

  useEffect(() => {
    let instance = tenantId ? kcServiceInstance(tenantId) : kcServiceInstance();
    if (tenantId && props.store) {
      let currentTenant = sessionStorage.getItem("tenantKey");
      if (currentTenant && currentTenant !== tenantId) {
        sessionStorage.clear();
        localStorage.clear();
      }
      sessionStorage.setItem("tenantKey", tenantId);
      dispatch(setTenantFromId(tenantId));
    }
    if (props.store) {
      if (kcInstance) {
        authenticate(kcInstance, props.store);
      } else {
        instance.initKeycloak(() => {
          authenticate(instance, props.store);
          publish("FF_AUTH", instance);
        });
      }
    }
  }, [props.store, tenantId, dispatch]);

  // useMemo prevents unneccessary rerendering caused by the route update.

  const DesignerRoute = useMemo(
    () =>
      ({ component: Component, ...rest }) =>
        (
          <Route
            {...rest}
            render={(props) =>
              userRoles.includes(STAFF_DESIGNER) ? (
                <Component {...props} />
              ) : (
                <>unauthorized</>
              )
            }
          />
        ),
    [userRoles]
  );

  const ReviewerRoute = useMemo(
    () =>
      ({ component: Component, ...rest }) =>
        (
          <Route
            {...rest}
            render={(props) =>
              userRoles.includes(STAFF_REVIEWER) ? (
                <Component {...props} />
              ) : (
                <>unauthorized</>
              )
            }
          />
        ),
    [userRoles]
  );

  const ClientReviewerRoute = useMemo(
    () =>
      ({ component: Component, ...rest }) =>
        (
          <Route
            {...rest}
            render={(props) =>
              userRoles.includes(STAFF_REVIEWER) ||
              userRoles.includes(CLIENT) ? (
                <Component {...props} />
              ) : (
                <>unauthorized</>
              )
            }
          />
        ),
    [userRoles]
  );

  const DraftRoute = useMemo(
    () =>
      ({ component: Component, ...rest }) =>
        (
          <Route
            {...rest}
            render={(props) =>
              DRAFT_ENABLED &&
              (userRoles.includes(STAFF_REVIEWER) ||
                userRoles.includes(CLIENT)) ? (
                <Component {...props} />
              ) : (
                <>unauthorized</>
              )
            }
          />
        ),
    [userRoles]
  );
  return (
    <>
      {isAuth ? (
        <Suspense fallback={<Loading />}>
          <Switch>
<<<<<<< HEAD
            <Route path={[`${BASE_ROUTE}form`,`${BASE_ROUTE}bundle`]} component={Form} />
            <DraftRoute path={`${BASE_ROUTE}draft`} component={Drafts} />
            <DesignerRoute path={`${BASE_ROUTE}formflow`} component={Form} />
            <DesignerRoute path={`${BASE_ROUTE}bundleflow`} component={Bundle} />
            <DesignerRoute
              path={`${BASE_ROUTE}processes`}
              component={Modeler}
            />
            <ClientReviewerRoute
              path={`${BASE_ROUTE}application`}
              component={Application}
            />
            <ReviewerRoute
              path={`${BASE_ROUTE}metrics`}
              component={DashboardPage}
            />
            <ReviewerRoute path={`${BASE_ROUTE}task`} component={ServiceFlow} />
            <ReviewerRoute
              path={`${BASE_ROUTE}insights`}
              component={InsightsPage}
            />
=======
            {ENABLE_FORMS_MODULE && (
              <Route path={`${BASE_ROUTE}form`} component={Form} />
            )}
            {ENABLE_FORMS_MODULE && (
              <DesignerRoute path={`${BASE_ROUTE}formflow`} component={Form} />
            )}
            {ENABLE_APPLICATIONS_MODULE && (
              <DraftRoute path={`${BASE_ROUTE}draft`} component={Drafts} />
            )}
            {ENABLE_APPLICATIONS_MODULE && (
              <ClientReviewerRoute
                path={`${BASE_ROUTE}application`}
                component={Application}
              />
            )}

            {ENABLE_PROCESSES_MODULE && (
              <DesignerRoute
                path={`${BASE_ROUTE}processes`}
                component={Modeler}
              />
            )}

            {ENABLE_DASHBOARDS_MODULE && (
              <ReviewerRoute
                path={`${BASE_ROUTE}metrics`}
                component={DashboardPage}
              />
            )}
            {ENABLE_DASHBOARDS_MODULE && (
              <ReviewerRoute
                path={`${BASE_ROUTE}insights`}
                component={InsightsPage}
              />
            )}
            {ENABLE_TASKS_MODULE && (
              <ReviewerRoute
                path={`${BASE_ROUTE}task`}
                component={ServiceFlow}
              />
            )}

>>>>>>> 6e1c902b
            <Route exact path={BASE_ROUTE}>
              <Redirect
                to={
                  userRoles.includes(STAFF_REVIEWER)
                    ? `${redirecUrl}task`
                    : `${redirecUrl}form`
                }
              />
            </Route>
            <Route path="/404" exact={true} component={NotFound} />
            <Redirect from="*" to="/404" />
          </Switch>
        </Suspense>
      ) : (
        <Loading />
      )}
    </>
  );
});

export default PrivateRoute;<|MERGE_RESOLUTION|>--- conflicted
+++ resolved
@@ -211,7 +211,6 @@
       {isAuth ? (
         <Suspense fallback={<Loading />}>
           <Switch>
-<<<<<<< HEAD
             <Route path={[`${BASE_ROUTE}form`,`${BASE_ROUTE}bundle`]} component={Form} />
             <DraftRoute path={`${BASE_ROUTE}draft`} component={Drafts} />
             <DesignerRoute path={`${BASE_ROUTE}formflow`} component={Form} />
@@ -233,50 +232,6 @@
               path={`${BASE_ROUTE}insights`}
               component={InsightsPage}
             />
-=======
-            {ENABLE_FORMS_MODULE && (
-              <Route path={`${BASE_ROUTE}form`} component={Form} />
-            )}
-            {ENABLE_FORMS_MODULE && (
-              <DesignerRoute path={`${BASE_ROUTE}formflow`} component={Form} />
-            )}
-            {ENABLE_APPLICATIONS_MODULE && (
-              <DraftRoute path={`${BASE_ROUTE}draft`} component={Drafts} />
-            )}
-            {ENABLE_APPLICATIONS_MODULE && (
-              <ClientReviewerRoute
-                path={`${BASE_ROUTE}application`}
-                component={Application}
-              />
-            )}
-
-            {ENABLE_PROCESSES_MODULE && (
-              <DesignerRoute
-                path={`${BASE_ROUTE}processes`}
-                component={Modeler}
-              />
-            )}
-
-            {ENABLE_DASHBOARDS_MODULE && (
-              <ReviewerRoute
-                path={`${BASE_ROUTE}metrics`}
-                component={DashboardPage}
-              />
-            )}
-            {ENABLE_DASHBOARDS_MODULE && (
-              <ReviewerRoute
-                path={`${BASE_ROUTE}insights`}
-                component={InsightsPage}
-              />
-            )}
-            {ENABLE_TASKS_MODULE && (
-              <ReviewerRoute
-                path={`${BASE_ROUTE}task`}
-                component={ServiceFlow}
-              />
-            )}
-
->>>>>>> 6e1c902b
             <Route exact path={BASE_ROUTE}>
               <Redirect
                 to={
