.not-selected {
  border: 3px solid var(--color-gray-500);
  padding: 10px;
  color: var(--color-gray-500);
  width: 100%;
}

.service-task-list {
  // box-shadow: 0 0 10px 5px var(--color-gray-400);
  clip-path: inset(0px -15px 0px 0px);
  max-height: 80vh;
  min-height: 80vh;
  position: relative;
  overflow-y: auto;
  padding-right: 15px;
  border-right: 1px solid var(--color-gray-400);
}
.service-task-details {
  min-height: 80vh;
  max-height: 85vh;
  overflow-y: auto;
  overflow-x: hidden;
}
.filter-container {
  position: relative;
  border: 1px solid var(--color-gray-700);
  border-radius: 5px;
  width: 100%;
  padding: 0;
  margin-bottom: 4px;
  .button {
    border: 1px solid var(--color-gray-700);
    background-color: var(--color-white);
    color: var(--color-gray-700);
    text-align: center;
    text-decoration: none;
    margin: 0px 5px;
    display: inline-block;
    font-size: 12px;
    font-family: Nunito Sans, SemiBold;
  }
  .name-value-container {
    font-size: 12px;
    margin-left: 5px;
    display: block;
  }

  .check-box-design {
    padding: 0px;
  }
  .filter-action-container {
    display: block;
    float: right;
    padding: 5px;
    .item-pos {
      padding: 5px;
    }
  }
}
.filter {
  width: 85%;
  margin: 5px;
  border: none;
  font-style: italic;
}

.filter:focus {
  outline: none;
}

.filter-items {
  //width: 85%;
  margin: 5px;
  border: 1px solid var(--color-gray-400);
  border-radius: 5px;
  position: absolute;
  background-color: var(--color-white);
  background-clip: padding-box;
  z-index: 5;
  border-radius: 0px;
  margin-top: 0px;
}

.filters {
  margin-top: 3px;
  border-color: var(--color-gray-700);
  //border: bold 1px solid;
}
.position-box {
  margin-left: 2.3rem;
}
.sort-items {
  border: 1px solid var(--color-gray-600);
  border-radius: 3%;
  position: absolute;
  background-color: var(--color-white);
  background-clip: padding-box;
  z-index: 5;
  padding: 5px;
  width: 12rem;
}
 
.variable-filter-item {
  padding: 5px;
  max-height: 250px;
  max-width: 250px;
  overflow: auto;
}
.clickable {
  cursor: pointer;
  margin-bottom: 10px !important;
  padding: 10px;
  // border-left: 2px solid transparent;
}
.clickable:hover:not(.selected) {
  border-left: 2px solid var(--color-primary-dkr) !important ;
}
.selected {
  border-left: 3px solid var(--color-primary-dkst) !important;
}

.font-size-16 {
  font-size: 16px;
  overflow-wrap: break-word;
}

.actionable {
  color: var(--color-primary-dkr);
  // text-decoration: underline;
  background-color: transparent;
  cursor: pointer;
  margin: 10px 0;
  font-size: 14px;
  font-weight: bold;
  height: 71px;
  position: relative;
}
.task-header {
  font-size: 30px;
  font-weight: 600;
  line-height: 1.5em;
}

.modal-text {
  font-size: 13px;
  font-style: italic;
}
.add {
  color: var(--color-primary-dkr);
  font-size: 13px;
  cursor: pointer;
}
.text-color {
  color: var(--color-black);
  width: 100%;
  padding: 2px 5px;
  outline: none;
  cursor: default;
}
.react-datepicker {
  width: max-content;
}
#task-search-input.date-with-value .react-datepicker {
  right: 2rem;
}
#task-search-input .react-datepicker {
  right: 5.8rem;
}
.added-filters {
  margin-top: 1px;
}

.react-datepicker-popper {
  z-index: 801 !important;
}
.react-datepicker__close-icon {
  padding-right: 0;
}
.right-side {
  text-align: right;
  margin-right: 2em;
  align-self: flex-end;
}

.filter-details {
  background-color: var(--color-info-background);
  border-color: var(--color-info-background);
  // margin: 0.5em;
  margin-top: 15px;
  margin-left: 5px;
  margin-right: 5px;
  margin-bottom: 0;
  padding: 0 0px 4px 8px;
  font-size: 14px;
  color: var(--color-primary-dkr);
  //border-radius: 5px;
  .close-btn {
    font-size: 12px;
    margin-right: 8px;
  }
  .condition-container {
    z-index: 2;
    display: block;
  }
  .btn-container {
    float: right;
    display: block;
    margin-right: 5.4rem;
  }

  .second-box {
    float: right;
    .second-inner-box {
      //margin-left: 10.3rem;
    }
  }
  .btn {
    background-color: var(--color-white);
    font-size: 12px;
    padding: 0 2px;
    border: 1px solid var(--color-gray-500);
    width: 28px;
    border-radius: 0px;
  }
  input {
    //border: none;
    outline: none;
    border: 1px solid;
    //border-color: var(--color-gray-700);
  }
  .close-container {
    position: absolute;
  }
  .box-container {
    position: relative;
    margin-left: 20px;
  }
  .list-span {
    position: none !important;
  }
}

.pagination-wrapper {
  position: fixed;
  bottom: 0;
  margin-left: auto;
  margin-bottom: 1.3rem;

  .pagination {
    background-color: var(--color-white);
    li {
      border: 1px solid var(--color-gray-200);
      padding: 0 4px;
    }
    .active {
      background-color: var(--color-primary-dkr);
      a {
        color: var(--color-white);
      }
    }
    .disabled {
      cursor: not-allowed;
      a {
        cursor: not-allowed;
        color: var(--color-gray-600);
      }
    }
  }
}

.tab-width{
  width:12rem;
}
.task-variable-coloum{
  width:80rem;
}
.task-title-container{
  margin-left: -10px;
  margin-right: -10px;
}
.filter-name-textfeild{
  width: 90%;
  height: 44px;
  padding: 3%;
  border: 3px solid var(--color-gray-400);
  font-size: 18px;
}

.criteria-add-value-inputbox{
  width: 80%;
  height: 40px;
  padding: 3%;
  border: 3px solid var(--color-gray-400);
}
.task-row{
  overflow: auto;
  max-height: 80vh;
}
.task-attr-row {
  min-height: 110px;
  margin-bottom: -2.5rem
}
.row-container {
  display: flex;
  align-items: flex-end;
  margin-top: 10px;
  font-size: 14px;
}

.input-container {
  margin-right: 10px;
}

.varible-input-boxes {
  width: 90%;
  height: 35px;
  border: 3px solid var(--color-gray-400);
}

.fa.fa-minus-circle {
  cursor: pointer;
  font-size: 36px;
  color: var(--color-danger);
  margin-left: 17px;
}

.add-button-container {
  display: flex;
  align-items: flex-end;
  margin-top: 10px;
  font-size: 14px;
}

.highlight {
  color: var(--color-primary-lt);
}

.cursor-pointer{
  cursor:pointer
}

.modal-overlay {
  position: fixed;
  top: 0;
  left: 0;
  width: 100%;
  height: 100%;
  background-color: var(--color-box-shadow);
 z-index: 1500;
}

.icon-and-text {
  display: flex;
  justify-content: space-between;
  align-items: center; /* Vertically center the text and icon */
}
.react-datepicker__close-icon {
  padding: 0px !important ;
}

.filter-drop-down > .nav-link{
  padding-left: 0 !important;
  padding-right: 0 !important;
}
.no-padding-left {
  padding-left: 0px !important;
}
<<<<<<< HEAD
.filter-tooltip-icon {
  color: var(--color-primary);
=======

.task-list{
  max-height: 60vh;
  overflow: auto;
>>>>>>> e979c591
}<|MERGE_RESOLUTION|>--- conflicted
+++ resolved
@@ -365,13 +365,10 @@
 .no-padding-left {
   padding-left: 0px !important;
 }
-<<<<<<< HEAD
 .filter-tooltip-icon {
   color: var(--color-primary);
-=======
-
+}
 .task-list{
   max-height: 60vh;
   overflow: auto;
->>>>>>> e979c591
 }