.not-selected {
  border: 3px solid #b3b3b3;
  padding: 10px;
  color: #b3b3b3;
  width: 100%;
}

.service-task-list {
  // box-shadow: 0 0 10px 5px #d0d0d0;
  clip-path: inset(0px -15px 0px 0px);
  max-height: 80vh;
  min-height: 80vh;
  position: relative;
  overflow-y: auto;
  padding-right: 15px;
  border-right: 1px solid #d0d0d0;
  padding-bottom: 40px;
}
.service-task-details {
  min-height: 80vh;
  max-height: 85vh;
  overflow-y: auto;
  overflow-x: hidden;
}
.filter-container {
  position: relative;
  border: 1px solid #555;
  border-radius: 5px;
  width: 100%;
  padding: 0;
  margin-bottom: 4px;
  .button {
    border: 1px solid #555;
    background-color: white;
    color: #555;
    text-align: center;
    text-decoration: none;
    margin: 0px 5px;
    display: inline-block;
    font-size: 12px;
    font-family: Nunito Sans, SemiBold;
  }
  .name-value-container {
    font-size: 12px;
    margin-left: 5px;
    display: block;
  }

  .check-box-design {
    padding: 0px;
  }
  .filter-action-container {
    display: block;
    float: right;
    padding: 5px;
    .item-pos {
      padding: 5px;
    }
  }
}
.filter {
  width: 85%;
  margin: 5px;
  border: none;
  font-style: italic;
}

.filter:focus {
  outline: none;
}

.filter-items {
  //width: 85%;
  margin: 5px;
  border: 1px solid rgb(185, 185, 185);
  border-radius: 5px;
  position: absolute;
  background-color: #fff;
  background-clip: padding-box;
  z-index: 5;
  border-radius: 0px;
  margin-top: 0px;
}

.filters {
  margin-top: 3px;
  border-color: #555;
  //border: bold 1px solid;
}
.position-box {
  margin-left: 2.3rem;
}
.sort-items {
  border: 1px solid #949494;
  border-radius: 3%;
  position: absolute;
  background-color: #fff;
  background-clip: padding-box;
  z-index: 5;
  padding: 5px;
  width: 12rem;
}
// .row-position{
//position: fixed;
// }
.task-section-top {
  //min-height: 35px;
  padding: calc(6px + 2px) 15px calc(6px - 2px) 15px;
  //border: none;
  background-color: #fafafa;
  box-shadow: 0 2px 6px -4px #555;
  z-index: 2;
  //top: 0;
  //bottom: auto;
  //overflow: visible;
  margin-bottom: 0.5rem;
  //height: auto;

  .header-wrapper {
    //display: grid;
    //grid-template-columns: auto auto auto;
    ul {
      li {
        max-width: 200px;
        white-space: nowrap;
        display: block;
        float: left;
        padding: 0 1.5em;
      }
    }
  }
}
.variable-filter-item {
  padding: 5px;
  max-height: 250px;
  max-width: 250px;
  overflow: auto;
}
.clickable {
  cursor: pointer;
  margin-bottom: 10px !important;
  padding: 10px;
  // border-left: 2px solid transparent;
}
.clickable:hover:not(.selected) {
  border-left: 2px solid #20519b !important ;
}
.selected {
  border-left: 3px solid #003366 !important;
}

.font-size-16 {
  font-size: 16px;
  overflow-wrap: break-word;
}

.actionable {
  color: #1a5a96;
  // text-decoration: underline;
  background-color: transparent;
  cursor: pointer;
  margin: 10px 0;
  font-size: 14px;
  font-weight: bold;
  height: 71px;
  position: relative;
}
.task-header {
  font-size: 30px;
  font-weight: 600;
  line-height: 1.5em;
}
.task-name {
  font-size: 20px;
  font-weight: 400;
}
.modal-text {
  font-size: 13px;
  font-style: italic;
}
.add {
  color: #155cb5;
  font-size: 13px;
  cursor: pointer;
}
.text-color {
  color: black;
  width: 100%;
  padding: 2px 5px;
  outline: none;
  cursor: default;
}
.react-datepicker {
  width: max-content;
}
#task-search-input.date-with-value .react-datepicker {
  right: 2rem;
}
#task-search-input .react-datepicker {
  right: 5.8rem;
}
.added-filters {
  margin-top: 1px;
}

.react-datepicker-popper {
  z-index: 801;
  //right: 56px;
}
.react-datepicker__close-icon {
  padding-right: 0;
}
.right-side {
  text-align: right;
  margin-right: 2em;
  align-self: flex-end;
}
.center-position {
  text-align: center;
  align-self: flex-end;
}
.date-container {
  align-self: flex-end;
}
.filter-details {
  background-color: #f2dede;
  border-color: #ebccd1;
  // margin: 0.5em;
  margin-top: 15px;
  margin-left: 5px;
  margin-right: 5px;
  margin-bottom: 0;
  padding: 0 0px 4px 8px;
  font-size: 14px;
  color: #155cb5;
  //border-radius: 5px;
  .close-btn {
    font-size: 12px;
    margin-right: 8px;
  }
  .condition-container {
    z-index: 2;
    display: block;
  }
  .btn-container {
    float: right;
    display: block;
    margin-right: 5.4rem;
  }

  .second-box {
    float: right;
    .second-inner-box {
      //margin-left: 10.3rem;
    }
  }
  .btn {
    background-color: white;
    font-size: 12px;
    padding: 0 2px;
    border: 1px solid #a79f9f;
    width: 18px;
    border-radius: 0px;
  }
  input {
    //border: none;
    outline: none;
    border: 1px solid;
    //border-color: #555;
  }
  .close-container {
    position: absolute;
  }
  .box-container {
    position: relative;
    margin-left: 20px;
  }
  .list-span {
    position: none !important;
  }
}
span:hover {
  color: rgb(13, 13, 14);
  position: none;
}
.tooltips {
  color: black;
}
.date-container:hover:after,
div[data-title]:hover:after,
span[data-title]:hover:after {
  font-size: 12px;
  content: attr(data-title);
  padding: 4px 8px;
  color: rgb(255, 255, 255);
  position: absolute;
  background-color: black;
  left: 1rem;
  top: 100%;
  white-space: nowrap;
  z-index: 1;
  -moz-border-radius: 5px;
  -webkit-border-radius: 5px;
  border-radius: 5px;
  -moz-box-shadow: 0px 0px 4px #222;
  -webkit-box-shadow: 0px 0px 4px #222;
  box-shadow: 0px 0px 4px #222;
  background-image: -moz-linear-gradient(top, #eeeeee, #cccccc);
  background-image: -webkit-gradient(
    linear,
    left top,
    left bottom,
    color-stop(0, #eeeeee),
    color-stop(1, #cccccc)
  );
  background-image: -webkit-linear-gradient(top, #eeeeee, #cccccc);
  background-image: -moz-linear-gradient(top, #eeeeee, #cccccc);
  background-image: -ms-linear-gradient(top, #eeeeee, #cccccc);
  background-image: -o-linear-gradient(top, #eeeeee, #cccccc);
}
.change-tooltip:hover:after {
  font-size: 12px;
  content: attr(data-title);
  padding: 4px 8px;
  color: rgb(255, 255, 255);
  position: absolute;
  background-color: black;
  top: 100%;
  //margin-left: 7rem;
  white-space: nowrap;
  z-index: 1;
  -moz-border-radius: 5px;
  -webkit-border-radius: 5px;
  border-radius: 5px;
  -moz-box-shadow: 0px 0px 4px #222;
  -webkit-box-shadow: 0px 0px 4px #222;
  box-shadow: 0px 0px 4px #222;
  background-image: -moz-linear-gradient(top, #eeeeee, #cccccc);
  background-image: -webkit-gradient(
    linear,
    left top,
    left bottom,
    color-stop(0, #eeeeee),
    color-stop(1, #cccccc)
  );
  background-image: -webkit-linear-gradient(top, #eeeeee, #cccccc);
  background-image: -moz-linear-gradient(top, #eeeeee, #cccccc);
  background-image: -ms-linear-gradient(top, #eeeeee, #cccccc);
  background-image: -o-linear-gradient(top, #eeeeee, #cccccc);
}
span[dat-title]:hover:after,
.ml-1[dat-title]:hover:after,
.tooltips[dat-title]:hover:after,
.task-name[dat-title]:hover:after {
  font-size: 12px;
  content: attr(dat-title);
  padding: 4px 8px;
  color: rgb(255, 255, 255);
  position: absolute;
  background-color: rgb(0, 0, 0);
  right: 0rem;
  top: 100%;
  white-space: nowrap;
  z-index: 1;
  -moz-border-radius: 5px;
  -webkit-border-radius: 5px;
  border-radius: 5px;
  -moz-box-shadow: 0px 0px 4px #222;
  -webkit-box-shadow: 0px 0px 4px #222;
  box-shadow: 0px 0px 4px #222;
  background-image: -moz-linear-gradient(top, #eeeeee, #cccccc);
  background-image: -webkit-gradient(
    linear,
    left top,
    left bottom,
    color-stop(0, #eeeeee),
    color-stop(1, #cccccc)
  );
  background-image: -webkit-linear-gradient(top, #eeeeee, #cccccc);
  background-image: -moz-linear-gradient(top, #eeeeee, #cccccc);
  background-image: -ms-linear-gradient(top, #eeeeee, #cccccc);
  background-image: -o-linear-gradient(top, #eeeeee, #cccccc);
}
.change-tooltip[dat-title]:hover:after,
.center-position:hover:after {
  font-size: 12px;
  content: attr(dat-title);
  padding: 4px 8px;
  color: rgb(255, 255, 255);
  position: absolute;
  background-color: rgb(0, 0, 0);
  right: 3rem;
  top: 100%;
  white-space: nowrap;
  z-index: 1;
  -moz-border-radius: 5px;
  -webkit-border-radius: 5px;
  border-radius: 5px;
  -moz-box-shadow: 0px 0px 4px #222;
  -webkit-box-shadow: 0px 0px 4px #222;
  box-shadow: 0px 0px 4px #222;
  background-image: -moz-linear-gradient(top, #eeeeee, #cccccc);
  background-image: -webkit-gradient(
    linear,
    left top,
    left bottom,
    color-stop(0, #eeeeee),
    color-stop(1, #cccccc)
  );
  background-image: -webkit-linear-gradient(top, #eeeeee, #cccccc);
  background-image: -moz-linear-gradient(top, #eeeeee, #cccccc);
  background-image: -ms-linear-gradient(top, #eeeeee, #cccccc);
  background-image: -o-linear-gradient(top, #eeeeee, #cccccc);
}

.pagination-wrapper {
  position: fixed;
  bottom: 0;
  margin-left: auto;
  margin-bottom: 1.3rem;

  .pagination {
    background-color: #fff;
    li {
      border: 1px solid #efefef;
      padding: 0 4px;
    }
    .active {
      background-color: #2185d0;
      a {
        color: white;
      }
    }
    .disabled {
      cursor: not-allowed;
      a {
        cursor: not-allowed;
        color: #d4d4d5;
      }
    }
  }
}
<<<<<<< HEAD
.task-row{
  overflow: auto;
  max-height: 80vh; 
=======

.tab-width{
  width:12rem;
}
.task-variable-coloum{
  width:80rem;
>>>>>>> 804351b3
}<|MERGE_RESOLUTION|>--- conflicted
+++ resolved
@@ -440,16 +440,10 @@
     }
   }
 }
-<<<<<<< HEAD
-.task-row{
-  overflow: auto;
-  max-height: 80vh; 
-=======
 
 .tab-width{
   width:12rem;
 }
 .task-variable-coloum{
   width:80rem;
->>>>>>> 804351b3
 }