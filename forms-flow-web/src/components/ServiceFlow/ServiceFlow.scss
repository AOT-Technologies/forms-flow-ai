.not-selected {
  border: 3px solid #b3b3b3;
  padding: 10px;
  color: #b3b3b3;
  width: 100%;
}

.service-task-list {
  // box-shadow: 0 0 10px 5px #d0d0d0;
  clip-path: inset(0px -15px 0px 0px);
  max-height: 80vh;
  min-height: 80vh;
  position: relative;
  overflow-y: auto;
  padding-right: 15px;
  border-right: 1px solid #d0d0d0;
  padding-bottom: 40px;
}
.service-task-details {
  min-height: 80vh;
  max-height: 85vh;
  overflow-y: auto;
  overflow-x: hidden;
}
.filter-container {
  position: relative;
  border: 1px solid #555;
  border-radius: 5px;
  width: 100%;
  padding: 0;
  margin-bottom: 4px;
  .button {
    border: 1px solid #555;
    background-color: white;
    color: #555;
    text-align: center;
    text-decoration: none;
    margin: 0px 5px;
    display: inline-block;
    font-size: 12px;
    font-family: Nunito Sans, SemiBold;
  }
  .name-value-container {
    font-size: 12px;
    margin-left: 5px;
    display: block;
  }

  .check-box-design {
    padding: 0px;
  }
  .filter-action-container {
    display: block;
    float: right;
    padding: 5px;
    .item-pos {
      padding: 5px;
    }
  }
}
.filter {
  width: 85%;
  margin: 5px;
  border: none;
  font-style: italic;
}

.filter:focus {
  outline: none;
}

.filter-items {
  //width: 85%;
  margin: 5px;
  border: 1px solid rgb(185, 185, 185);
  border-radius: 5px;
  position: absolute;
  background-color: #fff;
  background-clip: padding-box;
  z-index: 5;
  border-radius: 0px;
  margin-top: 0px;
}

.filters {
  margin-top: 3px;
  border-color: #555;
  //border: bold 1px solid;
}
.position-box {
  margin-left: 2.3rem;
}
.sort-items {
  border: 1px solid #949494;
  border-radius: 3%;
  position: absolute;
  background-color: #fff;
  background-clip: padding-box;
  z-index: 5;
  padding: 5px;
  width: 12rem;
}
// .row-position{
//position: fixed;
// }
.task-section-top {
  //min-height: 35px;
  padding: calc(6px + 2px) 15px calc(6px - 2px) 15px;
  //border: none;
  background-color: #fafafa;
  box-shadow: 0 2px 6px -4px #555;
  z-index: 2;
  //top: 0;
  //bottom: auto;
  //overflow: visible;
  margin-bottom: 0.5rem;
  //height: auto;

  .header-wrapper {
    //display: grid;
    //grid-template-columns: auto auto auto;
    ul {
      li {
        max-width: 200px;
        white-space: nowrap;
        display: block;
        float: left;
        padding: 0 1.5em;
      }
    }
  }
}
.variable-filter-item {
  padding: 5px;
  max-height: 250px;
  max-width: 250px;
  overflow: auto;
}
.clickable {
  cursor: pointer;
  margin-bottom: 10px !important;
  padding: 10px;
  // border-left: 2px solid transparent;
}
.clickable:hover:not(.selected) {
  border-left: 2px solid #20519b !important ;
}
.selected {
  border-left: 3px solid #003366 !important;
}

.font-size-16 {
  font-size: 16px;
  overflow-wrap: break-word;
}

.actionable {
  color: #1a5a96;
  // text-decoration: underline;
  background-color: transparent;
  cursor: pointer;
  margin: 10px 0;
  font-size: 14px;
  font-weight: bold;
  height: 71px;
  position: relative;
}
.task-header {
  font-size: 30px;
  font-weight: 600;
  line-height: 1.5em;
}
.task-name {
  font-size: 20px;
  font-weight: 400;
}
.modal-text {
  font-size: 13px;
  font-style: italic;
}
.add {
  color: #155cb5;
  font-size: 13px;
  cursor: pointer;
}
.text-color {
  color: black;
  width: 100%;
  padding: 2px 5px;
  outline: none;
  cursor: default;
}
.react-datepicker {
  width: max-content;
}
#task-search-input.date-with-value .react-datepicker {
  right: 2rem;
}
#task-search-input .react-datepicker {
  right: 5.8rem;
}
.added-filters {
  margin-top: 1px;
}

.react-datepicker-popper {
  z-index: 801;
  //right: 56px;
}
.react-datepicker__close-icon {
  padding-right: 0;
}
.right-side {
  text-align: right;
  margin-right: 2em;
  align-self: flex-end;
}
.center-position {
  text-align: center;
  align-self: flex-end;
}
.date-container {
  align-self: flex-end;
}
.filter-details {
  background-color: #f2dede;
  border-color: #ebccd1;
  // margin: 0.5em;
  margin-top: 15px;
  margin-left: 5px;
  margin-right: 5px;
  margin-bottom: 0;
  padding: 0 0px 4px 8px;
  font-size: 14px;
  color: #155cb5;
  //border-radius: 5px;
  .close-btn {
    font-size: 12px;
    margin-right: 8px;
  }
  .condition-container {
    z-index: 2;
    display: block;
  }
  .btn-container {
    float: right;
    display: block;
    margin-right: 5.4rem;
  }

  .second-box {
    float: right;
    .second-inner-box {
      //margin-left: 10.3rem;
    }
  }
  .btn {
    background-color: white;
    font-size: 12px;
    padding: 0 2px;
    border: 1px solid #a79f9f;
    width: 18px;
    border-radius: 0px;
  }
  input {
    //border: none;
    outline: none;
    border: 1px solid;
    //border-color: #555;
  }
  .close-container {
    position: absolute;
  }
  .box-container {
    position: relative;
    margin-left: 20px;
  }
  .list-span {
    position: none !important;
  }
}
span:hover {
  color: rgb(13, 13, 14);
  position: none;
}
.tooltips {
  color: black;
}
.date-container:hover:after,
div[data-title]:hover:after,
span[data-title]:hover:after {
  font-size: 12px;
  content: attr(data-title);
  padding: 4px 8px;
  color: rgb(255, 255, 255);
  position: absolute;
  background-color: black;
  left: 1rem;
  top: 100%;
  white-space: nowrap;
  z-index: 1;
  -moz-border-radius: 5px;
  -webkit-border-radius: 5px;
  border-radius: 5px;
  -moz-box-shadow: 0px 0px 4px #222;
  -webkit-box-shadow: 0px 0px 4px #222;
  box-shadow: 0px 0px 4px #222;
  background-image: -moz-linear-gradient(top, #eeeeee, #cccccc);
  background-image: -webkit-gradient(
    linear,
    left top,
    left bottom,
    color-stop(0, #eeeeee),
    color-stop(1, #cccccc)
  );
  background-image: -webkit-linear-gradient(top, #eeeeee, #cccccc);
  background-image: -moz-linear-gradient(top, #eeeeee, #cccccc);
  background-image: -ms-linear-gradient(top, #eeeeee, #cccccc);
  background-image: -o-linear-gradient(top, #eeeeee, #cccccc);
}
.change-tooltip:hover:after {
  font-size: 12px;
  content: attr(data-title);
  padding: 4px 8px;
  color: rgb(255, 255, 255);
  position: absolute;
  background-color: black;
  top: 100%;
  //margin-left: 7rem;
  white-space: nowrap;
  z-index: 1;
  -moz-border-radius: 5px;
  -webkit-border-radius: 5px;
  border-radius: 5px;
  -moz-box-shadow: 0px 0px 4px #222;
  -webkit-box-shadow: 0px 0px 4px #222;
  box-shadow: 0px 0px 4px #222;
  background-image: -moz-linear-gradient(top, #eeeeee, #cccccc);
  background-image: -webkit-gradient(
    linear,
    left top,
    left bottom,
    color-stop(0, #eeeeee),
    color-stop(1, #cccccc)
  );
  background-image: -webkit-linear-gradient(top, #eeeeee, #cccccc);
  background-image: -moz-linear-gradient(top, #eeeeee, #cccccc);
  background-image: -ms-linear-gradient(top, #eeeeee, #cccccc);
  background-image: -o-linear-gradient(top, #eeeeee, #cccccc);
}
span[dat-title]:hover:after,
.ml-1[dat-title]:hover:after,
.tooltips[dat-title]:hover:after,
.task-name[dat-title]:hover:after {
  font-size: 12px;
  content: attr(dat-title);
  padding: 4px 8px;
  color: rgb(255, 255, 255);
  position: absolute;
  background-color: rgb(0, 0, 0);
  right: 0rem;
  top: 100%;
  white-space: nowrap;
  z-index: 1;
  -moz-border-radius: 5px;
  -webkit-border-radius: 5px;
  border-radius: 5px;
  -moz-box-shadow: 0px 0px 4px #222;
  -webkit-box-shadow: 0px 0px 4px #222;
  box-shadow: 0px 0px 4px #222;
  background-image: -moz-linear-gradient(top, #eeeeee, #cccccc);
  background-image: -webkit-gradient(
    linear,
    left top,
    left bottom,
    color-stop(0, #eeeeee),
    color-stop(1, #cccccc)
  );
  background-image: -webkit-linear-gradient(top, #eeeeee, #cccccc);
  background-image: -moz-linear-gradient(top, #eeeeee, #cccccc);
  background-image: -ms-linear-gradient(top, #eeeeee, #cccccc);
  background-image: -o-linear-gradient(top, #eeeeee, #cccccc);
}
.change-tooltip[dat-title]:hover:after,
.center-position:hover:after {
  font-size: 12px;
  content: attr(dat-title);
  padding: 4px 8px;
  color: rgb(255, 255, 255);
  position: absolute;
  background-color: rgb(0, 0, 0);
  right: 3rem;
  top: 100%;
  white-space: nowrap;
  z-index: 1;
  -moz-border-radius: 5px;
  -webkit-border-radius: 5px;
  border-radius: 5px;
  -moz-box-shadow: 0px 0px 4px #222;
  -webkit-box-shadow: 0px 0px 4px #222;
  box-shadow: 0px 0px 4px #222;
  background-image: -moz-linear-gradient(top, #eeeeee, #cccccc);
  background-image: -webkit-gradient(
    linear,
    left top,
    left bottom,
    color-stop(0, #eeeeee),
    color-stop(1, #cccccc)
  );
  background-image: -webkit-linear-gradient(top, #eeeeee, #cccccc);
  background-image: -moz-linear-gradient(top, #eeeeee, #cccccc);
  background-image: -ms-linear-gradient(top, #eeeeee, #cccccc);
  background-image: -o-linear-gradient(top, #eeeeee, #cccccc);
}

.pagination-wrapper {
  position: fixed;
  bottom: 0;
  margin-left: auto;
  margin-bottom: 1.3rem;

  .pagination {
    background-color: #fff;
    li {
      border: 1px solid #efefef;
      padding: 0 4px;
    }
    .active {
      background-color: #2185d0;
      a {
        color: white;
      }
    }
    .disabled {
      cursor: not-allowed;
      a {
        cursor: not-allowed;
        color: #d4d4d5;
      }
    }
  }
}

<<<<<<< HEAD
.tab-width{
  width:12rem;
}
.task-variable-coloum{
  width:80rem;
}
.task-title-container{
  margin-left: -10px;
  margin-right: -10px;
}
=======
.filter-name-textfeild{
  width: 90%;
  height: 44px;
  padding: 3%;
  border: 3px solid #C8C6C4;
  font-size: 18px;
}

.criteria-add-value-inputbox{
  width: 80%;
  height: 40px;
  padding: 3%;
  border: 3px solid #C8C6C4;
}
.task-row{
  overflow: auto;
  max-height: 80vh;
}

.row-container {
  display: flex;
  align-items: flex-end;
  margin-top: 10px;
  font-size: 14px;
}

.input-container {
  margin-right: 10px;
}

.varible-input-boxes {
  width: 90%;
  height: 35px;
  border: 3px solid #C8C6C4;
}

.fa.fa-minus-circle {
  cursor: pointer;
  font-size: 36px;
  color: red;
  margin-left: 17px;
}

.add-button-container {
  display: flex;
  align-items: flex-end;
  margin-top: 10px;
  font-size: 14px;
}

.highlight {
  color: rgb(77, 97, 252);
}

.cursor-pointer{
  cursor:pointer
  }
>>>>>>> 75e088fd
<|MERGE_RESOLUTION|>--- conflicted
+++ resolved
@@ -441,7 +441,6 @@
   }
 }
 
-<<<<<<< HEAD
 .tab-width{
   width:12rem;
 }
@@ -452,7 +451,6 @@
   margin-left: -10px;
   margin-right: -10px;
 }
-=======
 .filter-name-textfeild{
   width: 90%;
   height: 44px;
@@ -509,5 +507,4 @@
 
 .cursor-pointer{
   cursor:pointer
-  }
->>>>>>> 75e088fd
+  }