import React, { useEffect, useState } from "react";
 import { Col } from "react-bootstrap";
import {
  getISODateTime,
  getFormattedDateAndTime,
} from "../../../apiManager/services/formatterService";
import { useDispatch, useSelector } from "react-redux";
import DatePicker from "react-datepicker";
import moment from "moment";
import "react-datepicker/dist/react-datepicker.css";
import "./../ServiceFlow.scss";
import AddGroupModal from "./AddGroupModal";
import {
  claimBPMTask,
  fetchServiceTaskList,
  getBPMTaskDetail,
  unClaimBPMTask,
  updateAssigneeBPMTask,
  updateBPMTask,
} from "../../../apiManager/services/bpmTaskServices";
import { setBPMTaskDetailUpdating } from "../../../actions/bpmTaskActions";
import UserSelectionDebounce from "./UserSelectionDebounce";
import SocketIOService from "../../../services/SocketIOService";
import { useTranslation } from "react-i18next";

const TaskHeaderListView = React.memo(({task,taskId,groupView = true}) => {
  const username = useSelector(
    (state) => state.user?.userDetail?.preferred_username || ""
  );
  const taskGroups = useSelector((state) => state.bpmTasks.taskGroups);
  const selectedFilter = useSelector((state) => state.bpmTasks.selectedFilter);
  const reqData = useSelector((state) => state.bpmTasks.listReqParams);
  const vissibleAttributes = useSelector((state) => state.bpmTasks.vissibleAttributes);
  const firstResult = useSelector((state) => state.bpmTasks.firstResult);
  const [followUpDate, setFollowUpDate] = useState(null);
  const [dueDate, setDueDate] = useState(null);
  const [showModal, setModal] = useState(false);
  const [isEditAssignee, setIsEditAssignee] = useState(false);
  const dispatch = useDispatch();
  const { t } = useTranslation();
  useEffect(() => {
    const followUp = task?.followUp ? new Date(task?.followUp) : null;
    setFollowUpDate(followUp);
  }, [task?.followUp]);

  useEffect(() => {
    const due = task?.due ? new Date(task?.due) : null;
    setDueDate(due);
  }, [task?.due]);

  const updateBpmTasksAndDetails = (err) =>{
    if (!err) {
      if (!SocketIOService.isConnected()) {
        if (selectedFilter) {
          dispatch(getBPMTaskDetail(taskId));
          dispatch(
            fetchServiceTaskList(reqData,null,firstResult)
          );
        } else {
          dispatch(setBPMTaskDetailUpdating(false));
        }
      }
       
    } else {
      dispatch(setBPMTaskDetailUpdating(false));
    }
  };

  const onClaim = () => {
    dispatch(setBPMTaskDetailUpdating(true));
    dispatch(
      // eslint-disable-next-line no-unused-vars
      claimBPMTask(taskId, username,updateBpmTasksAndDetails)
    );
  };
  const onChangeClaim = (userId) => {
    setIsEditAssignee(false);
    if (userId && userId !== task.assignee) {
      dispatch(setBPMTaskDetailUpdating(true));
      dispatch(
        // eslint-disable-next-line no-unused-vars
        updateAssigneeBPMTask(taskId, userId, updateBpmTasksAndDetails)
      );
    }
  };

  const onUnClaimTask = () => {
    dispatch(setBPMTaskDetailUpdating(true));
    dispatch(
      // eslint-disable-next-line no-unused-vars
      unClaimBPMTask(taskId, updateBpmTasksAndDetails)
    );
  };

  const onFollowUpDateUpdate = (followUpDate) => {
    setFollowUpDate(followUpDate);
    dispatch(setBPMTaskDetailUpdating(true));
    const updatedTask = {
      ...task,
      ...{ followUp: followUpDate ? getISODateTime(followUpDate) : null },
    };
    dispatch(
      // eslint-disable-next-line no-unused-vars
      updateBPMTask(taskId, updatedTask, updateBpmTasksAndDetails)
    );
  };

  const onDueDateUpdate = (dueDate) => {
    setDueDate(dueDate);
    dispatch(setBPMTaskDetailUpdating(true));
    const updatedTask = {
      ...task,
      ...{ due: dueDate ? getISODateTime(dueDate) : null },
    };
    dispatch(
      // eslint-disable-next-line no-unused-vars
      updateBPMTask(taskId, updatedTask, updateBpmTasksAndDetails)
    );
  };

  // eslint-disable-next-line no-unused-vars
  const FollowUpDateInput = React.forwardRef(({ value, onClick }, ref) => {
    return (
      <div onClick={onClick} ref={ref}>
        <i className="fa fa-calendar me-1" />{" "}
        {followUpDate ? (
          <span className="me-4">{moment(followUpDate).fromNow()}</span>
        ) : (
          t("Add Date")
        )}
      </div>
    );
  });

  // eslint-disable-next-line no-unused-vars
  const DueDateInput = React.forwardRef(({ value, onClick }, ref) => {
    return (
      <div onClick={onClick} ref={ref}>
        <i className="fa fa-calendar me-1" />{" "}
        {dueDate ? (
          <span className="me-4">{moment(dueDate).fromNow()}</span>
        ) : (
          t("Add Date")
        )}
      </div>
    );
  });

  const getGroups = (groups) => {
    return groups?.map((group) => group.groupId).join(", ");
  };

  return (
    <>
      <AddGroupModal
        modalOpen={showModal}
        onClose={() => setModal(false)}
        groups={taskGroups}
      />

     
      {vissibleAttributes?.taskVisibleAttributes?.followUp &&  <Col xs={2} className="px-0">
          <div className="tab-width">
            <div>
              <h6 className="fw-bold">{t("Follow up Date")}</h6>
            </div>
            <div
              className="actionable"
              title={
                followUpDate
                  ? getFormattedDateAndTime(followUpDate)
                  : t("Set follow-up Date")
              }
            >
              <DatePicker
                selected={followUpDate}
                onChange={onFollowUpDateUpdate}
                showTimeSelect
                isClearable
                popperPlacement="bottom-start"
                popperModifiers={{
                  offset: {
                    enabled: true,
                    offset: "5px, 10px",
                  },
                  preventOverflow: {
                    enabled: true,
                    escapeWithReference: false,
                    boundariesElement: "viewport",
                  },
                }}
                customInput={<FollowUpDateInput />}
              />
            </div>
          </div>
        </Col>}
        {
          vissibleAttributes?.taskVisibleAttributes?.dueDate &&  <Col xs={2}>
          <div className="tab-width">
            <div>
                <h6 className="fw-bold">{t("Due Date")}</h6>
            </div>
            <div
              className="actionable"
              title={
                dueDate ? getFormattedDateAndTime(dueDate) : t("Set Due date")
              }
            >
              <DatePicker
                selected={dueDate}
                onChange={onDueDateUpdate}
                showTimeSelect
                isClearable
                shouldCloseOnSelect
                popperPlacement="bottom-start"
                popperModifiers={{
                  offset: {
                    enabled: true,
                    offset: "5px, 10px",
                  },
                  preventOverflow: {
                    enabled: true,
                    escapeWithReference: false,
                    boundariesElement: "viewport",
                  },
                }}
                customInput={<DueDateInput />}
              />
            </div>
          </div>
        </Col>
        }
       
        {vissibleAttributes?.taskVisibleAttributes?.assignee &&
<<<<<<< HEAD
          <Col xs={ groupView ? 2 : 6 } >
          <div className="tab-width">
=======
          <Col xs={2}  onClick={(e)=> e.stopPropagation()} >
          <div className="tab-width px-3">
>>>>>>> 879ea198
            <div>
                <h6 className="fw-bold">{t("Assignee")}</h6>
            </div>
            <div className="actionable">
              {isEditAssignee ? (
                task?.assignee ? (
                  <span>
                    <UserSelectionDebounce
                      onClose={() => setIsEditAssignee(false)}
                      currentUser={task.assignee}
                      onChangeClaim={onChangeClaim}
                    />
                  </span>
                ) : (
                  <span data-testid="clam-btn" onClick={onClaim}>
                    {" "}
                    {t("Assign to Me")}
                  </span>
                )
              ) : (
                <>
                  <i className="fa fa-user me-1" />
                  {task?.assignee ? (
                    <span>
                      <span
                        className=""
                        onClick={() => setIsEditAssignee(true)}
                        title={t("Click to Change Assignee")}
                      >
                        {task.assignee}
                      </span>
                      <i
                        className="fa fa-times ms-1"
                        onClick={onUnClaimTask}
                        title={t("Reset Assignee")}
                      />
                    </span>
                  ) : (
                    <span data-testid="clam-btn" onClick={onClaim}>
                      {t("Assign to Me")}
                    </span>
                  )}
                </>
              )}
            </div>
          </div>
        </Col>}
         
          {groupView &&
          <Col xs={2}>
            <div className="tab-width">
              <div>
                <h6 className="fw-bold">{t("Groups")}</h6>
              </div>
              <div
                className="actionable"
                onClick={() => setModal(true)}
                title={t("Groups")}
              >
                <i className="fa fa-group me-1" />
                {taskGroups.length === 0 ? (
                  <span>{t("Add group")}</span>
                ) : (
                  <span className="group-align">{getGroups(taskGroups)}</span>
                )}
              </div>
<<<<<<< HEAD
            </div>}
        </Col>
=======
            </div>
            </Col>
            }
        
>>>>>>> 879ea198
     

      
    </>
  );
});

export default TaskHeaderListView;<|MERGE_RESOLUTION|>--- conflicted
+++ resolved
@@ -232,13 +232,8 @@
         }
        
         {vissibleAttributes?.taskVisibleAttributes?.assignee &&
-<<<<<<< HEAD
-          <Col xs={ groupView ? 2 : 6 } >
-          <div className="tab-width">
-=======
           <Col xs={2}  onClick={(e)=> e.stopPropagation()} >
           <div className="tab-width px-3">
->>>>>>> 879ea198
             <div>
                 <h6 className="fw-bold">{t("Assignee")}</h6>
             </div>
@@ -305,15 +300,10 @@
                   <span className="group-align">{getGroups(taskGroups)}</span>
                 )}
               </div>
-<<<<<<< HEAD
-            </div>}
-        </Col>
-=======
             </div>
             </Col>
             }
         
->>>>>>> 879ea198
      
 
       
