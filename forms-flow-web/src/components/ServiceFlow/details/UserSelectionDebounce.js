import React, {useState} from "react";
import AsyncSelect from 'react-select/async';
import {useDispatch} from "react-redux";
import {Row, Col} from "react-bootstrap";
import "./TaskDetail.scss";
import {fetchUserListWithSearch} from "../../../apiManager/services/bpmTaskServices";
import {
  SearchByEmail,
  SearchByFirstName,
  SearchByLastName,
  UserSearchFilterTypes
} from "../constants/userSearchFilterTypes";
import DropdownButton from 'react-bootstrap/DropdownButton';
import Dropdown from 'react-bootstrap/Dropdown';
import Form from 'react-bootstrap/Form';
import { useTranslation } from "react-i18next";
const UserSelectionDebounce = React.memo((props) => {
  const {onClose, currentUser, onChangeClaim} = props;
  const dispatch = useDispatch();
  const customThemeFn = (theme) => ({
    ...theme,
    spacing: {
      controlHeight: 25,
    }
  });
  const [selectedValue, changeSelectedValue] = useState({value: currentUser, label: currentUser});
  const [searchTypeOption,setSearchTypeOption] = useState(UserSearchFilterTypes[0]);
  const [isSearch, setIsSearch] = useState(false);
  const {t} = useTranslation();
  const loadOptions = (inputValue = "", callback) => {
    dispatch(fetchUserListWithSearch({searchType: searchTypeOption.searchType, query: inputValue}, (err, res) => {
      if (!err) {
        const userListOptions = res.map((user) => {
          return {
            value: user.id,
            label: user.id,
            email: user.email,
            firstName: user.firstName,
            id: user.id,
            lastName: user.lastName
          }
        });
        setIsSearch(true);
        callback(userListOptions);
      }
    }));
  };

  const formatNameLabel=(firstName, lastName, email)=>{
    switch (searchTypeOption.searchType){
      case SearchByLastName:
        return `(${lastName||''} ${firstName||''})`
      case SearchByFirstName:
        return `(${firstName||''} ${lastName||''})`
      case SearchByEmail:
        return `(${email||''})`;
      default:
        return '';
    }
  };

  const formatOptionLabel = ({id, firstName, lastName, email}, {context}) => {
    if (context === "value") {
      return <div className="p-2">{id}</div>;
    } else if (context === "menu") {
      return (
        <div className="p-2 click-element" style={{display: "flex", flexDirection: "column"}}>
          <div>{id}</div>
          <div>
            {formatNameLabel(firstName, lastName, email)}
          </div>
        </div>
      );
    }
  };

  return (<>
    <Row md={{span: 3, offset: 3}}>
      <Col xs={12} md={10}>
<<<<<<< HEAD
        <button className="btn btn-pos" title={t("update_user")} onClick={() => onChangeClaim(selectedValue?.value || null)}>
        <i className="fa fa-check fa-lg mr-1" />
        </button>
        <button className="btn btn-pos" onClick={onClose} title={t("Close")}>
=======
        <button className="btn btn-pos" title="Update User" onClick={() => onChangeClaim(selectedValue?.value || null)}>
        <i className="fa fa-check fa-lg mr-1" />
        </button>
        <button className="btn btn-pos" onClick={onClose} title="Close">
>>>>>>> 9fb6ce48
        <i className="fa fa-times-circle fa-lg mr-1" />
        </button>
      </Col>
    </Row>
    <Row>
      <Col sm={10}>
        <AsyncSelect
          cacheOptions
          theme={customThemeFn}
          loadOptions={loadOptions}
          isClearable
          defaultOptions
          onChange={changeSelectedValue}
          className="select-user"
          placeholder={isSearch ? searchTypeOption.title || 'Select...' : ""}
          formatOptionLabel={formatOptionLabel}
        />
      </Col>
      <Col sm={2} className="p-0">
        <DropdownButton id="dropdown-basic-button"
                        title={<i className="fa fa-filter"/>}
                        size="sm"
                        variant="secondary">
          {UserSearchFilterTypes.map((UserSearchFilterType)=>{
            return <Dropdown.Item className="click-element" onClick={()=>setSearchTypeOption(UserSearchFilterType)}>
              <Form.Check
              type="radio"
              id={UserSearchFilterType.searchType}
              key={UserSearchFilterType.searchType}
              label={UserSearchFilterType.title}
              value={UserSearchFilterType.searchType}
              checked={searchTypeOption.searchType===UserSearchFilterType.searchType}
            />
            </Dropdown.Item>
          })}
        </DropdownButton>
      </Col>
    </Row>
  </>);
});


export default UserSelectionDebounce;<|MERGE_RESOLUTION|>--- conflicted
+++ resolved
@@ -77,17 +77,10 @@
   return (<>
     <Row md={{span: 3, offset: 3}}>
       <Col xs={12} md={10}>
-<<<<<<< HEAD
-        <button className="btn btn-pos" title={t("update_user")} onClick={() => onChangeClaim(selectedValue?.value || null)}>
+      <button className="btn btn-pos" title={t("update_user")} onClick={() => onChangeClaim(selectedValue?.value || null)}>
         <i className="fa fa-check fa-lg mr-1" />
         </button>
         <button className="btn btn-pos" onClick={onClose} title={t("Close")}>
-=======
-        <button className="btn btn-pos" title="Update User" onClick={() => onChangeClaim(selectedValue?.value || null)}>
-        <i className="fa fa-check fa-lg mr-1" />
-        </button>
-        <button className="btn btn-pos" onClick={onClose} title="Close">
->>>>>>> 9fb6ce48
         <i className="fa fa-times-circle fa-lg mr-1" />
         </button>
       </Col>
