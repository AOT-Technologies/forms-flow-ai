--- conflicted
+++ resolved
@@ -11,11 +11,8 @@
   const filterList = useSelector(state=> state.bpmTasks.filterList);
   const isFilterLoading = useSelector(state=> state.bpmTasks.isFilterLoading);
   const selectedFilter=useSelector(state=>state.bpmTasks.selectedFilter);
-<<<<<<< HEAD
   const {t} = useTranslation();
   const tasksCount = useSelector(state=>state.bpmTasks.tasksCount)
-=======
->>>>>>> ee05486a
   const changeFilterSelection = (filter)=>{
     dispatch(setSelectedBPMFilter(filter));
     dispatch(setSelectedTaskID(null));
