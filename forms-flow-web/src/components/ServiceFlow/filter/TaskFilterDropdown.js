import { taskFilters } from "../constants/taskConstants";
import React from "react";

<<<<<<< HEAD
const TaskFilterDropdown = ({onFilterSelect}) => {
return  (<div className="filter-items">
    {taskFilters.map((filter,index) => (
        <div className="clickable p-0 mb-2" key={index} onClick={() => onFilterSelect(filter)}>
=======
const TaskFilterDropdown = ({ onFilterSelect }) => {
  return (
    <div className="filter-items">
      {taskFilters.map((filter,index) => (
        <div
          key={index}
          className="clickable p-0 mb-2"
          onClick={() => onFilterSelect(filter)}
        >
>>>>>>> f984bf89
          {filter}
        </div>
      ))}
    </div>
  );
};

export default TaskFilterDropdown;<|MERGE_RESOLUTION|>--- conflicted
+++ resolved
@@ -1,12 +1,6 @@
 import { taskFilters } from "../constants/taskConstants";
 import React from "react";
 
-<<<<<<< HEAD
-const TaskFilterDropdown = ({onFilterSelect}) => {
-return  (<div className="filter-items">
-    {taskFilters.map((filter,index) => (
-        <div className="clickable p-0 mb-2" key={index} onClick={() => onFilterSelect(filter)}>
-=======
 const TaskFilterDropdown = ({ onFilterSelect }) => {
   return (
     <div className="filter-items">
@@ -16,7 +10,6 @@
           className="clickable p-0 mb-2"
           onClick={() => onFilterSelect(filter)}
         >
->>>>>>> f984bf89
           {filter}
         </div>
       ))}
