--- conflicted
+++ resolved
@@ -39,28 +39,19 @@
   const listReqParams = useSelector((state) => state.bpmTasks.listReqParams);
   const currentUser = useSelector((state) => state.user?.userDetail?.preferred_username || '');
   const firstResult = useSelector(state=> state.bpmTasks.firstResult);
-<<<<<<< HEAD
-=======
   const taskList = useSelector((state) => state.bpmTasks.tasksList);
->>>>>>> 5555c1b2
   const selectedFilterIdRef=useRef(selectedFilterId);
   const bpmTaskIdRef=useRef(bpmTaskId);
   const reqDataRef=useRef(reqData);
   const firstResultsRef=useRef(firstResult);
-<<<<<<< HEAD
-=======
   const taskListRef=useRef(taskList);
->>>>>>> 5555c1b2
 
   useEffect(()=>{
     selectedFilterIdRef.current=selectedFilterId;
     bpmTaskIdRef.current=bpmTaskId;
     reqDataRef.current=reqData;
     firstResultsRef.current=firstResult;
-<<<<<<< HEAD
-=======
     taskListRef.current=taskList;
->>>>>>> 5555c1b2
   });
 
   useEffect(()=>{
@@ -106,10 +97,6 @@
         }
       } else{
         if(selectedFilterIdRef.current){
-<<<<<<< HEAD
-          dispatch(fetchServiceTaskListCount(selectedFilterIdRef.current, reqDataRef.current));
-          dispatch(fetchServiceTaskList(selectedFilterIdRef.current, firstResultsRef.current, reqDataRef.current)); //Refreshes the Task
-=======
           if(isUpdateEvent){
             /* Check if the taskId exists in the loaded Task List */
             if(checkIfTaskIDExistsInList(taskListRef.current,refreshedTaskId)===true){
@@ -120,7 +107,6 @@
             dispatch(fetchServiceTaskListCount(selectedFilterIdRef.current, reqDataRef.current));
             dispatch(fetchServiceTaskList(selectedFilterIdRef.current, firstResultsRef.current, reqDataRef.current)); //Refreshes the Task
           }
->>>>>>> 5555c1b2
         }
         if(bpmTaskIdRef.current && refreshedTaskId===bpmTaskIdRef.current) { //Refreshes task if its selected
           dispatch(getBPMTaskDetail(bpmTaskIdRef.current,(err,resTask)=>{
