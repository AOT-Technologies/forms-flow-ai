--- conflicted
+++ resolved
@@ -31,15 +31,9 @@
 import cloneDeep from "lodash/cloneDeep";
 import { Route, Navigate, Routes } from "react-router-dom";
 import { push, replace } from "connected-react-router";
-<<<<<<< HEAD
-import {MULTITENANCY_ENABLED } from "../../constants/constants";
-import TaskHead from "../../containers/TaskHead";
-import NotFound from "../NotFound";
-=======
 import { BASE_ROUTE, MULTITENANCY_ENABLED } from "../../constants/constants";
 import TaskHead from "../../containers/TaskHead";
 import TaskSearchBarView from "./list/search/TaskSearchBarView";
->>>>>>> 879ea198
 
 export default React.memo(() => {
   const dispatch = useDispatch();
@@ -285,37 +279,6 @@
               <section>
                 {/* <header className="d-flex flex-wrap align-items-center p-2 bg-light shadow mb-2">
               <TaskSortSelectedList />
-<<<<<<< HEAD
-            </header>
-            <ServiceFlowTaskList />
-          </section>
-        </div>
-        <div className="col-12 pe-0 ps-md-5 col-md-8 col-xl-9  px-2 pe-md-0 py-5 py-md-0 border ">
-          <Routes>
-            <Route
-              path={`/:taskId?`}
-              element={<ServiceFlowTaskDetails/>}
-            />
-            <Route path={`/:taskId/:notAvailable`} element={<Navigate to="/404" />} />
-          </Routes>
-        </div>
-        </div>
-        </>
-      ) :
-        (
-          <Routes>
-            <Route
-              path=""
-              element={<ServiceTaskListView />}
-            />
-            <Route
-              path={`/:taskId`}
-              element={<ServiceTaskListViewDetails/>}
-            />
-            <Route path={`/:taskId/:notAvailable`} element={<NotFound/>}/>
-          </Routes>
-        ) }
-=======
             </header> */}
                 <ServiceFlowTaskList 
                   expandedTasks={expandedTasks}
@@ -323,16 +286,13 @@
               </section>
             </div>
             <div className="col-12 pe-0 ps-md-5 col-md-8 col-xl-9  px-2 pe-md-0 py-5 py-md-0 border ">
-              <Switch>
+              <Routes>
                 <Route
-                  path={`${BASE_ROUTE}task/:taskId?`}
-                  component={ServiceFlowTaskDetails}
+                  path={`:taskId?`}
+                  element={<ServiceFlowTaskDetails/>}
                 ></Route>
-                <Route path={`${BASE_ROUTE}task/:taskId/:notAvailable`}>
-                  {" "}
-                  <Redirect exact to="/404" />
-                </Route>
-              </Switch>
+                <Route path={`*`} element={<Navigate to={`/404`} />} />
+              </Routes>
             </div>
           </div>
         </>
@@ -363,7 +323,6 @@
           </Route>
         </Switch>
       )}
->>>>>>> 879ea198
     </div>
   );
 });