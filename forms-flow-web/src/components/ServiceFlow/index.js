import React, { useCallback, useEffect, useRef } from "react";
import ServiceFlowTaskList from "./list/ServiceTaskList";
import ServiceTaskListView from "./list/ServiceTaskListView";
import ServiceTaskListViewDetails from './list/ServiceTaskListViewDetails';


import ServiceFlowTaskDetails from "./details/ServiceTaskDetails";
import { Col, Container, Row } from "react-bootstrap";
import "./ServiceFlow.scss";
import {
  fetchFilterList,
  fetchProcessDefinitionList,
  fetchServiceTaskList,
  getBPMGroups,
  getBPMTaskDetail,
} from "../../apiManager/services/bpmTaskServices";
import { useDispatch, useSelector } from "react-redux";
import { ALL_TASKS } from "./constants/taskConstants";
import {
  reloadTaskFormSubmission,
  setBPMFilterLoader,
  setBPMTaskDetailLoader,
  setFilterListParams,
  setSelectedBPMFilter,
  setSelectedTaskID,
} from "../../actions/bpmTaskActions";
import TaskSortSelectedList from "./list/sort/TaskSortSelectedList";
import SocketIOService from "../../services/SocketIOService";
import isEqual from "lodash/isEqual";
import cloneDeep from "lodash/cloneDeep";
import { Route, Redirect, Switch } from "react-router-dom";
import { push } from "connected-react-router";
import { BASE_ROUTE,MULTITENANCY_ENABLED } from "../../constants/constants";
import TaskHead from "../../containers/TaskHead";

export default React.memo(() => {
  const dispatch = useDispatch();
  const filterList = useSelector((state) => state.bpmTasks.filterList);
  const isFilterLoading = useSelector(
    (state) => state.bpmTasks.isFilterLoading
  );
  const selectedFilter = useSelector((state) => state.bpmTasks.selectedFilter);
  const selectedFilterId = useSelector(
    (state) => state.bpmTasks.selectedFilter?.id || null
  );
  const bpmTaskId = useSelector((state) => state.bpmTasks.taskId);
  const reqData = useSelector((state) => state.bpmTasks.listReqParams);
  const sortParams = useSelector(
    (state) => state.bpmTasks.filterListSortParams
  );
  const searchParams = useSelector(
    (state) => state.bpmTasks.filterListSearchParams
  );
  const listReqParams = useSelector((state) => state.bpmTasks.listReqParams);
  const currentUser = useSelector(
    (state) => state.user?.userDetail?.preferred_username || ""
  );
  const firstResult = useSelector((state) => state.bpmTasks.firstResult);
  const taskList = useSelector((state) => state.bpmTasks.tasksList);
  const selectedFilterIdRef = useRef(selectedFilterId);
  const bpmTaskIdRef = useRef(bpmTaskId);
  const reqDataRef = useRef(reqData);
  const firstResultsRef = useRef(firstResult);
  const taskListRef = useRef(taskList);
  const tenantKey = useSelector((state) => state.tenants?.tenantId);
  const cardView = useSelector(
    (state) => state.bpmTasks.viewType
  );
  
  const redirectUrl = useRef(
    MULTITENANCY_ENABLED ? `/tenant/${tenantKey}/` : "/"
  );

  useEffect(() => {
    selectedFilterIdRef.current = selectedFilterId;
    bpmTaskIdRef.current = bpmTaskId;
    reqDataRef.current = reqData;
    firstResultsRef.current = firstResult;
    taskListRef.current = taskList;
    redirectUrl.current = MULTITENANCY_ENABLED ? `/tenant/${tenantKey}/` : "/";
  });

  useEffect(() => {
    const reqParamData = {
      ...{ sorting: [...sortParams.sorting] },
      ...searchParams,
    };
    if (!isEqual(reqParamData, listReqParams)) {
      dispatch(setFilterListParams(cloneDeep(reqParamData)));
    }
  }, [searchParams, sortParams, dispatch, listReqParams]);

  useEffect(() => {
    dispatch(setBPMFilterLoader(true));
    dispatch(fetchFilterList());
    dispatch(fetchProcessDefinitionList());
    // dispatch(fetchUserList());
  }, [dispatch]);

  useEffect(() => {
    if (!isFilterLoading && filterList.length && !selectedFilter) {
      let filterSelected;
      if (filterList.length > 1) {
        filterSelected = filterList.find((filter) => filter.name === ALL_TASKS);
        if (!filterSelected) {
          filterSelected = filterList[0];
        }
      } else {
        filterSelected = filterList[0];
      }
      dispatch(setSelectedBPMFilter(filterSelected));
    }
  }, [filterList, isFilterLoading, selectedFilter, dispatch]);

  const checkIfTaskIDExistsInList = (list, id) => {
    return list.some((task) => task.id === id);
  };
  const SocketIOCallback = useCallback(
    (refreshedTaskId, forceReload, isUpdateEvent) => {
      if (forceReload) {
        dispatch(
          fetchServiceTaskList(
            selectedFilterIdRef.current,
            firstResultsRef.current,
            reqDataRef.current,
            refreshedTaskId
          )
        ); //Refreshes the Tasks
        if (bpmTaskIdRef.current && refreshedTaskId === bpmTaskIdRef.current) {
          dispatch(setBPMTaskDetailLoader(true));
          dispatch(setSelectedTaskID(null)); // unSelect the Task Selected
          dispatch(push(`${redirectUrl.current}task/`));
        }
      } else {
        if (selectedFilterIdRef.current) {
          if (isUpdateEvent) {
            /* Check if the taskId exists in the loaded Task List */
            if (
              checkIfTaskIDExistsInList(
                taskListRef.current,
                refreshedTaskId
              ) === true
            ) {
              dispatch(
                fetchServiceTaskList(
                  selectedFilterIdRef.current,
                  firstResultsRef.current,
                  reqDataRef.current
                )
              ); //Refreshes the Task
            }
          } else {
            dispatch(
              fetchServiceTaskList(
                selectedFilterIdRef.current,
                firstResultsRef.current,
                reqDataRef.current
              )
            ); //Refreshes the Task
          }
        }
        if (bpmTaskIdRef.current && refreshedTaskId === bpmTaskIdRef.current) {
          //Refreshes task if its selected
          dispatch(
            getBPMTaskDetail(bpmTaskIdRef.current, (err, resTask) => {
              // Should dispatch When task claimed user  is not the logged in User
              if (resTask?.assignee !== currentUser) {
                dispatch(reloadTaskFormSubmission(true));
              }
            })
          );
          dispatch(getBPMGroups(bpmTaskIdRef.current));
        }
      }
    },
    [dispatch, currentUser]
  );

  useEffect(() => {
    if (!SocketIOService.isConnected()) {
      SocketIOService.connect((refreshedTaskId, forceReload, isUpdateEvent) =>
        SocketIOCallback(refreshedTaskId, forceReload, isUpdateEvent)
      );
    } else {
      SocketIOService.disconnect();
      SocketIOService.connect((refreshedTaskId, forceReload, isUpdateEvent) =>
        SocketIOCallback(refreshedTaskId, forceReload, isUpdateEvent)
      );
    }
    return () => {
      if (SocketIOService.isConnected()) SocketIOService.disconnect();
    };
  }, [SocketIOCallback, dispatch]);

  return (
    <Container fluid id="main" className="pt-0">
<<<<<<< HEAD
    <TaskHead/>
    <Row className="p-2 task-row" >
      <Col lg={3} xs={12} sm={12} md={4} xl={3}>
        <section>
          <header className="task-section-top">
            <TaskSortSelectedList />
          </header>
          <ServiceFlowTaskList />
        </section>
      </Col>
      <Col className="pl-0" lg={9} xs={12} sm={12} md={8} xl={9}>
        <Switch>
          <Route
            path={`${BASE_ROUTE}task/:taskId?`}
            component={ServiceFlowTaskDetails}
          ></Route>
          <Route path={`${BASE_ROUTE}task/:taskId/:notAvailable`}>
            {" "}
            <Redirect exact to="/404" />
          </Route>
        </Switch>
      </Col>
    </Row>
  </Container>
=======
      {cardView ? (
        <>
        <TaskHead />
        <Row className="p-2">
        <Col lg={3} xs={12} sm={12} md={4} xl={3}>
          <section>
            <header className="task-section-top">
              <TaskSortSelectedList />
            </header>
            <ServiceFlowTaskList />
          </section>
        </Col>
        <Col className="pl-0" lg={9} xs={12} sm={12} md={8} xl={9}>
          <Switch>
            <Route
              path={`${BASE_ROUTE}task/:taskId?`}
              component={ServiceFlowTaskDetails}
            ></Route>
            <Route path={`${BASE_ROUTE}task/:taskId/:notAvailable`}>
              {" "}
              <Redirect exact to="/404" />
            </Route>
          </Switch>
        </Col>
        </Row>
        </>
      ) :
        (
          <Switch>
            <Route
              exact
              path={`${BASE_ROUTE}task`}
              render={() => (
                <>
                  <TaskHead />
                  <ServiceTaskListView />
                </>
              )}
            >
            </Route>
            <Route
              path={`${BASE_ROUTE}task/:taskId`}
              render={() => (
                <>
                  
                  <ServiceTaskListViewDetails />
                </>
              )}
              
            ></Route>
            <Route path={`${BASE_ROUTE}task/:taskId/:notAvailable`}>
              <Redirect exact to="/404" />
            </Route>
          </Switch>
        ) }
    </Container>
>>>>>>> 804351b3
  );
});<|MERGE_RESOLUTION|>--- conflicted
+++ resolved
@@ -194,32 +194,6 @@
 
   return (
     <Container fluid id="main" className="pt-0">
-<<<<<<< HEAD
-    <TaskHead/>
-    <Row className="p-2 task-row" >
-      <Col lg={3} xs={12} sm={12} md={4} xl={3}>
-        <section>
-          <header className="task-section-top">
-            <TaskSortSelectedList />
-          </header>
-          <ServiceFlowTaskList />
-        </section>
-      </Col>
-      <Col className="pl-0" lg={9} xs={12} sm={12} md={8} xl={9}>
-        <Switch>
-          <Route
-            path={`${BASE_ROUTE}task/:taskId?`}
-            component={ServiceFlowTaskDetails}
-          ></Route>
-          <Route path={`${BASE_ROUTE}task/:taskId/:notAvailable`}>
-            {" "}
-            <Redirect exact to="/404" />
-          </Route>
-        </Switch>
-      </Col>
-    </Row>
-  </Container>
-=======
       {cardView ? (
         <>
         <TaskHead />
@@ -276,6 +250,5 @@
           </Switch>
         ) }
     </Container>
->>>>>>> 804351b3
   );
 });