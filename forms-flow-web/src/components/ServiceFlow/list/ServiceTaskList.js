--- conflicted
+++ resolved
@@ -1,11 +1,7 @@
 import React, { useEffect } from "react";
 import { ListGroup, Row, Col } from "react-bootstrap";
 import { useDispatch, useSelector } from "react-redux";
-<<<<<<< HEAD
-import {fetchServiceTaskList, fetchServiceTaskListCount} from "../../../apiManager/services/bpmTaskServices";
-=======
 import { fetchServiceTaskList } from "../../../apiManager/services/bpmTaskServices";
->>>>>>> 9fb6ce48
 import {
   setBPMTaskListActivePage,
   setBPMTaskLoader
@@ -33,19 +29,11 @@
   const selectedFilter = useSelector((state) => state.bpmTasks.selectedFilter);
   const activePage = useSelector(state=>state.bpmTasks.activePage);
   const tasksPerPage = MAX_RESULTS;
-<<<<<<< HEAD
-  const {t} = useTranslation();
-=======
-
->>>>>>> 9fb6ce48
+  const {t}=useTranslation();
   useEffect(() => {
     if (selectedFilter) {
       dispatch(setBPMTaskLoader(true));
       dispatch(setBPMTaskListActivePage(1));
-<<<<<<< HEAD
-      dispatch(fetchServiceTaskListCount(selectedFilter.id, reqData))
-=======
->>>>>>> 9fb6ce48
       dispatch(fetchServiceTaskList(selectedFilter.id, 0, reqData));
     }
   }, [dispatch, selectedFilter, reqData]);
@@ -60,10 +48,6 @@
     dispatch(setBPMTaskListActivePage(pageNumber));
     dispatch(setBPMTaskLoader(true));
     let firstResultIndex = getFirstResultIndex(pageNumber) ;
-<<<<<<< HEAD
-    dispatch(fetchServiceTaskListCount(selectedFilter.id, reqData))
-=======
->>>>>>> 9fb6ce48
     dispatch(fetchServiceTaskList(selectedFilter.id, firstResultIndex, reqData));
   };
 
