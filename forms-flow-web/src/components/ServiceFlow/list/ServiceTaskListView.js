import React, { useEffect, useRef,useState } from "react";
import { Row, Col, DropdownButton, Dropdown } from "react-bootstrap";
import { useDispatch, useSelector } from "react-redux";
import moment from "moment";
import { fetchServiceTaskList } from "../../../apiManager/services/bpmTaskServices";
import {
  setBPMTaskListActivePage,
  setBPMTaskLoader,
  setIsAllTaskVariableExpand
} from "../../../actions/bpmTaskActions";
import Loading from "../../../containers/Loading";
import { useTranslation } from "react-i18next";
import "./../ServiceFlow.scss";
import TaskSearchBarListView from "./search/TaskSearchBarListView";
import {
  getFormattedDateAndTime,
} from "../../../apiManager/services/formatterService";
import Pagination from "react-js-pagination";
import { push } from "connected-react-router";
// import { MAX_RESULTS } from "../constants/taskConstants";
// import { getFirstResultIndex } from "../../../apiManager/services/taskSearchParamsFormatterService";

import { MULTITENANCY_ENABLED } from "../../../constants/constants";
import TaskHeaderListView from "../details/TaskHeaderListView";
const ServiceTaskListView = React.memo(() => {
  const { t } = useTranslation();
  const taskList = useSelector((state) => state.bpmTasks.tasksList);
  const tasksCount = useSelector((state) => state.bpmTasks.tasksCount);
  const bpmTaskId = useSelector((state) => state.bpmTasks.taskId);
  const isTaskListLoading = useSelector(
    (state) => state.bpmTasks.isTaskListLoading
  );
  const reqData = useSelector((state) => state.bpmTasks.listReqParams);
  const dispatch = useDispatch();
  const selectedFilter = useSelector((state) => state.bpmTasks.selectedFilter);
  const firstResult = useSelector((state) => state.bpmTasks.firstResult);
  const activePage = useSelector((state) => state.bpmTasks.activePage);
  const [expandedTasks, setExpandedTasks] = useState({});
  const allTaskVariablesExpanded = useSelector((state) => state.bpmTasks.allTaskVariablesExpand);
  const [selectedLimitValue, setSelectedLimitValue] = useState(15);
  const tenantKey = useSelector((state) => state.tenants?.tenantId);
  const redirectUrl = useRef(
    MULTITENANCY_ENABLED ? `/tenant/${tenantKey}/` : "/"
  );
  const selectedTaskVariables = useSelector((state) => state.bpmTasks.selectedTaskVariables);
  const vissibleAttributes = useSelector((state) => state.bpmTasks.vissibleAttributes);
  const taskvariables = useSelector(
    (state) => state.bpmTasks.selectedFilter?.variables || []
  );
  


  const options = [
    { value: '6', label: '6' },
    { value: '12', label: '12' },
    { value: '30', label: '30' },
    { value: tasksCount, label: 'All' }
  ];

  const handleLimitChange = (limit) => {
    dispatch(setBPMTaskLoader(true));
    setSelectedLimitValue(limit);
    dispatch(fetchServiceTaskList(reqData,null,firstResult,limit));
  };

  let numberofSubmissionListFrom =
    activePage === 1 ? 1 : (activePage * selectedLimitValue) - selectedLimitValue + 1;

  let numberofSubmissionListTo = activePage === 1 ? selectedLimitValue :
    selectedLimitValue * activePage;

  useEffect(() => {
    if (selectedFilter) {
      dispatch(setBPMTaskLoader(true));
      dispatch(setBPMTaskListActivePage(1));
      dispatch(fetchServiceTaskList(reqData,null,firstResult));
    }
  }, [dispatch, reqData]);

  const getTaskDetails = (taskId) => {
    if (taskId !== bpmTaskId) {
      dispatch(push(`${redirectUrl.current}task/${taskId}`));
    }
  };

  const handleViewDetails = (taskId) => {
    getTaskDetails(taskId);
  };
  const handlePageChange = (pageNumber) => {
    dispatch(setBPMTaskListActivePage(pageNumber));
    dispatch(setBPMTaskLoader(true));
    let firstResultIndex = (selectedLimitValue * pageNumber) - selectedLimitValue;
    dispatch(
      fetchServiceTaskList(reqData,null,firstResultIndex,selectedLimitValue)
    );
  };
  useEffect(() => {
    // Initialize expandedTasks based on the initial value of allTaskVariablesExpanded
    const updatedExpandedTasks = {};
    if (allTaskVariablesExpanded) {
      taskList.forEach((task) => {
        updatedExpandedTasks[task.id] = allTaskVariablesExpanded;
      });
    }
    setExpandedTasks(updatedExpandedTasks);
  }, [allTaskVariablesExpanded, taskList]);
//Toggle the expanded state of TaskVariables in single task
  const handleToggleTaskVariable = (taskId) => {
    setExpandedTasks((prevExpandedTasks) => ({
      ...prevExpandedTasks,
      [taskId]: !prevExpandedTasks[taskId],
    }));
  };
  // Toggle expand or collapse the TaskVariables of all task
  const toggleAllTaskVariables = () => {
    const newExpandedState = !allTaskVariablesExpanded;
    const updatedExpandedTasks = {};

    taskList.forEach(task => {
      if (task?._embedded?.variable?.length > 1) {
        updatedExpandedTasks[task.id] = newExpandedState;
      }
    });
    setExpandedTasks(updatedExpandedTasks);
    dispatch(setIsAllTaskVariableExpand(newExpandedState));
  };
 
  const renderTaskList = () => {
    if ((tasksCount || taskList.length) && selectedFilter) {
      return (
        <> 
        <div className="list-container "
      
        >
          {taskList?.map((task, index) => (
            <div
              className={`clickable shadow border rounded  ${
                task?.id === bpmTaskId && "selected"
              }`}
              key={index}
            >
              <Row className="task-title-container p-2 border-bottom">
                <Col xs={8}>
                    <h4 className="fw-bold">{task.name} - {task?._embedded?.variable?.filter((eachValue) => eachValue.name === "formName")[0]?.value}</h4>
                </Col>
                <Col xs={2} className="ms-auto">
                    <div>
                      <h6>
                        <u
                          onClick={() => handleViewDetails(task.id)}
                        className="fw-normal" style={{ color: "#1a5a96", textDecoration: 'none' }}>{t("View Details")}</u>
                      </h6>
                    </div>
                  </Col>
              </Row>
              
              <Row className="mt-4 p-2 justify-content-between" style={{ marginBottom: "-2.5rem" }}>
               {vissibleAttributes?.taskVisibleAttributes?.applicationId && <Col  xs={2}>
                  <div className="col-12">
                    <h6 className="fw-light">{t("Application Id")}</h6>
                    <h6>{task?._embedded?.variable?.filter((eachValue) => eachValue.name === "applicationId")[0]?.value}</h6>
                  </div>
                </Col>}
              {vissibleAttributes?.taskVisibleAttributes?.createdDate &&  <Col xs={2}>
                  <div className="col-12">
                    <h6>{t("Created Date")}</h6>
                    <h6 title={
                      task.created ? getFormattedDateAndTime(task.created) : ""
                    }>
                      {moment(task.created).isSame(moment(), "day")
                        ? moment(task.created).fromNow() 
                        : task.created.split('T')[0]} 
                    </h6>
                  </div>
                </Col>}
                <Col  xs={6} className="justify-content-between ">
                <TaskHeaderListView task={task} taskId={task.id} groupView = {false} />
                </Col>
              {vissibleAttributes?.taskVisibleAttributes?.priority &&  <Col xs={1} >
                  <div className="col-12">
                    <h6 className="fw-light">{t("Priority")}</h6>
                  </div>
                  <div className="d-flex col-12">
                    <svg
                      xmlns="http://www.w3.org/2000/svg"
                      width="16"
                      height="16"
                      fill="currentColor"
                      className="bi bi-filter-right"
                      viewBox="0 0 16 16"
                    >
                      <path d="M14 10.5a.5.5 0 0 0-.5-.5h-3a.5.5 0 0 0 0 1h3a.5.5 0 0 0 .5-.5zm0-3a.5.5 0 0 0-.5-.5h-7a.5.5 0 0 0 0 1h7a.5.5 0 0 0 .5-.5zm0-3a.5.5 0 0 0-.5-.5h-11a.5.5 0 0 0 0 1h11a.5.5 0 0 0 .5-.5z" />
                    </svg>
                    <h6>
                      <u className="fw-bold text-decoration-none">{task.priority}</u>
                    </h6>
                  </div>
                </Col>}
                {task?._embedded?.variable?.length > 2 ? 
                  <Col xs={1}>
                    <div
                      className="justify-content-center"
                      onClick={(e) => {
                        e.stopPropagation();
                        handleToggleTaskVariable(task.id);
                      }}
                      title={t("Click for task variables")}
                    >
                      <i
                        className="fa fa-angle-down"
                        style={{
                          transform: `${expandedTasks[task.id] ? "rotate(180deg)" : "rotate(0deg)"}`,
                        }}
                        aria-hidden="true"
                      />
                    </div>
                  </Col> :
                  <Col xs={1}>
                  </Col>}
              </Row>
              {
                expandedTasks[task.id] &&
<<<<<<< HEAD
                task?._embedded?.variable?.some(
                  (eachVariable) =>
                    eachVariable.name !== "applicationId" &&
                    eachVariable.name !== "formName" &&
                    selectedTaskVariables[eachVariable.name] === true
                ) && (
                  <>
                    <hr />
                    <Row className="p-2" >
                      {task?._embedded?.variable?.map((eachVariable, index) => {
                        if (eachVariable.name !== "applicationId" && eachVariable.name !== "formName" && selectedTaskVariables[eachVariable.name] === true) {
                          const data = taskvariables?.find(
                            (variableItem) => variableItem.name === eachVariable.name
                          );
                          return (
                            <Col xs={2} key={index} >
                              <div className="col-12" style={{ wordBreak: "break-all" }}>
                                <h6 className="font-weight-light">{data?.label}</h6>
                              </div>
                              <div className="d-flex col-12">
                                <h6>
                                  <u className="font-weight-bold text-decoration-none ">{eachVariable.value}</u>
                                </h6>
                              </div>
                            </Col>
                          );
                        }
                      })}
                    </Row>
                  </>
                )
=======
                <>
              <hr />
              <Row className="p-2" >
                  {task?._embedded?.variable?.map((eachVariable, index) => {
                    if ( eachVariable.name !== "applicationId" && eachVariable.name !== "formName" && selectedTaskVariables[eachVariable.name] === true) {
                      const data = taskvariables?.find(
                        (variableItem) => variableItem.name === eachVariable.name
                      );
                      return (
                        <Col xs={2} key={index} >
                          <div className="col-12" style={{ wordBreak: "break-all" }}>
                            <h6 className="fw-light">{data?.label}</h6>
                          </div>
                          <div className="d-flex col-12">
                            <h6>
                              <u className="fw-bold text-decoration-none ">{eachVariable.value}</u>
                            </h6>
                          </div>
                        </Col>
                      );
                    }
                  })}
              </Row>
                </>
>>>>>>> 778f9a00
              }             
            </div>
          ))}
           
            <div className="d-flex justify-content-between">
              <div className="ms-2">
                  <span>
                  {t("Rows per page")} :
                  <DropdownButton
                    className="ms-2"
                    drop="down"
                    variant="secondary"
                      title={selectedLimitValue}
                    style={{ display: "inline" }}
                  >
                    {options.map(({ value, label }, index) => (
                      <Dropdown.Item
                        key={{ index }}
                        type="button"
                        onClick={() => {
                          handleLimitChange(value);
                        }}
                      >
                        {label}
                      </Dropdown.Item>
                    ))}
                  </DropdownButton>
                </span>
                <span className="ms-2 mb-3">
                  {t("Showing")} {numberofSubmissionListFrom} {t("to")}{" "}
                  {numberofSubmissionListTo > tasksCount
                    ? tasksCount
                    : numberofSubmissionListTo}{" "}
                  {t("of")} {tasksCount}
                </span>
              </div>
              <div className="d-flex align-items-center">
              <Pagination
                activePage={activePage}
                itemsCountPerPage={selectedLimitValue}
                totalItemsCount={tasksCount}
                pageRangeDisplayed={4}
                itemClass="page-item"
                linkClass="page-link"
                onChange={handlePageChange}
                prevPageText="<"
                nextPageText=">"
              />
              </div>
            </div>
        </div>
       
        </>
        
      );
    } else {
      return (
        <Row className="not-selected mt-2 ms-1">
          <i className="fa fa-info-circle me-2 mt-1" />
          {t("No task matching filters found.")}
        </Row>
      );
    }
  };

  return (
    <>
      <TaskSearchBarListView
        toggleAllTaskVariables={toggleAllTaskVariables}  />
        {isTaskListLoading ? <Loading /> : renderTaskList()}
    </>
  );
});

export default ServiceTaskListView;<|MERGE_RESOLUTION|>--- conflicted
+++ resolved
@@ -220,7 +220,6 @@
               </Row>
               {
                 expandedTasks[task.id] &&
-<<<<<<< HEAD
                 task?._embedded?.variable?.some(
                   (eachVariable) =>
                     eachVariable.name !== "applicationId" &&
@@ -238,11 +237,11 @@
                           return (
                             <Col xs={2} key={index} >
                               <div className="col-12" style={{ wordBreak: "break-all" }}>
-                                <h6 className="font-weight-light">{data?.label}</h6>
+                                <h6 className="fw-light">{data?.label}</h6>
                               </div>
                               <div className="d-flex col-12">
                                 <h6>
-                                  <u className="font-weight-bold text-decoration-none ">{eachVariable.value}</u>
+                                  <u className="fw-bold text-decoration-none ">{eachVariable.value}</u>
                                 </h6>
                               </div>
                             </Col>
@@ -252,32 +251,6 @@
                     </Row>
                   </>
                 )
-=======
-                <>
-              <hr />
-              <Row className="p-2" >
-                  {task?._embedded?.variable?.map((eachVariable, index) => {
-                    if ( eachVariable.name !== "applicationId" && eachVariable.name !== "formName" && selectedTaskVariables[eachVariable.name] === true) {
-                      const data = taskvariables?.find(
-                        (variableItem) => variableItem.name === eachVariable.name
-                      );
-                      return (
-                        <Col xs={2} key={index} >
-                          <div className="col-12" style={{ wordBreak: "break-all" }}>
-                            <h6 className="fw-light">{data?.label}</h6>
-                          </div>
-                          <div className="d-flex col-12">
-                            <h6>
-                              <u className="fw-bold text-decoration-none ">{eachVariable.value}</u>
-                            </h6>
-                          </div>
-                        </Col>
-                      );
-                    }
-                  })}
-              </Row>
-                </>
->>>>>>> 778f9a00
               }             
             </div>
           ))}
