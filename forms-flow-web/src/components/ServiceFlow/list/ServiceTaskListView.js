--- conflicted
+++ resolved
@@ -131,7 +131,6 @@
   const renderTaskList = () => {
     if ((tasksCount || taskList.length) && selectedFilter) {
       return (
-<<<<<<< HEAD
         <>
           <div className="list-container ">
             {taskList?.map((task, index) => {
@@ -164,7 +163,7 @@
                       <div>
                         <h6>
                           <u
-                            onClick={() => handleViewDetails(task.id)}
+                            onClick={() => getTaskDetails(task.id)}
                             className="fw-normal"
                             style={{ color: "#1a5a96", textDecoration: "none" }}
                           >
@@ -225,87 +224,6 @@
                           ? 2
                           : 2
                       }
-=======
-        <> 
-        <div className="list-container "
-      
-        >
-          {taskList?.map((task, index) => (
-            <div
-              className={`clickable shadow border rounded  ${
-                task?.id === bpmTaskId && "selected"
-              }`}
-              key={index}
-            >
-              <Row className="task-title-container p-2 border-bottom">
-                <Col xs={8}>
-                    <h4 className="fw-bold">{task.name} - {task?._embedded?.variable?.filter((eachValue) => eachValue.name === "formName")[0]?.value}</h4>
-                </Col>
-                <Col xs={2} className="ms-auto">
-                    <div>
-                      <h6>
-                        <u
-                          onClick={() => getTaskDetails(task.id)}
-                        className="fw-normal handle-view-details" 
-                        >{t("View Details")}</u>
-                      </h6>
-                    </div>
-                  </Col>
-              </Row>
-              
-              <Row className="mt-4 p-2 justify-content-between task-attribute" 
-              >
-               {vissibleAttributes?.taskVisibleAttributes?.applicationId && <Col  xs={2}>
-                  <div className="col-12">
-                    <h6 className="fw-bold">{t("Submission ID")}</h6>
-                    <h6>{task?._embedded?.variable?.filter((eachValue) => eachValue.name === "applicationId")[0]?.value}</h6>
-                  </div>
-                </Col>}
-              {vissibleAttributes?.taskVisibleAttributes?.createdDate &&  <Col xs={2}>
-                  <div className="col-12">
-                    <h6 className="fw-bold">{t("Created Date")}</h6>
-                    <h6 title={
-                      task.created ? getFormattedDateAndTime(task.created) : ""
-                    }>
-                      {moment(task.created).isSame(moment(), "day")
-                        ? moment(task.created).fromNow() 
-                        : task.created.split('T')[0]} 
-                    </h6>
-                  </div>
-                </Col>}
-                <Col  xs={6} className="justify-content-between ">
-                <TaskHeaderListView task={task} taskId={task.id} groupView = {false} />
-                </Col>
-              {vissibleAttributes?.taskVisibleAttributes?.priority &&  <Col xs={1} >
-                  <div className="col-12">
-                    <h6 className="fw-bold">{t("Priority")}</h6>
-                  </div>
-                  <div className="d-flex col-12">
-                    <svg
-                      xmlns="http://www.w3.org/2000/svg"
-                      width="16"
-                      height="16"
-                      fill="currentColor"
-                      className="bi bi-filter-right"
-                      viewBox="0 0 16 16"
-                    >
-                      <path d="M14 10.5a.5.5 0 0 0-.5-.5h-3a.5.5 0 0 0 0 1h3a.5.5 0 0 0 .5-.5zm0-3a.5.5 0 0 0-.5-.5h-7a.5.5 0 0 0 0 1h7a.5.5 0 0 0 .5-.5zm0-3a.5.5 0 0 0-.5-.5h-11a.5.5 0 0 0 0 1h11a.5.5 0 0 0 .5-.5z" />
-                    </svg>
-                    <h6 title={t("Priority")}>
-                      <u className="fw-light text-decoration-none">{task.priority}</u>
-                    </h6>
-                  </div>
-                </Col>}
-                {task?._embedded?.variable?.length > 2 ? 
-                  <Col xs={1}>
-                    <div
-                      className="justify-content-center"
-                      onClick={(e) => {
-                        e.stopPropagation();
-                        handleToggleTaskVariable(task.id);
-                      }}
-                      title={t("Click for task variables")}
->>>>>>> d023d3e3
                     >
                       <TaskHeaderListView
                         task={task}
