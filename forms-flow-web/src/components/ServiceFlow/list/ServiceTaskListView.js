--- conflicted
+++ resolved
@@ -108,19 +108,6 @@
   };
 
   const vissibleAttributesCount = Object.values(
-<<<<<<< HEAD
-    vissibleAttributes?.taskVisibleAttributes
-  )?.filter((value) => value === true).length;
-
-  const adjustTaskAttributes = (_embedded) => {
-    
-     _embedded.variable = _embedded?.variable?.filter(
-      (e) => e.name !== "applicationId" && e.name !== "formName"
-    );
-    console.log("_embedded?.variable",_embedded?.variable);
-    const filteredArray = [..._embedded?.variable?.slice(0, 6 - vissibleAttributesCount)];
-    console.log("filterd array",filteredArray);
-=======
     vissibleAttributes?.taskVisibleAttributes || {}
   )?.filter((value) => value === true).length;
 
@@ -129,16 +116,11 @@
       (e) => e.name !== "applicationId" && e.name !== "formName"
     );
     const filteredArray = [...(variable || []).slice(0, 6 - vissibleAttributesCount)];
->>>>>>> 879ea198
     return filteredArray;
    
   };
 
   const filterAdjustedAttributes = (taskListVariables, adjustedValues) => {
-<<<<<<< HEAD
-    console.log("tasklist attributes",taskListVariables?.filter((e) => !adjustedValues.includes(e)));
-=======
->>>>>>> 879ea198
     return taskListVariables?.filter((e) => !adjustedValues.includes(e));
   };
 
@@ -149,14 +131,6 @@
           <div className="list-container ">
             {taskList?.map((task, index) => {
               const adjustedValues = adjustTaskAttributes(
-<<<<<<< HEAD
-                task?._embedded
-              );
-              const taskListAttributes = filterAdjustedAttributes(
-                task?._embedded?.variable,
-                adjustedValues
-              );
-=======
                 task?._embedded?.variable
               );
               let  taskListAttributes = filterAdjustedAttributes(
@@ -168,7 +142,6 @@
                   item.name !== "applicationId" && item.name !== "formName"
               );
 
->>>>>>> 879ea198
               return (
                 <div
                   className={`clickable shadow border rounded  ${
@@ -191,11 +164,7 @@
                       <div>
                         <h6>
                           <u
-<<<<<<< HEAD
-                            onClick={() => handleViewDetails(task.id)}
-=======
                             onClick={() => getTaskDetails(task.id)}
->>>>>>> 879ea198
                             className="fw-normal"
                             style={{ color: "#1a5a96", textDecoration: "none" }}
                           >
@@ -211,11 +180,7 @@
                       ?.applicationId && (
                       <Col xs={2}>
                         <div className="col-12">
-<<<<<<< HEAD
-                          <h6 className="fw-bold">{t("Submission ID")}</h6>
-=======
                           <h6 className="fw-bold">{t("Submission Id")}</h6>
->>>>>>> 879ea198
                           <h6>
                             {
                               task?._embedded?.variable?.filter(
@@ -245,62 +210,11 @@
                         </div>
                       </Col>
                     )}
-<<<<<<< HEAD
-                    <Col
-                      className="justify-content-between "
-                      xs={
-                        vissibleAttributesCount === 6
-                          ? 6
-                          : vissibleAttributesCount === 5
-                          ? 6
-                          : vissibleAttributesCount === 4
-                          ? 5
-                          : vissibleAttributesCount === 3
-                          ? 4
-                          : vissibleAttributesCount === 2
-                          ? 2
-                          : 2
-                      }
-                    >
-                      <TaskHeaderListView
-=======
                     <TaskHeaderListView
->>>>>>> 879ea198
                         task={task}
                         taskId={task.id}
                         groupView={false}
                       />
-<<<<<<< HEAD
-                    </Col>
-                    {vissibleAttributes?.taskVisibleAttributes?.priority &&
-                      taskListAttributes.length < 1 &&
-                      vissibleAttributesCount <= 6 && (
-                        <Col xs={1}>
-                          <div className="col-12">
-                            <h6 className="fw-bold">{t("Priority")}</h6>
-                          </div>
-                          <div className="d-flex col-12">
-                            <svg
-                              xmlns="http://www.w3.org/2000/svg"
-                              width="16"
-                              height="16"
-                              fill="currentColor"
-                              className="bi bi-filter-right"
-                              viewBox="0 0 16 16"
-                            >
-                              <path d="M14 10.5a.5.5 0 0 0-.5-.5h-3a.5.5 0 0 0 0 1h3a.5.5 0 0 0 .5-.5zm0-3a.5.5 0 0 0-.5-.5h-7a.5.5 0 0 0 0 1h7a.5.5 0 0 0 .5-.5zm0-3a.5.5 0 0 0-.5-.5h-11a.5.5 0 0 0 0 1h11a.5.5 0 0 0 .5-.5z" />
-                            </svg>
-                            <h6 title={t("Priority")}>
-                              <u className="fw-light text-decoration-none">
-                                {task.priority}
-                              </u>
-                            </h6>
-                          </div>
-                        </Col>
-                      )}
-
-=======
->>>>>>> 879ea198
                     {vissibleAttributesCount < 6 &&
                     task?._embedded?.variable?.length > 2
                       ? adjustedValues.map((e, i) => {
@@ -308,19 +222,10 @@
                             (variableItem) => variableItem.name === e.name
                           );
                           return (
-<<<<<<< HEAD
-                            <Col xs={1} key={i}>
-                              <div
-                                className="col-12"
-                                style={{ wordBreak: "break-all" }}
-                              >
-                                <h6 className="fw-bold">{data?.label}</h6>
-=======
                             <Col className= {`${i == adjustedValues.length - 1 ? 'd-flex' : ''}`} xs={2} key={i}>
                               <div>
                               <div className="col-12 word-break">
                                 <h6 className="fw-bold">{data?.label}</h6> 
->>>>>>> 879ea198
                               </div>
                               <div className="d-flex col-12">
                                 <h6>
@@ -363,32 +268,6 @@
                         })
                       : null}
 
-<<<<<<< HEAD
-                    {taskListAttributes?.length >= 1 && (
-                      <Col xs={1}>
-                        <div
-                          className="justify-content-center"
-                          onClick={(e) => {
-                            e.stopPropagation();
-                            handleToggleTaskVariable(task.id);
-                          }}
-                          title={t("Click for task variables")}
-                        >
-                          <i
-                            className="fa fa-angle-down"
-                            style={{
-                              transform: `${
-                                expandedTasks[task.id]
-                                  ? "rotate(180deg)"
-                                  : "rotate(0deg)"
-                              }`,
-                            }}
-                            aria-hidden="true"
-                          />
-                        </div>
-                      </Col>
-                    )}
-=======
                     
                    
 
@@ -446,7 +325,6 @@
 
 
                     
->>>>>>> 879ea198
                   </Row>
                   {expandedTasks[task.id] &&
                     task?._embedded?.variable?.some(
@@ -457,37 +335,7 @@
                     ) && (
                       <>
                         <hr />
-<<<<<<< HEAD
-                        <Row className="p-2">
-                          {vissibleAttributes?.taskVisibleAttributes
-                            ?.priority &&
-                            taskListAttributes.length > 0  && (
-                              <Col xs={1}>
-                                <div className="col-12">
-                                  <h6 className="fw-bold">{t("Priority")}</h6>
-                                </div>
-                                <div className="d-flex col-12">
-                                  <svg
-                                    xmlns="http://www.w3.org/2000/svg"
-                                    width="16"
-                                    height="16"
-                                    fill="currentColor"
-                                    className="bi bi-filter-right"
-                                    viewBox="0 0 16 16"
-                                  >
-                                    <path d="M14 10.5a.5.5 0 0 0-.5-.5h-3a.5.5 0 0 0 0 1h3a.5.5 0 0 0 .5-.5zm0-3a.5.5 0 0 0-.5-.5h-7a.5.5 0 0 0 0 1h7a.5.5 0 0 0 .5-.5zm0-3a.5.5 0 0 0-.5-.5h-11a.5.5 0 0 0 0 1h11a.5.5 0 0 0 .5-.5z" />
-                                  </svg>
-                                  <h6 title={t("Priority")}>
-                                    <u className="fw-light text-decoration-none">
-                                      {task.priority}
-                                    </u>
-                                  </h6>
-                                </div>
-                              </Col>
-                            )}
-=======
                         <Row className="px-2">
->>>>>>> 879ea198
                           {taskListAttributes?.map((eachVariable, index) => {
                             if (
                               eachVariable.name !== "applicationId" &&
@@ -499,26 +347,15 @@
                                   variableItem.name === eachVariable.name
                               );
                               return (
-<<<<<<< HEAD
-                                <Col xs={2} key={index}>
-                                  <div
-                                    className="col-12"
-                                    style={{ wordBreak: "break-all" }}
-=======
                                 <Col xs={2} key={index} className="p-2">
                                   <div
                                     className="col-12 text-break"
->>>>>>> 879ea198
                                   >
                                     <h6 className="fw-bold">{data?.label}</h6>
                                   </div>
                                   <div className="d-flex col-12">
                                     <h6>
-<<<<<<< HEAD
-                                      <u className="fw-light text-decoration-none ">
-=======
                                       <u className="fw-light text-decoration-none text-break" >
->>>>>>> 879ea198
                                         {eachVariable.value}
                                       </u>
                                     </h6>
