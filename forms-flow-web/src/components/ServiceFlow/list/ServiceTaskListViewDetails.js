--- conflicted
+++ resolved
@@ -279,13 +279,8 @@
                                         </span>
                                     </Row>
                                     <Row className="ms-0">
-<<<<<<< HEAD
                                         <span data-title={t("Submission ID")} className="application-id">
                                             {t("Submission ID")}# {task?.applicationId}
-=======
-                                        <span title={t("Application ID")} className="application-id">
-                                            {t("Application ID")}# {task?.applicationId}
->>>>>>> 1434eb14
                                         </span>
                                     </Row>
                                 </Col>
