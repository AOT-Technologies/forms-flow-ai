import React, { useState } from "react";
import { useSelector } from "react-redux";
import { Row, Col } from "react-bootstrap";
import { getFormattedDateAndTime } from "../../../apiManager/services/formatterService";
const TaskVariable = ({ variables }) => {
  const [showMore, setShowMore] = useState(false);
<<<<<<< HEAD
=======
  let variableCount=0;
>>>>>>> cdbb41b0
  const taskvariable = useSelector((state)=>state.bpmTasks.selectedFilter?.properties?.variables||[]);
  const checkVlaueIsDateOrNOt=(value)=>{
    const isValueNumber = isNaN(value)
    if(isValueNumber){
      return getFormattedDateAndTime(value)!=='Invalid Date'?getFormattedDateAndTime(value):value
    }else{
      return value.toString()
    }
  }

  const rowReturn = (taskItem,data,index) => {
    return (
      <Col xs={12} lg={6} key={index} className="mb-2">
        <div className="text-truncate"  data-toggle="tooltip" data-placement="top" title= {taskItem.label} >
        <span style={{ margin: "0px",fontWeight:"bold"}}>
           {taskItem.label}
        </span>
        </div>
        <div className="text-truncate">
          <span
           data-toggle="tooltip" data-placement="top" title={
            checkVlaueIsDateOrNOt(data.value)
          }
          >
           {checkVlaueIsDateOrNOt(data.value)}
          </span>
        </div>
      </Col>
    );
  };

  const matchingVariableItem = (taskItem,index)=>{
    const data = variables.find(variableItem=> variableItem.name===taskItem.name)
    if(data&&data.value!==(undefined || null)){
    return rowReturn(taskItem,data,index) 
    }else{
      return false
    }
  }
  return (
    <>
      <Row className="task-row-3 mt-3 justify-content-between">

        {
          taskvariable&&taskvariable.map((taskItem,index)=>{
<<<<<<< HEAD
            if(index <= 1 && !showMore){
              return matchingVariableItem(taskItem,index)
            }else if(showMore){
              return matchingVariableItem(taskItem,index)
            }else{
              return false;
            }
          })
        }

        {/* {variables.map((item, index) => {
          if (index <= 1 && !showMore && item.value!==undefined) {
            return rowReturn(index, item);
          } else if (showMore && item.value!==(undefined || null) && taskVariableObject[item.name]) {
            return rowReturn(index, item);
          } else {
            return false;
          }
        })} */}
      </Row>
     {
       taskvariable.length> 2 && <Row className="justify-content-center">
=======
            const data = variables.find(variableItem=> variableItem.name===taskItem.name)
            if(data&&data.value!==(undefined || null)){
              if(variableCount<2){
                variableCount++;
                return rowReturn(taskItem,data,index) 
              }else if(showMore){
                return rowReturn(taskItem,data,index) 
              }else{
                return false
              }
            }else{
              return false
            }
          })
        }
      </Row>
     {
       taskvariable.length> 2 && variables.length>2&& <Row className="justify-content-center" 
       onClick={(e) => {
        e.stopPropagation();
        setShowMore(!showMore);
      }}
       >
>>>>>>> cdbb41b0
       <i
         className="fa fa-angle-down"
         style={{
           transform: `${showMore ? "rotate(180deg)" : "rotate(0deg)"}`,
         }}
         aria-hidden="true"
       />
     </Row>
     }
    </>
  );
};

export default TaskVariable;<|MERGE_RESOLUTION|>--- conflicted
+++ resolved
@@ -4,10 +4,7 @@
 import { getFormattedDateAndTime } from "../../../apiManager/services/formatterService";
 const TaskVariable = ({ variables }) => {
   const [showMore, setShowMore] = useState(false);
-<<<<<<< HEAD
-=======
   let variableCount=0;
->>>>>>> cdbb41b0
   const taskvariable = useSelector((state)=>state.bpmTasks.selectedFilter?.properties?.variables||[]);
   const checkVlaueIsDateOrNOt=(value)=>{
     const isValueNumber = isNaN(value)
@@ -39,44 +36,12 @@
     );
   };
 
-  const matchingVariableItem = (taskItem,index)=>{
-    const data = variables.find(variableItem=> variableItem.name===taskItem.name)
-    if(data&&data.value!==(undefined || null)){
-    return rowReturn(taskItem,data,index) 
-    }else{
-      return false
-    }
-  }
   return (
     <>
       <Row className="task-row-3 mt-3 justify-content-between">
 
         {
           taskvariable&&taskvariable.map((taskItem,index)=>{
-<<<<<<< HEAD
-            if(index <= 1 && !showMore){
-              return matchingVariableItem(taskItem,index)
-            }else if(showMore){
-              return matchingVariableItem(taskItem,index)
-            }else{
-              return false;
-            }
-          })
-        }
-
-        {/* {variables.map((item, index) => {
-          if (index <= 1 && !showMore && item.value!==undefined) {
-            return rowReturn(index, item);
-          } else if (showMore && item.value!==(undefined || null) && taskVariableObject[item.name]) {
-            return rowReturn(index, item);
-          } else {
-            return false;
-          }
-        })} */}
-      </Row>
-     {
-       taskvariable.length> 2 && <Row className="justify-content-center">
-=======
             const data = variables.find(variableItem=> variableItem.name===taskItem.name)
             if(data&&data.value!==(undefined || null)){
               if(variableCount<2){
@@ -100,7 +65,6 @@
         setShowMore(!showMore);
       }}
        >
->>>>>>> cdbb41b0
        <i
          className="fa fa-angle-down"
          style={{
