--- conflicted
+++ resolved
@@ -13,14 +13,10 @@
   const [selectedFilterInputValue, setSelectedFilterInputValue] = useState('');
   const [selectedFilterInputName, setSelectedFilterInputName] = useState('');
   const [inputDate, setUpInputDate] = useState(null);
-<<<<<<< HEAD
   const selectedFilter = useSelector((state)=>state.bpmTasks.selectedFilter)
   const {t} = useTranslation();
-=======
->>>>>>> 2d96ae26
   const [filterTaskVariableArray,setFilterTaskVariableArray]=useState([])
   const [taskVariable,setTaskVariable]=useState([])
-  const selectedFilter = useSelector((state)=>state.bpmTasks.selectedFilter)
 
  useEffect(()=>{
   if(selectedFilter){
@@ -104,7 +100,7 @@
           <div className="filter-details" key={index}>
 
             <div className="close-container  click-element" onClick={() => deleteSearchFilter(filter, index)}>
-              <span className="close-btn" title={t("rmv_search")}>
+              <span className="close-btn" title={t("Remove search")}>
               <i className="fa fa-times" aria-hidden="true"/>
              </span>
             </div>
@@ -171,7 +167,7 @@
             </button></span>
               </span> : null}
                   <div className="operator-box-container">
-            <span title={t("operator")} className="operator-container">
+            <span title={t("Operator")} className="operator-container">
               <OperatorFilterDropDown compareOptions={FILTER_COMPARE_OPTIONS[filter.type]} operator={filter.operator}
                 changeOperator={(value) => updateOperator(index, value)}/>
             </span>
