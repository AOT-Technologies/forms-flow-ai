--- conflicted
+++ resolved
@@ -13,16 +13,10 @@
   const [selectedFilterInputValue, setSelectedFilterInputValue] = useState('');
   const [selectedFilterInputName, setSelectedFilterInputName] = useState('');
   const [inputDate, setUpInputDate] = useState(null);
-<<<<<<< HEAD
-  const selectedFilter = useSelector((state)=>state.bpmTasks.selectedFilter)
+  const [filterTaskVariableArray,setFilterTaskVariableArray]=useState([])
   const {t} = useTranslation();
-  const [filterTaskVariableArray,setFilterTaskVariableArray]=useState([])
-  const [taskVariable,setTaskVariable]=useState([])
-=======
-  const [filterTaskVariableArray,setFilterTaskVariableArray]=useState([])
   const [taskVariable,setTaskVariable]=useState([])
   const selectedFilter = useSelector((state)=>state.bpmTasks.selectedFilter)
->>>>>>> c9267d23
 
  useEffect(()=>{
   if(selectedFilter){
@@ -172,13 +166,8 @@
               <i className="fa fa-times" aria-hidden="true"/>
             </button></span>
               </span> : null}
-<<<<<<< HEAD
                   <div className="operator-box-container">
             <span title={t("Operator")} className="operator-container">
-=======
-            <div className="operator-box-container">
-            <span title="Operator" className="operator-container">
->>>>>>> c9267d23
               <OperatorFilterDropDown compareOptions={FILTER_COMPARE_OPTIONS[filter.type]} operator={filter.operator}
                 changeOperator={(value) => updateOperator(index, value)}/>
             </span>
