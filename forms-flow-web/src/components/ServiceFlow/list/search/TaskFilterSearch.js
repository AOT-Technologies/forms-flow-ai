--- conflicted
+++ resolved
@@ -13,16 +13,11 @@
   const [selectedFilterInputValue, setSelectedFilterInputValue] = useState('');
   const [selectedFilterInputName, setSelectedFilterInputName] = useState('');
   const [inputDate, setUpInputDate] = useState(null);
-<<<<<<< HEAD
+  const selectedFilter = useSelector((state)=>state.bpmTasks.selectedFilter)
   const {t} = useTranslation();
-  const taskVariable = useSelector((state)=>state.bpmTasks.selectedFilter?.properties?.variables ||[])
-  const [filterTaskVaribale,setFilterTaskVaribale]=useState(taskVariable)
-=======
-  const selectedFilter = useSelector((state)=>state.bpmTasks.selectedFilter)
   const [filterTaskVariableArray,setFilterTaskVariableArray]=useState([])
   const [taskVariable,setTaskVariable]=useState([])
 
->>>>>>> c8fa2a61
 
  useEffect(()=>{
   if(selectedFilter){
@@ -135,22 +130,6 @@
                       onChange={(e) =>{filterTaskVariable(e); setSelectedFilterInputName(e.target.value)}}
                       onKeyDown={(e) => handleFilterNameChange(e, index)}
                     />
-<<<<<<< HEAD
-                    <div className="filter-items">
-                    {filterTaskVaribale.map((variable) => (
-                    <div
-                     key={variable.label}
-                     className="clickable p-0 mb-2"
-                     onClick={()=>{setSelectedFilterInputName(variable.name);updateFilterName(index,variable.name)}}
-                    >
-                   {variable.name}  ({variable.label}) 
-                   </div>
-                    ))}
-                    </div>
-                   </div>
-                   : <span title={t("property")} className="click-element"
-                            onClick={() => handleNameInput(index, filter.name)}>{filter.name ? filter.name : '??'}</span> : null}
-=======
                   <div className="filter-items variable-filter-item"  >
                   {filterTaskVariableArray.map((variable) => (
                   <div
@@ -173,7 +152,6 @@
                              
                     </div>
                     : null}
->>>>>>> c8fa2a61
 
                 <span className="condition-container">
               {valueBoxIndex === index && filter.type !== Filter_Search_Types.DATE ?
