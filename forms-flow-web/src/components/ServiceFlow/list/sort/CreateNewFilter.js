import React, { useEffect, useState, useMemo } from "react";
import { useDispatch, useSelector } from "react-redux";
import Drawer from "@material-ui/core/Drawer";
import List from "@material-ui/core/List";
import Divider from "@material-ui/core/Divider";
import Select from "react-select";
import { fetchAllBpmProcesses } from "../../../../apiManager/services/processServices";
import { listProcess } from "../../../../apiManager/services/formatterService";

import {
  deleteFilters,
  editFilters,
  fetchBPMTaskCount,
  fetchFilterList,
  fetchServiceTaskList,
  saveFilters,
} from "../../../../apiManager/services/bpmTaskServices";
import {
  ACCESSIBLE_FOR_ALL_GROUPS,
  PRIVATE_ONLY_YOU,
  SPECIFIC_USER_OR_GROUP,
} from "../../../../constants/taskConstants";
import { useTranslation } from "react-i18next";
import { Translation } from "react-i18next";
import {
  setBPMFilterLoader,
  setBPMFiltersAndCount,
  setFilterListParams,
  setSelectedBPMFilter,
} from "../../../../actions/bpmTaskActions";

import TaskAttributeComponent from "./TaskAttributeComponent";
import { toast } from "react-toastify";
import { getUserRoles } from "../../../../apiManager/services/authorizationService";
import {
  setUserGroups,
  // setUserRoles,
} from "../../../../actions/authorizationActions";
import { Badge, ListGroup, OverlayTrigger, Popover } from "react-bootstrap";
// import { fetchUsers } from "../../../../apiManager/services/userservices";
import { trimFirstSlash } from "../../constants/taskConstants";
import { cloneDeep, omitBy } from "lodash";
import {
  FORMSFLOW_ADMIN,
  MULTITENANCY_ENABLED,
} from "../../../../constants/constants";
import { fetchAllForms } from "../../../../apiManager/services/bpmFormServices";
import {
  getFormProcesses,
  resetFormProcessData,
} from "../../../../apiManager/services/processServices";

const initialValueOfTaskAttribute = {
  applicationId: true,
  assignee: true,
  taskTitle: true,
  createdDate: true,
  dueDate: true,
  followUp: true,
  priority: true,
  groups: true,
};

export default function CreateNewFilterDrawer({
  selectedFilterData,
  openFilterDrawer,
  setOpenFilterDrawer,
  setFilterSelectedForEdit,
}) {
  const dispatch = useDispatch();
  const [filterName, setFilterName] = useState("");
  const [showUndefinedVariable, setShowUndefinedVariable] = useState(false);
  const [inputVisibility, setInputVisibility] = useState({});
  const [definitionKeyId, setDefinitionKeyId] = useState("");
  const [candidateGroup, setCandidateGroup] = useState([]);
  const userRoles = useSelector((state) => state.user.roles || []);
  const [assignee, setAssignee] = useState("");
  const [includeAssignedTasks, setIncludeAssignedTasks] = useState(false);

  const [
    isTasksForCurrentUserGroupsEnabled,
    setIsTasksForCurrentUserGroupsEnabled,
  ] = useState(true);
  const [isMyTasksEnabled, setIsMyTasksEnabled] = useState(false);
  const [permissions, setPermissions] = useState(PRIVATE_ONLY_YOU);
  const [identifierId, setIdentifierId] = useState("");
  const [selectUserGroupIcon, setSelectUserGroupIcon] = useState("");
  const [specificUserGroup, setSpecificUserGroup] = useState("");
  const firstResult = useSelector((state) => state.bpmTasks.firstResult);
  const tenantKey = useSelector((state) => state.tenants?.tenantId);
  const process = useSelector((state) => state.process?.processList);
  const processList = useMemo(() => listProcess(process, true), [process]);
  const userGroups = useSelector(
    (state) => state.userAuthorization?.userGroups
  );
  const userName = useSelector(
    (state) => state.user?.userDetail?.preferred_username
  );
  const sortParams = useSelector(
    (state) => state.bpmTasks.filterListSortParams
  );
  const searchParams = useSelector(
    (state) => state.bpmTasks.filterListSearchParams
  );
  const selectedFilter = useSelector((state) => state.bpmTasks.selectedFilter);
  const filterList = useSelector((state) => state.bpmTasks.filterList);

  const [variables, setVariables] = useState([]);
  const [forms, setForms] = useState({ data: [], isLoading: true });
  const [selectedForm, setSelectedForm] = useState(null);
  const [taskVariablesKeys, setTaskVariablesKeys] = useState({});
  const [processLoading, setProcessLoading] = useState(false);

  const [overlayGroupShow, setOverlayGroupShow] = useState(false);
  const [overlayUserShow, setOverlayUserShow] = useState(false);
  const [overlayCandidateGroupShow, setOverlayCandidateGroupShow] =
    useState(false);

  const { t } = useTranslation();
  const [modalShow, setModalShow] = useState(false);
  const [checkboxes, setCheckboxes] = useState(initialValueOfTaskAttribute);

  const fetchTasks = (resData) => {
    const reqParamData = {
      ...{ sorting: [...sortParams.sorting] },
      ...searchParams,
    };

    const selectedBPMFilterParams = {
      ...resData,
      criteria: {
        ...resData?.criteria,
        ...reqParamData,
      },
    };
    dispatch(setFilterListParams(cloneDeep(selectedBPMFilterParams)));
  };

  const customTrim = (inputString) => {
    // Remove '%' symbol from the start
    const startIndex = inputString?.indexOf("%");
    if (startIndex === 0) {
      inputString = inputString?.substring(1);
    }

    // Remove '%' symbol from the end
    const endIndex = inputString?.lastIndexOf("%");
    if (endIndex === inputString?.length - 1) {
      inputString = inputString?.substring(0, endIndex);
    }
    return inputString;
  };

  const setTaskVariablesAndItsKeys = (variables = []) => {
    setVariables(variables);
    // taking variable names to check it is already exist or not
    setTaskVariablesKeys(
      variables.reduce((i, variable) => {
        i[variable.name] = variable.name;
        return i;
      }, {})
    );
  };

  useEffect(() => {
    if (selectedFilterData) {
      setFilterName(selectedFilterData?.name);
      let processDefinitionName =
        selectedFilterData?.criteria?.processDefinitionNameLike;
      setDefinitionKeyId(customTrim(processDefinitionName));
      let candidateGroupName = selectedFilterData?.criteria?.candidateGroup;
      if (
        MULTITENANCY_ENABLED &&
        candidateGroupName &&
        candidateGroupName.includes(tenantKey)
      ) {
        candidateGroupName = candidateGroupName.slice(tenantKey.length + 1);
      }
      setCandidateGroup(candidateGroupName);
      setAssignee(selectedFilterData?.criteria?.assignee);
      setIncludeAssignedTasks(
        selectedFilterData?.criteria?.includeAssignedTasks
      );
      setShowUndefinedVariable(
        selectedFilterData?.properties?.showUndefinedVariable
      );

      if (selectedFilterData?.properties?.formId) {
        setSelectedForm(selectedFilterData?.properties?.formId || null);
        setProcessLoading(true);
        dispatch(getFormProcesses(selectedFilterData?.properties?.formId, () => {
          setProcessLoading(false);
        }));
      }

      setTaskVariablesAndItsKeys(selectedFilterData.variables);

      if (
        !selectedFilterData?.users?.length &&
        !selectedFilterData?.roles?.length
      ) {
        setSpecificUserGroup("");
        setPermissions(ACCESSIBLE_FOR_ALL_GROUPS);
      }

      if (selectedFilterData?.users?.length) {
        setPermissions(PRIVATE_ONLY_YOU);
      }
      // if (selectedFilterData?.users?.length && !isUserInRoles) {
      //   setPermissions(SPECIFIC_USER_OR_GROUP);
      //   setSelectUserGroupIcon("user");
      //   setIdentifierId(selectedFilterData?.users[0]);
      //   setSpecificUserGroup(SPECIFIC_USER_OR_GROUP);
      // }
      if (selectedFilterData?.roles?.length) {
        setPermissions(SPECIFIC_USER_OR_GROUP);
        setSelectUserGroupIcon("group");
        setIdentifierId(selectedFilterData?.roles[0]);
        setSpecificUserGroup(SPECIFIC_USER_OR_GROUP);
      }
      if (selectedFilterData?.criteria?.assigneeExpression) {
        setIsMyTasksEnabled(true);
      }

      // if the user has this role then we will check the condition else it will always true
      if (userRoles.includes(FORMSFLOW_ADMIN)) {
        setIsTasksForCurrentUserGroupsEnabled(
          selectedFilterData?.criteria?.candidateGroupsExpression ? true : false
        );
      }

      setCheckboxes({
        applicationId: selectedFilterData?.taskVisibleAttributes?.applicationId,
        assignee: selectedFilterData?.taskVisibleAttributes?.assignee,
        createdDate: selectedFilterData?.taskVisibleAttributes?.createdDate,
        dueDate: selectedFilterData?.taskVisibleAttributes?.dueDate,
        followUp: selectedFilterData?.taskVisibleAttributes?.followUp,
        priority: selectedFilterData?.taskVisibleAttributes?.priority,
      });
    }
  }, [selectedFilterData]);

  useEffect(() => {
    getUserRoles()
      .then((res) => {
        if (res) {
          dispatch(setUserGroups(res.data));
        }
      })
      .catch((error) => console.error("error", error));
  }, []);

  useEffect(() => {
    // if the create new filter open then need to fetch all bpm process
    if (openFilterDrawer) {
      dispatch(fetchAllBpmProcesses());
    }
    // if the create new filter open then need to fetch all forms
    if (openFilterDrawer && !forms?.data?.length) {
      fetchAllForms()
        .then((res) => {
          const data = res.data?.forms || [];
          setForms({
            data: data.map((i) => ({ label: i.formName, value: i.formId })),
            isLoading: false,
          });
        })
        .catch((err) => {
          console.error(err);
        });
    }
  }, [openFilterDrawer]);

  const resetVariables = () => {
    setVariables([]);
    setTaskVariablesKeys({
      applicationId: "applicationId",
      formName: "formName",
    });
  };
  const onworkflowchange = (e) => {
    if (e?.value) {
      setDefinitionKeyId(e.value);
    }
    else {
      resetVariables();
    }
  };
  const onChangeSelectForm = (e) => {
    if (e?.value) {
      setProcessLoading(true);
      dispatch(getFormProcesses(e.value, () => {
        setProcessLoading(false);
      }));
      if (e?.value === selectedFilterData?.properties?.formId) {
        setTaskVariablesAndItsKeys(selectedFilterData?.variables);
      } else {
        resetVariables();
      }
    } else {
      resetVariables();
      dispatch(resetFormProcessData());
    }
    setSelectedForm(e?.value);
  };

  const successCallBack = (resData) => {
    dispatch(
      fetchFilterList((err, data) => {
        if (data) {
          fetchBPMTaskCount(data)
            .then((res) => {
              dispatch(setBPMFiltersAndCount(res.data));
            })
            .catch((err) => {
              if (err) {
                console.error(err);
              }
            })
            .finally(() => {
              if (selectedFilterData) {
                const filterSelected = filterList?.find(
                  (filter) => filter.id === selectedFilterData?.id
                );
                if (selectedFilterData?.id === selectedFilter?.id) {
                  dispatch(setSelectedBPMFilter(resData));
                  fetchTasks(resData);
                } else {
                  dispatch(setSelectedBPMFilter(filterSelected));
                }
                toast.success(t("Changes Applied Successfully"));
              } else {
                toast.success(t("Filter Created Successfully"));
              }
              dispatch(setBPMFilterLoader(false));
            });
        }
      })
    );
    toggleDrawer();
    clearAllFilters();
  };

  const clearAllFilters = () => {
    setFilterName("");
    setShowUndefinedVariable("");
    setInputVisibility("");
    setDefinitionKeyId("");
    setCandidateGroup("");
    setAssignee("");
    setIncludeAssignedTasks("");
    setPermissions(PRIVATE_ONLY_YOU);
    setIdentifierId("");
    setSelectUserGroupIcon("");
    setSpecificUserGroup("");
    setIsTasksForCurrentUserGroupsEnabled(true);
    setIsMyTasksEnabled(false);
    setSelectedForm(null);
    dispatch(resetFormProcessData());
    setCheckboxes(initialValueOfTaskAttribute);
    setForms({ data: [], isLoading: true });
  };

  const handleSubmit = () => {
    let users = [];
    let roles = [];
    if (permissions === ACCESSIBLE_FOR_ALL_GROUPS) {
      users = [];
      roles = [];
    }
    if (permissions === PRIVATE_ONLY_YOU) {
      users.push(userName);
    }
    if (
      selectUserGroupIcon === "user" &&
      permissions === SPECIFIC_USER_OR_GROUP
    ) {
      users.push(identifierId);
    }
    if (
      selectUserGroupIcon === "group" &&
      permissions === SPECIFIC_USER_OR_GROUP
    ) {
      roles.push(identifierId);
    }

    const applicationIdExists = variables.some(
      (variable) => variable.name === "applicationId"
    );
    const formNameExists = variables.some(
      (variable) => variable.name === "formName"
    );

    const data = {
      name: filterName,
      criteria: {
        processDefinitionNameLike: definitionKeyId && `%${definitionKeyId}%`,
        candidateGroup:
          MULTITENANCY_ENABLED && candidateGroup
            ? tenantKey + "-" + candidateGroup
            : candidateGroup,
        assignee: assignee,
        includeAssignedTasks: includeAssignedTasks,
      },
      properties: {
        showUndefinedVariable: showUndefinedVariable,
      },
      variables: [
        ...variables,
        ...(applicationIdExists
          ? []
          : [{ name: "applicationId", label: "Submission ID" }]),
        ...(formNameExists ? [] : [{ name: "formName", label: "Form Name" }]),
      ],
      users: users,
      roles: roles?.length ? roles : [],
      taskVisibleAttributes: { ...checkboxes },
      isTasksForCurrentUserGroupsEnabled: isTasksForCurrentUserGroupsEnabled,
      isMyTasksEnabled: isMyTasksEnabled,
    };
    /**
     * If a form is selected, set the formId property in the data object
     * to the id of the selected form.
     */
    if (selectedForm) {
      data.properties.formId = selectedForm;
    }

    // Remove empty keys inside criteria
    const cleanedCriteria = omitBy(data.criteria, value => 
      value === undefined || value === '' || value === null
    );
    data.criteria = cleanedCriteria;

    const submitFunction = selectedFilterData
      ? editFilters(data, selectedFilterData?.id)
      : saveFilters(data);
    submitFunction
      .then((res) => {
        successCallBack(res.data);
      })
      .catch((error) => {
        toast.error(t("Filter Creation Failed"));
        console.error("error", error);
      });
  };

  const handleFilterDelete = () => {
    deleteFilters(selectedFilterData?.id)
      .then(() => {
        dispatch(
          fetchFilterList((err, data) => {
            if (data) {
              fetchBPMTaskCount(data)
                .then((res) => {
                  dispatch(setBPMFiltersAndCount(res.data));
                  dispatch(fetchServiceTaskList(data[0], null, firstResult));
                })
                .catch((err) => {
                  if (err) {
                    console.error(err);
                  }
                });
            }
            toast.success(t("Filter Deleted Successfully"));
          })
        );
      })

      .catch((error) => {
        toast.error(t("Filter Creation Failed"));
        console.error("error", error);
      });
  };

  const addGroups = (data) => {
    setIdentifierId(data);
    if (selectUserGroupIcon === "user") {
      setOverlayUserShow(!overlayUserShow);
    } else {
      setOverlayGroupShow(!overlayGroupShow);
    }
  };

  // Function for setting visibility of input feild in criteria part
  const handleSpanClick = (spanId) => {
    if (spanId === 2) {
      setOverlayCandidateGroupShow(!overlayCandidateGroupShow);
    }
    setInputVisibility((prevVisibility) => ({
      ...prevVisibility,
      [spanId]: !prevVisibility[spanId],
    }));
  };

  //Function For checking  includeAssignedTasksCheckbox is checked or not
  const includeAssignedTasksCheckboxChange = (e) => {
    setIncludeAssignedTasks(e.target.checked);
  };

  //Function to checking which icon is selected
  const handleClickUserGroupIcon = (icon) => {
    if (icon === "user") {
      setOverlayUserShow(!overlayUserShow);
      setOverlayGroupShow(false);
    } else {
      setOverlayGroupShow(!overlayGroupShow);
      setOverlayUserShow(false);
    }
    setSelectUserGroupIcon(icon);
  };

  //function for taking the value from the radio button Specific User/ Group
  const handleSpecificUserGroup = (e) => {
    setPermissions(e.target.value);
    if (e.target.value === SPECIFIC_USER_OR_GROUP) {
      setSpecificUserGroup(e.target.value);
    } else {
      setSpecificUserGroup("");
      setSelectUserGroupIcon("");
      setIdentifierId("");
    }
  };

  const toggleDrawer = () => {
    setOpenFilterDrawer(!openFilterDrawer);
    !openFilterDrawer ? setFilterSelectedForEdit(false) : null;
  };

  const toggleModal = () => {
    setModalShow(!modalShow);
    setOpenFilterDrawer(!openFilterDrawer);
  };

  const handleCandidateGroup = (data) => {
    data = trimFirstSlash(data);
    setOverlayCandidateGroupShow(!overlayCandidateGroupShow);
    setCandidateGroup(data);
  };

  const onSaveTaskAttribute = (
    taskVariablesKeys,
    variables,
    checkboxes,
    showUndefinedVariable
  ) => {
    setVariables(variables);
    setTaskVariablesKeys(taskVariablesKeys);
    setCheckboxes(checkboxes);
    setShowUndefinedVariable(showUndefinedVariable);
  };

  const list = () => (
    <div role="presentation">
      <List>
        <div className="p-0 d-flex align-items-center justify-content-between ">
          <h5 className="fw-bold fs-16">
            <Translation>{(t) => t("Create new filter")}</Translation>
          </h5>
          <button className="btn btn-link text-dark" onClick={toggleDrawer}>
            <Translation>{(t) => t("Close")}</Translation>
          </button>
        </div>
      </List>
      <List>
        <div className="form-group">
          <label htmlFor="filterName">{t("Filter Name")}</label>
          <input
            type="text"
            className="form-control"
            id="filterName"
            placeholder={t("Enter your text here")}
            value={filterName}
            onChange={(e) => setFilterName(e.target.value)}
            title={t("Add fliter name")}
          />
        </div>
      </List>

      <List>
        <h5 className="fw-bold fs-18">
          <Translation>{(t) => t("Criteria")}</Translation>{" "}
          <i
            title={t(
              "This section is aimed to set the parameters\nused to filter the tasks"
            )}
            className="fa fa-info-circle filter-tooltip-icon"
          ></i>
        </h5>
        <div className="d-flex align-items-center mt-1">
          <input
            className="mr-6"
            type="checkbox"
            checked={isMyTasksEnabled}
            onChange={(e) => setIsMyTasksEnabled(e.target.checked)}
            title={t("Show only current user assigned task")}
          />
          <h5 className="assigned-user">
            <Translation>
              {(t) => t("Show only current user assigned task")}
            </Translation>
          </h5>
        </div>
        {userRoles.includes(FORMSFLOW_ADMIN) && (
          <>
            <div className="d-flex align-items-center mt-1">
              <input
                className="mr-6"
                type="checkbox"
                checked={isTasksForCurrentUserGroupsEnabled}
                onChange={(e) =>
                  setIsTasksForCurrentUserGroupsEnabled(e.target.checked)
                }
                title={t("Display authorized tasks based on user roles")}
              />
              <h5 className="assigned-user">
                <Translation>
                  {(t) => t("Display authorized tasks based on user roles")}
                </Translation>
              </h5>
            </div>
            {!isTasksForCurrentUserGroupsEnabled ? (
              <div className="alert alert-warning mt-1" role="alert">
                <i className="fa-solid fa-triangle-exclamation me-2"></i>{" "}
                {t(
                  "Unchecking this option will show all tasks, ignoring user roles"
                )}
              </div>
            ) : null}
          </>
        )}

        <h5 className="mt-2 fs-18">
          <Translation>{(t) => t("Workflow")}</Translation>
        </h5>
        <Select
          className="mb-3"
          options={processList}
          isClearable
          value={
            processList?.find(
              (list) => list.label === definitionKeyId
            )
          }
          onChange={(selectedOption) => {
<<<<<<< HEAD
            setDefinitionKeyId(selectedOption?.label);
=======
            onworkflowchange(selectedOption);
>>>>>>> 2a3ade86
          }
          }
          isClearable
          inputId="select-workflow"
          getOptionLabel={(option) => (
            <span data-testid={`form-workflow-option-${option.value}`}>{option.label}</span>
          )}
        />
        <h5 className="pt-2">
          <Translation>{(t) => t("Candidate Group")}</Translation>
        </h5>

        <OverlayTrigger
          placement="right"
          trigger="click"
          rootClose={true}
          show={overlayCandidateGroupShow}
          overlay={
            <Popover className="z-index">
              <div className="poper">
                <ListGroup>
                  {userGroups?.length > 0 &&
                    userGroups?.map((e, i) => (
                      <ListGroup.Item
                        key={i}
                        as="button"
                        onClick={() => handleCandidateGroup(e.name)}
                      >
                        {e.name}
                      </ListGroup.Item>
                    ))}
                </ListGroup>
              </div>
            </Popover>
          }
        >
          <span
            onClick={() => handleSpanClick(2)}
            className="px-1 py-1 cursor-pointer text-decoration-underline truncate-size"
          >
            <i className="fa fa-plus-circle mr-6" />
            <Translation>{(t) => t("Add Value")}</Translation>
          </span>
        </OverlayTrigger>
        {candidateGroup && (
          <div className="d-flex">
            <Badge
              pill
              variant="outlined"
              className="d-flex align-items-center badge me-2 mt-2"
            >
              {candidateGroup}
              <div
                className="badge-deleteIcon ms-2"
                onClick={() => {
                  setCandidateGroup(null);
                  setIncludeAssignedTasks(false);
                }}
              >
                &times;
              </div>
            </Badge>
          </div>
        )}
        <h5 className="pt-2">
          <Translation>{(t) => t("Assignee")}</Translation>
        </h5>
        {!assignee && (
          <span
            className="px-1 py-1 cursor-pointer text-decoration-underline truncate-size"
            onClick={() => handleSpanClick(3)}
          >
            <i className="fa fa-plus-circle mr-6" />
            <Translation>{(t) => t("Add Value")}</Translation>
          </span>
        )}
        {(inputVisibility[3] || assignee) && (
          <input
            type="text"
            className="criteria-add-value-inputbox"
            value={assignee}
            onChange={(e) => setAssignee(e.target.value)}
            title={t("Assignee")}
          />
        )}

        {candidateGroup?.length ? (
          <div className="d-flex align-items-center input-container">
            <input
              className="mr-6"
              type="checkbox"
              id="assignedTask-checkbox"
              checked={includeAssignedTasks}
              onChange={includeAssignedTasksCheckboxChange}
            />
            <h5 className="assigned-user">
              <Translation>{(t) => t("Include Assigned Task")}</Translation>
            </h5>
          </div>
        ) : null}

        <div className="my-3">
          <Divider />
          <div className="my-3">
            <h5 className="fw-bold ">
              <Translation>{(t) => t("Select Form")}</Translation>
            </h5>
            <Select
              onChange={onChangeSelectForm}
              value={forms?.data.find((form) => form.value === selectedForm)}
              isClearable
              placeholder={t("select...")}
              options={forms?.data}
              isLoading={forms.isLoading}
            />
          </div>
          <h5 className="fw-bold ">
            <Translation>{(t) => t("Task Attributes")}</Translation>
            <i
              title={t(
                "This section is aimed to set select\ntask attributes that will be visible in\nthe task list view"
              )}
              className="fa fa-info-circle ms-2 filter-tooltip-icon"
            ></i>
          </h5>

          <button
            className="btn btn-outline-primary w-100"
            onClick={toggleModal}
          >
            {t("Click here to select attributes")}
          </button>
        </div>
        <Divider />
        <div className="child-container-two pt-2">
          <h5 className="fw-bold">
            <Translation>{(t) => t("Permission")}</Translation>{" "}
            <i
              title={t(
                "This section is aimed to set read\npermissions for the filter"
              )}
              className="fa fa-info-circle filter-tooltip-icon"
            ></i>
          </h5>
          <input
            className="access-all"
            type="radio"
            id="all-users"
            name="my-radio"
            value={ACCESSIBLE_FOR_ALL_GROUPS}
            checked={permissions === ACCESSIBLE_FOR_ALL_GROUPS}
            onChange={(e) => setPermissions(e.target.value)}
          />
          <label htmlFor="all-users" className="assigned-user">
            <Translation>{(t) => t("Accessible for all users")}</Translation>
          </label>{" "}
          <br />
          <input
            className="access-all"
            type="radio"
            id="private-only"
            name="my-radio"
            value={PRIVATE_ONLY_YOU}
            checked={permissions === PRIVATE_ONLY_YOU}
            onChange={(e) => setPermissions(e.target.value)}
          />
          <label htmlFor="private-only" className="fs-18">
            <Translation>{(t) => t("Private (Only You)")}</Translation>
          </label>
          <br />
          <input
            className="access-all"
            type="radio"
            id="specific-grp"
            name="my-radio"
            value={SPECIFIC_USER_OR_GROUP}
            checked={permissions === SPECIFIC_USER_OR_GROUP}
            onChange={handleSpecificUserGroup}
          />
          <label htmlFor="specific-grp" className="fs-18">
            <Translation>{(t) => t("Specific Group")}</Translation>
          </label>{" "}
          <br />
          {permissions === SPECIFIC_USER_OR_GROUP &&
            specificUserGroup === SPECIFIC_USER_OR_GROUP ? (
            <div className="d-flex">
              {/* <OverlayTrigger
                placement="right"
                trigger="click"
                rootClose={true}
                show={overlayUserShow}
                overlay={
                  <Popover style={{ zIndex: 9999 }}>
                    <div className="poper">
                      <ListGroup>
                        {userRoles.length > 0 &&
                          userRoles?.map((e, i) => (
                            <ListGroup.Item
                              key={i}
                              as="button"
                              onClick={() => addGroups(e.username)}
                            >
                              {e.username}
                            </ListGroup.Item>
                          ))}
                      </ListGroup>
                    </div>
                  </Popover>
                }
              >
                <div onClick={() => handleClickUserGroupIcon("user")}>
                  <div style={{ textAlign: "center" }}>
                    <span style={{ fontSize: "14px" }}>
                      <Translation>{(t) => t("User")}</Translation>
                    </span>
                  </div>
                  <div style={{ textAlign: "center", marginBottom: "8px" }}>
                    <i
                      className={`fa fa-user ${
                        selectUserGroupIcon === "user" ? "highlight" : ""
                      } cursor-pointer`}
                      style={{ fontSize: "30px", marginRight: "8px" }}
                    />
                  </div>
                </div>
              </OverlayTrigger> */}

              <OverlayTrigger
                placement="right"
                trigger="click"
                rootClose={true}
                show={overlayGroupShow}
                overlay={
                  <Popover className="z-index">
                    <div className="poper">
                      <ListGroup>
                        {userGroups.length > 0 &&
                          userGroups?.map((e, i) => (
                            <ListGroup.Item
                              key={i}
                              as="button"
                              onClick={() => addGroups(e.name)}
                            >
                              {e.name}
                            </ListGroup.Item>
                          ))}
                      </ListGroup>
                    </div>
                  </Popover>
                }
              >
                <div
                  className="ms-3"
                  onClick={() => handleClickUserGroupIcon("group")}
                >
                  <div className="text-center">
                    <span className="truncate-size">
                      <Translation>{(t) => t("Group")}</Translation>
                    </span>
                  </div>
                  <div className="text-center text-bottom">
                    <i
                      className={`fa fa-users ${selectUserGroupIcon === "group" ? "highlight" : ""
                        } cursor-pointer group-icon`}
                    />
                  </div>
                </div>
              </OverlayTrigger>
              <div className="mt-3">
                {identifierId && (
                  <Badge
                    pill
                    variant="outlined"
                    className="d-flex align-items-center badge me-2 mt-2"
                  >
                    {identifierId}
                    <div
                      className="badge-deleteIcon ms-2"
                      onClick={() => setIdentifierId(null)}
                    >
                      &times;
                    </div>
                  </Badge>
                )}
              </div>
            </div>
          ) : null}
        </div>

        <Divider />
      </List>

      <List>
        <div className="d-flex align-items-center justify-content-between">
          {selectedFilterData && (
            <button
              className="btn btn-link text-danger cursor-pointer"
              onClick={() => {
                toggleDrawer();
                handleFilterDelete();
              }}
            >
              <Translation>{(t) => t("Delete Filter")}</Translation>
            </button>
          )}
          <div className="d-flex align-items-center">
            <button
              className="btn btn-outline-secondary me-3"
              onClick={() => {
                toggleDrawer();
              }}
            >
              <Translation>{(t) => t("Cancel")}</Translation>
            </button>
            <button
              className="btn btn-primary submitButton text-decoration-none truncate-size "
              disabled={!permissions || !filterName}
              onClick={() => {
                handleSubmit();
              }}
            >
              <Translation>
                {(t) =>
                  `${selectedFilterData ? t("Save Filter") : t("Create Filter")
                  } `
                }
              </Translation>
            </button>
          </div>
        </div>
      </List>
    </div>
  );
  return (
    <div>
      <React.Fragment key="left">
        <button
          onClick={() => {
            toggleDrawer();
            clearAllFilters();
          }}
          className="btn btn-link text-dark cursor-pointer"
        >
          <Translation>{(t) => t("Create New Filter")}</Translation>
        </button>
        {modalShow && (
          <div>
            <TaskAttributeComponent
              show={modalShow}
              processLoading={processLoading}
              selectedForm={selectedForm}
              onHide={toggleModal}
              selectedTaskAttrbutes={checkboxes}
              selectedTaskVariablesKeys={taskVariablesKeys}
              selectedTaskVariables={variables}
              onSaveTaskAttribute={onSaveTaskAttribute}
              showUndefinedVariable={showUndefinedVariable}
            />
          </div>
        )}
        <Drawer
          anchor="left"
          open={openFilterDrawer}
          onClose={() => {
            toggleDrawer();
          }}
          PaperProps={{
            style: {
              width: "400px",
              padding: "2%",
              overflowY: "auto",
              overflowX: "hidden",
              backdropFilter: " none !important",
              zIndex: 1400,
            },
          }}
          sx={{
            width: 100,
          }}
        >
          {list()}
        </Drawer>
      </React.Fragment>
    </div>
  );
}<|MERGE_RESOLUTION|>--- conflicted
+++ resolved
@@ -278,14 +278,7 @@
       formName: "formName",
     });
   };
-  const onworkflowchange = (e) => {
-    if (e?.value) {
-      setDefinitionKeyId(e.value);
-    }
-    else {
-      resetVariables();
-    }
-  };
+ 
   const onChangeSelectForm = (e) => {
     if (e?.value) {
       setProcessLoading(true);
@@ -643,14 +636,9 @@
             )
           }
           onChange={(selectedOption) => {
-<<<<<<< HEAD
             setDefinitionKeyId(selectedOption?.label);
-=======
-            onworkflowchange(selectedOption);
->>>>>>> 2a3ade86
           }
           }
-          isClearable
           inputId="select-workflow"
           getOptionLabel={(option) => (
             <span data-testid={`form-workflow-option-${option.value}`}>{option.label}</span>
