import React, { useEffect, useState, useMemo } from "react";
import { useDispatch, useSelector } from "react-redux";
import Drawer from "@material-ui/core/Drawer";
import List from "@material-ui/core/List";
import Divider from "@material-ui/core/Divider";
import Select from "react-select";
import { fetchAllBpmProcesses } from "../../../../apiManager/services/processServices";
import { listProcess } from "../../../../apiManager/services/formatterService";

import {
  deleteFilters,
  editFilters,
  fetchBPMTaskCount,
  fetchFilterList,
  fetchServiceTaskList,
  saveFilters,
} from "../../../../apiManager/services/bpmTaskServices";
import {
  ACCESSIBLE_FOR_ALL_GROUPS,
  PRIVATE_ONLY_YOU,
  SPECIFIC_USER_OR_GROUP,
} from "../../../../constants/taskConstants";
import { useTranslation } from "react-i18next";
import { Translation } from "react-i18next";
import {
  setBPMFilterLoader,
  setBPMFiltersAndCount,
  setFilterListParams,
  setSelectedBPMFilter,
} from "../../../../actions/bpmTaskActions";

import TaskAttributeComponent from "./TaskAttributeComponent";
import { toast } from "react-toastify";
import { getUserRoles } from "../../../../apiManager/services/authorizationService";
import { setUserGroups } from "../../../../actions/authorizationActions";
import {
  Badge,
  ListGroup,
  OverlayTrigger,
  Popover,
  Modal,
  Button,
} from "react-bootstrap";
import { trimFirstSlash } from "../../constants/taskConstants";
import { cloneDeep, omitBy } from "lodash";
import {
  FORMSFLOW_ADMIN,
  MULTITENANCY_ENABLED,
} from "../../../../constants/constants";
import { fetchAllForms } from "../../../../apiManager/services/bpmFormServices";
import {
  getFormProcesses,
  resetFormProcessData,
} from "../../../../apiManager/services/processServices";
import { fetchUserList } from "../../../../apiManager/services/bpmTaskServices";

const initialValueOfTaskAttribute = {
  applicationId: true,
  assignee: true,
  taskTitle: true,
  createdDate: true,
  dueDate: true,
  followUp: true,
  priority: true,
  groups: true,
};

export default function CreateNewFilterDrawer({
  selectedFilterData,
  openFilterDrawer,
  setOpenFilterDrawer,
  setFilterSelectedForEdit,
}) {
  const dispatch = useDispatch();
  const [filterName, setFilterName] = useState("");
  const [showUndefinedVariable, setShowUndefinedVariable] = useState(false);
  const [definitionKeyId, setDefinitionKeyId] = useState("");
  const [candidateGroup, setCandidateGroup] = useState([]);
  const userRoles = useSelector((state) => state.user.roles || []);
  const [assignee, setAssignee] = useState("");

  const [
    isTasksForCurrentUserGroupsEnabled,
    setIsTasksForCurrentUserGroupsEnabled,
  ] = useState(true);
  const [isMyTasksEnabled, setIsMyTasksEnabled] = useState(false);
  const [permissions, setPermissions] = useState(PRIVATE_ONLY_YOU);
  const [identifierId, setIdentifierId] = useState("");
  const [selectUserGroupIcon, setSelectUserGroupIcon] = useState("");
  const [specificUserGroup, setSpecificUserGroup] = useState("");
  const firstResult = useSelector((state) => state.bpmTasks.firstResult);
  const tenantKey = useSelector((state) => state.tenants?.tenantId);
  const process = useSelector((state) => state.process?.processList);
  const processList = useMemo(() => listProcess(process, true), [process]);
  const userGroups = useSelector(
    (state) => state.userAuthorization?.userGroups
  );
  const userName = useSelector(
    (state) => state.user?.userDetail?.preferred_username
  );
  const sortParams = useSelector(
    (state) => state.bpmTasks.filterListSortParams
  );
  const searchParams = useSelector(
    (state) => state.bpmTasks.filterListSearchParams
  );
  const selectedFilter = useSelector((state) => state.bpmTasks.selectedFilter);
  const filterList = useSelector((state) => state.bpmTasks.filterList);

  const [variables, setVariables] = useState([]);
  const [forms, setForms] = useState({ data: [], isLoading: true });
  const [selectedForm, setSelectedForm] = useState(null);
  const [taskVariablesKeys, setTaskVariablesKeys] = useState({});
  const [processLoading, setProcessLoading] = useState(false);

  const [overlayGroupShow, setOverlayGroupShow] = useState(false);
  const [overlayUserShow, setOverlayUserShow] = useState(false);

  const { t } = useTranslation();
  const [modalShow, setModalShow] = useState(false);
  const [checkboxes, setCheckboxes] = useState(initialValueOfTaskAttribute);
  const [showDeleteModal, setShowDeleteModal] = useState(false);
  const [showAlert, setShowAlert] = useState(false);

  const fetchTasks = (resData) => {
    const reqParamData = {
      ...{ sorting: [...sortParams.sorting] },
      ...searchParams,
    };

    const selectedBPMFilterParams = {
      ...resData,
      criteria: {
        ...resData?.criteria,
        ...reqParamData,
      },
    };
    dispatch(setFilterListParams(cloneDeep(selectedBPMFilterParams)));
  };

  const customTrim = (inputString) => {
    // Remove '%' symbol from the start
    const startIndex = inputString?.indexOf("%");
    if (startIndex === 0) {
      inputString = inputString?.substring(1);
    }

    // Remove '%' symbol from the end
    const endIndex = inputString?.lastIndexOf("%");
    if (endIndex === inputString?.length - 1) {
      inputString = inputString?.substring(0, endIndex);
    }
    return inputString;
  };

  const setTaskVariablesAndItsKeys = (variables = []) => {
    setVariables(variables);
    // taking variable names to check it is already exist or not
    setTaskVariablesKeys(
      variables.reduce((i, variable) => {
        i[variable.name] = variable.name;
        return i;
      }, {})
    );
  };

  useEffect(() => {
    if (selectedFilterData) {
      setFilterName(selectedFilterData?.name);
      let processDefinitionName =
        selectedFilterData?.criteria?.processDefinitionNameLike;
      setDefinitionKeyId(customTrim(processDefinitionName));
      let candidateGroupName = selectedFilterData?.criteria?.candidateGroup;
      if (
        MULTITENANCY_ENABLED &&
        candidateGroupName &&
        candidateGroupName.includes(tenantKey)
      ) {
        candidateGroupName = candidateGroupName.slice(tenantKey.length + 1);
      }
      setCandidateGroup(candidateGroupName);
      setAssignee(selectedFilterData?.criteria?.assignee);
      setShowUndefinedVariable(
        selectedFilterData?.properties?.showUndefinedVariable
      );

      if (selectedFilterData?.properties?.formId) {
        setSelectedForm(selectedFilterData?.properties?.formId || null);
        setProcessLoading(true);
        dispatch(
          getFormProcesses(selectedFilterData?.properties?.formId, () => {
            setProcessLoading(false);
          })
        );
      }

      setTaskVariablesAndItsKeys(selectedFilterData.variables);

      if (
        !selectedFilterData?.users?.length &&
        !selectedFilterData?.roles?.length
      ) {
        setSpecificUserGroup("");
        setPermissions(ACCESSIBLE_FOR_ALL_GROUPS);
      }

      if (selectedFilterData?.users?.length) {
        setPermissions(PRIVATE_ONLY_YOU);
      }
      // if (selectedFilterData?.users?.length && !isUserInRoles) {
      //   setPermissions(SPECIFIC_USER_OR_GROUP);
      //   setSelectUserGroupIcon("user");
      //   setIdentifierId(selectedFilterData?.users[0]);
      //   setSpecificUserGroup(SPECIFIC_USER_OR_GROUP);
      // }
      if (selectedFilterData?.roles?.length) {
        setPermissions(SPECIFIC_USER_OR_GROUP);
        setSelectUserGroupIcon("group");
        setIdentifierId(selectedFilterData?.roles[0]);
        setSpecificUserGroup(SPECIFIC_USER_OR_GROUP);
      }
      if (selectedFilterData?.criteria?.assigneeExpression) {
        setIsMyTasksEnabled(true);
      }

      // if the user has this role then we will check the condition else it will always true
      if (userRoles.includes(FORMSFLOW_ADMIN)) {
        setIsTasksForCurrentUserGroupsEnabled(
          selectedFilterData?.criteria?.candidateGroupsExpression ? true : false
        );
      }

      setCheckboxes({
        applicationId: selectedFilterData?.taskVisibleAttributes?.applicationId,
        assignee: selectedFilterData?.taskVisibleAttributes?.assignee,
        createdDate: selectedFilterData?.taskVisibleAttributes?.createdDate,
        dueDate: selectedFilterData?.taskVisibleAttributes?.dueDate,
        followUp: selectedFilterData?.taskVisibleAttributes?.followUp,
        priority: selectedFilterData?.taskVisibleAttributes?.priority,
      });
    }
  }, [selectedFilterData]);

  useEffect(() => {
    getUserRoles()
      .then((res) => {
        if (res) {
          dispatch(setUserGroups(res.data));
        }
      })
      .catch((error) => console.error("error", error));
  }, []);

  useEffect(() => {
    if (openFilterDrawer) {
      dispatch(fetchUserList()); // if the create new filter open then need to fetch list of users
      dispatch(fetchAllBpmProcesses()); // if the create new filter open then need to fetch all bpm process
    }
    // if the create new filter open then need to fetch all forms
    if (openFilterDrawer && !forms?.data?.length) {
      fetchAllForms()
        .then((res) => {
          const data = res.data?.forms || [];
          setForms({
            data: data.map((i) => ({ label: i.formName, value: i.formId })),
            isLoading: false,
          });
        })
        .catch((err) => {
          console.error(err);
        });
    }
  }, [openFilterDrawer]);

  const resetVariables = () => {
    setVariables([]);
    setTaskVariablesKeys({
      applicationId: "applicationId",
      formName: "formName",
    });
  };

  const onChangeSelectForm = (e) => {
    if (e?.value) {
      setProcessLoading(true);
      dispatch(
        getFormProcesses(e.value, () => {
          setProcessLoading(false);
        })
      );
      if (e?.value === selectedFilterData?.properties?.formId) {
        setTaskVariablesAndItsKeys(selectedFilterData?.variables);
      } else {
        resetVariables();
      }
    } else {
      resetVariables();
      dispatch(resetFormProcessData());
    }
    setSelectedForm(e?.value);
  };

  const successCallBack = (resData) => {
    dispatch(
      fetchFilterList((err, data) => {
        if (data) {
          fetchBPMTaskCount(data)
            .then((res) => {
              dispatch(setBPMFiltersAndCount(res.data));
            })
            .catch((err) => {
              if (err) {
                console.error(err);
              }
            })
            .finally(() => {
              if (selectedFilterData) {
                const filterSelected = filterList?.find(
                  (filter) => filter.id === selectedFilterData?.id
                );
                if (selectedFilterData?.id === selectedFilter?.id) {
                  dispatch(setSelectedBPMFilter(resData));
                  fetchTasks(resData);
                } else {
                  dispatch(setSelectedBPMFilter(filterSelected));
                }
                toast.success(t("Changes Applied Successfully"));
              } else {
                toast.success(t("Filter Created Successfully"));
              }
              dispatch(setBPMFilterLoader(false));
            });
        }
      })
    );
    toggleDrawer();
    clearAllFilters();
  };

  const clearAllFilters = () => {
    setFilterName("");
    setShowUndefinedVariable("");
    setDefinitionKeyId("");
    setCandidateGroup("");
    setAssignee("");
    setPermissions(PRIVATE_ONLY_YOU);
    setIdentifierId("");
    setSelectUserGroupIcon("");
    setSpecificUserGroup("");
    setIsTasksForCurrentUserGroupsEnabled(true);
    setIsMyTasksEnabled(false);
    setSelectedForm(null);
    dispatch(resetFormProcessData());
    setCheckboxes(initialValueOfTaskAttribute);
    setForms({ data: [], isLoading: true });
  };

  const handleSubmit = () => {
    let users = [];
    let roles = [];
    if (permissions === ACCESSIBLE_FOR_ALL_GROUPS) {
      users = [];
      roles = [];
    }
    if (permissions === PRIVATE_ONLY_YOU) {
      users.push(userName);
    }
    if (
      selectUserGroupIcon === "user" &&
      permissions === SPECIFIC_USER_OR_GROUP
    ) {
      users.push(identifierId);
    }
    if (
      selectUserGroupIcon === "group" &&
      permissions === SPECIFIC_USER_OR_GROUP
    ) {
      roles.push(identifierId);
    }

    const applicationIdExists = variables.some(
      (variable) => variable.name === "applicationId"
    );
    const formNameExists = variables.some(
      (variable) => variable.name === "formName"
    );

    const data = {
      name: filterName,
      criteria: {
        processDefinitionNameLike: definitionKeyId && `%${definitionKeyId}%`,
        candidateGroup:
          MULTITENANCY_ENABLED && candidateGroup
            ? tenantKey + "-" + candidateGroup
            : candidateGroup,
        assignee: assignee,
        includeAssignedTasks:
          isTasksForCurrentUserGroupsEnabled || candidateGroup ? true : null,
      },
      properties: {
        showUndefinedVariable: showUndefinedVariable,
      },
      variables: [
        ...variables,
        ...(applicationIdExists
          ? []
          : [{ name: "applicationId", label: "Submission ID" }]),
        ...(formNameExists ? [] : [{ name: "formName", label: "Form Name" }]),
      ],
      users: users,
      roles: roles?.length ? roles : [],
      taskVisibleAttributes: { ...checkboxes },
      isTasksForCurrentUserGroupsEnabled: isTasksForCurrentUserGroupsEnabled,
      isMyTasksEnabled: isMyTasksEnabled,
    };
    /**
     * If a form is selected, set the formId property in the data object
     * to the id of the selected form.
     */
    if (selectedForm) {
      data.properties.formId = selectedForm;
    }

    // Remove empty keys inside criteria
    const cleanedCriteria = omitBy(
      data.criteria,
      (value) => value === undefined || value === "" || value === null
    );
    data.criteria = cleanedCriteria;

    const submitFunction = selectedFilterData
      ? editFilters(data, selectedFilterData?.id)
      : saveFilters(data);
    submitFunction
      .then((res) => {
        successCallBack(res.data);
      })
      .catch((error) => {
        toast.error(t("Filter Creation Failed"));
        console.error("error", error);
      });
  };

  const handleFilterDelete = () => {
    deleteFilters(selectedFilterData?.id)
      .then(() => {
        dispatch(
          fetchFilterList((err, data) => {
            if (data) {
              fetchBPMTaskCount(data)
                .then((res) => {
                  dispatch(setBPMFiltersAndCount(res.data));
                  dispatch(fetchServiceTaskList(data[0], null, firstResult));
                })
                .catch((err) => {
                  if (err) {
                    console.error(err);
                  }
                });
            }
            toast.success(t("Filter Deleted Successfully"));
          })
        );
      })

      .catch((error) => {
        toast.error(t("Filter Creation Failed"));
        console.error("error", error);
      });
  };

  const addGroups = (data) => {
    setIdentifierId(data);
    if (selectUserGroupIcon === "user") {
      setOverlayUserShow(!overlayUserShow);
    } else {
      setOverlayGroupShow(!overlayGroupShow);
    }
  };

  //Function to checking which icon is selected
  const handleClickUserGroupIcon = (icon) => {
    if (icon === "user") {
      setOverlayUserShow(!overlayUserShow);
      setOverlayGroupShow(false);
    } else {
      setOverlayGroupShow(!overlayGroupShow);
      setOverlayUserShow(false);
    }
    setSelectUserGroupIcon(icon);
  };

  //function for taking the value from the radio button Specific User/ Group
  const handleSpecificUserGroup = (e) => {
    setPermissions(e.target.value);
    if (e.target.value === SPECIFIC_USER_OR_GROUP) {
      setSpecificUserGroup(e.target.value);
    } else {
      setSpecificUserGroup("");
      setSelectUserGroupIcon("");
      setIdentifierId("");
    }
  };

  const toggleDrawer = () => {
    setOpenFilterDrawer(!openFilterDrawer);
    !openFilterDrawer ? setFilterSelectedForEdit(false) : null;
  };

  const toggleModal = () => {
    setModalShow(!modalShow);
    setOpenFilterDrawer(!openFilterDrawer);
  };

  const deleteConfirmationModalToggleDrawer = () => {
    setOpenFilterDrawer(!openFilterDrawer);
  };


  const candidateGroups = useSelector(
    (state) => state.user?.userDetail?.groups || []
  );
  const userListResponse = useSelector((state) => state.bpmTasks.userList) || {
    data: [],
  };
  const userList = userListResponse?.data || [];
  const assigneeOptions = useMemo(() => {
    return userList.map((user) => ({
      value: `${user.username}`,
      label: `${user.username}`,
    }));
  }, [userList]);

  const candidateOptions = useMemo(() => {
    return candidateGroups.map((group) => ({
      value: trimFirstSlash(group),
      label: group,
    }));
  }, [candidateGroups]);

  const handleAssignee = (selectedOption) => {
    setAssignee(selectedOption ? selectedOption.value : null);
  };
  const handleCandidate = (selectedOption) => {
    setCandidateGroup(selectedOption ? selectedOption.value : null);
  };

  const onSaveTaskAttribute = (
    taskVariablesKeys,
    variables,
    checkboxes,
    showUndefinedVariable
  ) => {
    setVariables(variables);
    setTaskVariablesKeys(taskVariablesKeys);
    setCheckboxes(checkboxes);
    setShowUndefinedVariable(showUndefinedVariable);
  };


  const hideDeleteConfirmation = () => {
    setShowDeleteModal(false);
    deleteConfirmationModalToggleDrawer();
  };

  const showDeleteConfirmation = () => {
    setShowDeleteModal(true);
    toggleDrawer();
  };

  const FilterDelete = () => {
    hideDeleteConfirmation();
    handleFilterDelete();
  };

  const textTruncate = (wordLength, targetLength, text) => {
    return text?.length > wordLength
      ? text.substring(0, targetLength) + "..."
      : text;
  };

  const handleFilterName = (e) => {
    const value = e.target.value;
    setFilterName(value);
    if (value.length >= 50) {
      setShowAlert(true);
    } else {
      setShowAlert(false);
    }
  };

  const list = () => (
    <div role="presentation">
      <List>
        <div className="p-0 d-flex align-items-center justify-content-between ">
          <h5 className="fw-bold fs-16">
            <Translation>{(t) => `${selectedFilterData ? t("Edit filter") : t("Create new filter") }` }</Translation>
          </h5>
          <button className="btn btn-link text-dark" onClick={toggleDrawer}>
            <Translation>{(t) => t("Close")}</Translation>
          </button>
        </div>
      </List>
      <List>
        <div className="form-group">
          <label htmlFor="filterName">{t("Filter Name")}</label>
          <input
            type="text"
            className={`form-control ${showAlert ? 'is-invalid' : ''}`}
            id="filterName"
            placeholder={t("Enter your text here")}
            value={filterName}
<<<<<<< HEAD
            onChange={handleFilterName}
            title={t("Add fliter name")}
            
=======
            onChange={(e) => setFilterName(e.target.value)}
            title={t("Add filter name")}
>>>>>>> 27990ed5
          />
          {showAlert && (
          <p className="text-danger mt-2 fs-6">
            {t("Filter name should be less than 50 characters")}
          </p>
        )}
        </div>
      </List>

      <List>
        <h5 className="fw-bold fs-18">
          <Translation>{(t) => t("Criteria")}</Translation>{" "}
          <i
            title={t(
              "This section is aimed to set the parameters\nused to filter the tasks"
            )}
            className="fa fa-info-circle filter-tooltip-icon"
          ></i>
        </h5>
        <div className="d-flex align-items-center mt-1">
          <input
            className="mr-6"
            type="checkbox"
            checked={isMyTasksEnabled}
            onChange={(e) => setIsMyTasksEnabled(e.target.checked)}
            title={t("Show only current user assigned task")}
          />
          <h5 className="assigned-user">
            <Translation>
              {(t) => t("Show only current user assigned task")}
            </Translation>
          </h5>
        </div>

        {userRoles.includes(FORMSFLOW_ADMIN) && (
          <>
            <div className="d-flex align-items-center mt-1">
              <input
                className="mr-6"
                type="checkbox"
                checked={isTasksForCurrentUserGroupsEnabled}
                onChange={(e) =>
                  setIsTasksForCurrentUserGroupsEnabled(e.target.checked)
                }
                title={t("Display authorized tasks based on user roles")}
              />
              <h5 className="assigned-user">
                <Translation>
                  {(t) => t("Display authorized tasks based on user roles")}
                </Translation>
              </h5>
            </div>
            {!isTasksForCurrentUserGroupsEnabled ? (
              <div className="alert alert-warning mt-1" role="alert">
                <i className="fa-solid fa-triangle-exclamation me-2"></i>{" "}
                {t(
                  "Unchecking this option will show all tasks, ignoring user roles"
                )}
              </div>
            ) : null}
          </>
        )}

        <div className="my-2">
          <h5 className="mt-2 fs-18 fw-bold">
            <Translation>{(t) => t("Workflow")}</Translation>
          </h5>
          <Select
            className="mb-3"
            options={processList}
            placeholder={t("Select Workflow")}
            isClearable
            value={processList?.find((list) => list.label === definitionKeyId)}
            onChange={(selectedOption) => {
              setDefinitionKeyId(selectedOption?.label);
            }}
            inputId="select-workflow"
            getOptionLabel={(option) => (
              <span data-testid={`form-workflow-option-${option.value}`}>
                {option.label}
              </span>
            )}
          />
        </div>

        <div className="my-2">
          <h5 className="fw-bold">
            {MULTITENANCY_ENABLED ? <Translation>{(t) => t("User Role")}</Translation> : <Translation>{(t) => t("User Group")}</Translation>}
          </h5>

          <Select
            onChange={handleCandidate}
            value={
              candidateGroup
                ? { value: candidateGroup, label: candidateGroup }
                : null
            }
            isClearable={true}
            placeholder={MULTITENANCY_ENABLED ? (t("Select User Role")) : (t("Select User Group"))}
            options={candidateOptions}
          />
        </div>

        <div className="my-2">
          <h5 className="pt-2 fw-bold">
            <Translation>{(t) => t("Assignee")}</Translation>
          </h5>

          <Select
            onChange={handleAssignee}
            value={assignee ? { value: assignee, label: assignee } : null}
            isClearable={true}
            placeholder={t("Select Assignee")}
            options={assigneeOptions}
          />
        </div>

        <div className="my-3">
          <Divider />
          <div className="my-3">
            <h5 className="fw-bold ">
              <Translation>{(t) => t("Select Form")}</Translation>
            </h5>
            <Select
              onChange={onChangeSelectForm}
              value={forms?.data.find((form) => form.value === selectedForm)}
              isClearable
              placeholder={t("Select Form")}
              options={forms?.data}
              isLoading={forms.isLoading}
            />
          </div>
          <h5 className="fw-bold ">
            <Translation>{(t) => t("Task Attributes")}</Translation>
            <i
              title={t(
                "This section is aimed to set select\ntask attributes that will be visible in\nthe task list view"
              )}
              className="fa fa-info-circle ms-2 filter-tooltip-icon"
            ></i>
          </h5>

          <button
            className="btn btn-outline-primary w-100"
            onClick={toggleModal}
          >
            {t("Click here to select attributes")}
          </button>
        </div>
        <Divider />
        <div className="child-container-two pt-2">
          <h5 className="fw-bold">
            <Translation>{(t) => t("Permission")}</Translation>{" "}
            <i
              title={t(
                "This section is aimed to set read\npermissions for the filter"
              )}
              className="fa fa-info-circle filter-tooltip-icon"
            ></i>
          </h5>
          <input
            className="access-all"
            type="radio"
            id="all-users"
            name="my-radio"
            value={ACCESSIBLE_FOR_ALL_GROUPS}
            checked={permissions === ACCESSIBLE_FOR_ALL_GROUPS}
            onChange={(e) => setPermissions(e.target.value)}
          />
          <label htmlFor="all-users" className="assigned-user">
            <Translation>{(t) => t("Accessible for all users")}</Translation>
          </label>{" "}
          <br />
          <input
            className="access-all"
            type="radio"
            id="private-only"
            name="my-radio"
            value={PRIVATE_ONLY_YOU}
            checked={permissions === PRIVATE_ONLY_YOU}
            onChange={(e) => setPermissions(e.target.value)}
          />
          <label htmlFor="private-only" className="fs-18">
            <Translation>{(t) => t("Private (Only You)")}</Translation>
          </label>
          <br />
          <input
            className="access-all"
            type="radio"
            id="specific-grp"
            name="my-radio"
            value={SPECIFIC_USER_OR_GROUP}
            checked={permissions === SPECIFIC_USER_OR_GROUP}
            onChange={handleSpecificUserGroup}
          />
          <label htmlFor="specific-grp" className="fs-18">
            <Translation>{(t) => t("Specific Group")}</Translation>
          </label>{" "}
          <br />
          {permissions === SPECIFIC_USER_OR_GROUP &&
          specificUserGroup === SPECIFIC_USER_OR_GROUP ? (
            <div className="d-flex">
              <OverlayTrigger
                placement="right"
                trigger="click"
                rootClose={true}
                show={overlayGroupShow}
                overlay={
                  <Popover className="z-index">
                    <div className="poper">
                      <ListGroup>
                        {userGroups.length > 0 &&
                          userGroups?.map((e, i) => (
                            <ListGroup.Item
                              key={i}
                              as="button"
                              onClick={() => addGroups(e.name)}
                            >
                              {e.name}
                            </ListGroup.Item>
                          ))}
                      </ListGroup>
                    </div>
                  </Popover>
                }
              >
                <div
                  className="ms-3"
                  onClick={() => handleClickUserGroupIcon("group")}
                >
                  <div className="text-center">
                    <span className="truncate-size">
                      <Translation>{(t) => t("Group")}</Translation>
                    </span>
                  </div>
                  <div className="text-center text-bottom">
                    <i
                      className={`fa fa-users ${
                        selectUserGroupIcon === "group" ? "highlight" : ""
                      } cursor-pointer group-icon`}
                    />
                  </div>
                </div>
              </OverlayTrigger>
              <div className="mt-3">
                {identifierId && (
                  <Badge
                    pill
                    variant="outlined"
                    className="d-flex align-items-center badge me-2 mt-2"
                  >
                    {identifierId}
                    <div
                      className="badge-deleteIcon ms-2"
                      onClick={() => setIdentifierId(null)}
                    >
                      &times;
                    </div>
                  </Badge>
                )}
              </div>
            </div>
          ) : null}
        </div>

        <Divider />
      </List>

      <List>
        <div className="d-flex align-items-center justify-content-between">
          {selectedFilterData && (
            <button
              className="btn btn-link text-danger cursor-pointer"
              onClick={() => {
                showDeleteConfirmation();
              }}
            >
              <Translation>{(t) => t("Delete Filter")}</Translation>
            </button>
          )}
          <div className="d-flex align-items-center">
            <button
              className="btn btn-outline-secondary me-3"
              onClick={() => {
                toggleDrawer();
              }}
            >
              <Translation>{(t) => t("Cancel")}</Translation>
            </button>
            <button
              className="btn btn-primary submitButton text-decoration-none truncate-size "
              disabled={!permissions || !filterName || filterName.length >= 50}
              onClick={() => {
                handleSubmit();
              }}
            >
              <Translation>
                {(t) =>
                  `${
                    selectedFilterData ? t("Save Filter") : t("Create Filter")
                  } `
                }
              </Translation>
            </button>
          </div>
        </div>
      </List>
    </div>
  );
  return (
    <div>
      <React.Fragment key="left">
        <button
          onClick={() => {
            toggleDrawer();
            clearAllFilters();
          }}
          className="btn btn-link text-dark cursor-pointer"
        >
          <Translation>{(t) => t("Create New Filter")}</Translation>
        </button>
        {modalShow && (
          <div>
            <TaskAttributeComponent
              show={modalShow}
              processLoading={processLoading}
              selectedForm={selectedForm}
              onHide={toggleModal}
              selectedTaskAttrbutes={checkboxes}
              selectedTaskVariablesKeys={taskVariablesKeys}
              selectedTaskVariables={variables}
              onSaveTaskAttribute={onSaveTaskAttribute}
              showUndefinedVariable={showUndefinedVariable}
            />
          </div>
        )}
        <Drawer
          anchor="left"
          open={openFilterDrawer}
          onClose={() => {
            toggleDrawer();
          }}
          PaperProps={{
            style: {
              width: "400px",
              padding: "2%",
              overflowY: "auto",
              overflowX: "hidden",
              backdropFilter: " none !important",
              zIndex: 1400,
            },
          }}
          sx={{
            width: 100,
          }}
        >
          {list()}
        </Drawer>
      </React.Fragment>

      {/* Delete confirmation modal */}
      <Modal show={showDeleteModal} onHide={hideDeleteConfirmation}>
        <Modal.Header>
          <Modal.Title>
            <Translation>{(t) => t("Delete Confirmation")}</Translation>
          </Modal.Title>
        </Modal.Header>
        <Modal.Body>
        <Translation>{(t) => t("Are you sure to delete")}</Translation>
          {" "}
          <span className="fw-bold">
            {filterName.includes(" ")
              ? filterName
              : textTruncate(40, 30, filterName)}
          </span>{" "}
        <Translation>{(t) => t("filter?")}</Translation>
        </Modal.Body>
        <Modal.Footer>
          <Button
            variant=""
            className="btn-link text-dark"
            onClick={hideDeleteConfirmation}
          >
          <Translation>{(t) => t("Cancel")}</Translation>
          </Button>
          <Button variant="danger" onClick={FilterDelete}>
          <Translation>{(t) => t("Delete")}</Translation>
          </Button>
        </Modal.Footer>
      </Modal>
    </div>
  );
}<|MERGE_RESOLUTION|>--- conflicted
+++ resolved
@@ -610,14 +610,8 @@
             id="filterName"
             placeholder={t("Enter your text here")}
             value={filterName}
-<<<<<<< HEAD
             onChange={handleFilterName}
             title={t("Add fliter name")}
-            
-=======
-            onChange={(e) => setFilterName(e.target.value)}
-            title={t("Add filter name")}
->>>>>>> 27990ed5
           />
           {showAlert && (
           <p className="text-danger mt-2 fs-6">
