--- conflicted
+++ resolved
@@ -56,15 +56,9 @@
         {
           props => (
             <div className="container"><br></br>
-<<<<<<< HEAD
-              <div className="row task-header">
-                <img src="/clipboard.svg" width="30" height="30" alt="task"/>
-                <h3 className="task-head row">Tasks<div className="col-md-1 task-count row">({total})</div></h3>
-=======
               <div className="task-header">
                 <img src="/clipboard.svg" width="30" height="30" alt="task"></img>
                 <h3 className="task-head">Tasks<div className="col-md-1 task-count">({total})</div></h3>
->>>>>>> f4915909
                 <div className="col-md-2 btn-group">
                   <TaskSearch {...props.searchProps} />
                 </div>
