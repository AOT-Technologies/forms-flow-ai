--- conflicted
+++ resolved
@@ -1,16 +1,18 @@
-import React from 'react'
-import { connect } from 'react-redux'
 import BootstrapTable from 'react-bootstrap-table-next';
 import paginationFactory from 'react-bootstrap-table2-paginator';
 import ToolkitProvider, { Search } from 'react-bootstrap-table2-toolkit';
 import { Dropdown } from 'react-bootstrap';
+import React from 'react'
 
-import { getUserToken } from '../../apiManager/services/bpmServices'
-import { BPM_USER_DETAILS } from '../../apiManager/constants/apiConstants'
-import { fetchTaskList, getTaskCount } from '../../apiManager/services/taskServices'
 
 const { SearchBar } = Search;
 
+const tasks = [
+  { taskName: "Task1", formName: "Form 1", taskStatus: "Claimed", submitedBy: "Robert", dueDate: "Set due date", actions: "View" },
+  { taskName: "Task2", formName: "Form 2", taskStatus: "Approved", submitedBy: "Victor", dueDate: "Set due date", actions: "View" },
+  { taskName: "Task3", formName: "Form 1", taskStatus: "Rejected", submitedBy: "Berlin", dueDate: "Set due date", actions: "View" },
+  { taskName: "Task4", formName: "Form 1", taskStatus: "Claim Now", submitedBy: "Jasper", dueDate: "Set due date", actions: "View" },
+];
 const columns = [{
   dataField: 'taskName',
   text: 'Task Name'
@@ -63,105 +65,58 @@
   </span>
 );
 
-const listTasks = (tasks) => {
-  console.log('Task', tasks)
-  let data = [];
-  if (tasks.length > 0) {
-    return data = tasks.map(task => {
-      return (
-          { taskName: "Task121", formName: "Form 1", taskStatus: "Claimed", submitedBy: "Robert", dueDate: "Set due date", actions: "View" },
-          { taskName: "Task2", formName: "Form 2", taskStatus: "Approved", submitedBy: "Victor", dueDate: "Set due date", actions: "View" },
-          { taskName: "Task3", formName: "Form 1", taskStatus: "Rejected", submitedBy: "Berlin", dueDate: "Set due date", actions: "View" },
-          { taskName: "Task4", formName: "Form 1", taskStatus: "Claim Now", submitedBy: "Jasper", dueDate: "Set due date", actions: "View" }
-      )
-    })
-  } else {
-    return data = []
-  }
-}
-
-const Tasks = (props) => {
-  console.log(listTasks(props.tasks))
-  const options = {
-    paginationSize: 4,
-    pageStartIndex: 0,
-    alwaysShowAllBtns: true, // Always show next and previous button
-    withFirstAndLast: false, // Hide the going to First and Last page button
-    hideSizePerPage: true, // Hide the sizePerPage dropdown always
-    // hidePageListOnlyOnePage: true, // Hide the pagination list when only one page
-    firstPageText: 'First',
-    prePageText: 'Previous',
-    nextPageText: 'Next',
-    lastPageText: 'Last',
-    nextPageTitle: 'First page',
-    prePageTitle: 'Pre page',
-    firstPageTitle: 'Next page',
-    lastPageTitle: 'Last page',
-    showTotal: false,
-    paginationTotalRenderer: customTotal,
-    disablePageTitle: true,
-    sizePerPageList: [{
-      text: '5', value: 5
-    }, {
-      text: '10', value: 10
-    }, {
-      text: 'All', value: props.tasks.length
-    }] // A numeric array is also available. the purpose of above example is custom the text
-  };
-
-  return (
-    <ToolkitProvider
-      keyField="id"
-      data={listTasks(props.tasks)}
-      columns={columns}
-      search
-    >
-      {
-        props => (
-          <div className="container"><br></br><div className="row"><h3 className="col-md-6">Tasks</h3>
-            <div className="col-md-6 btn-group">
-              <SearchBar {...props.searchProps} />
-            </div>
-<<<<<<< HEAD
-=======
-            </div>
-          <div>
-            <BootstrapTable bordered={ false } pagination={ paginationFactory(options)}
-              { ...props.baseProps } noDataIndication={() => <div className="text-center">No Lists Found</div>}
-            />
-            
-            <br />
->>>>>>> 01262287
-          </div>
-            <div>
-              <BootstrapTable bordered={false} pagination={paginationFactory(options)}
-                {...props.baseProps}
-              />
-              <br />
-            </div>
-          </div>
-        )
-      }
-    </ToolkitProvider>
-  )
+const options = {
+  paginationSize: 4,
+  pageStartIndex: 0,
+  alwaysShowAllBtns: true, // Always show next and previous button
+  withFirstAndLast: false, // Hide the going to First and Last page button
+  hideSizePerPage: true, // Hide the sizePerPage dropdown always
+  // hidePageListOnlyOnePage: true, // Hide the pagination list when only one page
+  firstPageText: 'First',
+  prePageText: 'Previous',
+  nextPageText: 'Next',
+  lastPageText: 'Last',
+  nextPageTitle: 'First page',
+  prePageTitle: 'Pre page',
+  firstPageTitle: 'Next page',
+  lastPageTitle: 'Last page',
+  showTotal: false,
+  paginationTotalRenderer: customTotal,
+  disablePageTitle: true,
+  sizePerPageList: [{
+    text: '5', value: 5
+  }, {
+    text: '10', value: 10
+  }, {
+    text: 'All', value: tasks.length
+  }] // A numeric array is also available. the purpose of above example is custom the text
 };
 
-const mapStateToProps = (state) => {
-  return {
-    tasks: state.tasks.tasksList
-  }
-}
-const mapDispatchToProps = (dispatch) => {
-  return {
-    getTasks: dispatch(
-      getUserToken(BPM_USER_DETAILS, (err, res) => {
-        if (!err) {
-          dispatch(fetchTaskList())
-          dispatch(getTaskCount())
-        }
-      })
-    )
-  }
-}
 
-export default connect(mapStateToProps, mapDispatchToProps)(Tasks);+export default () => (
+  <ToolkitProvider
+    keyField="id"
+    data={tasks}
+    columns={columns}
+    search
+  >
+    {
+      props => (
+        <div className="container"><br></br><div className="row"><h3 className="col-md-6">Tasks</h3>
+          <div className="col-md-6 btn-group">
+            <SearchBar {...props.searchProps} />
+          </div>
+        </div>
+          <div>
+            <BootstrapTable bordered={false} pagination={paginationFactory(options)}
+              {...props.baseProps} noDataIndication={() => <div className="text-center">No Lists Found</div>}
+            />
+
+            <br />
+          </div>
+        </div>
+      )
+    }
+  </ToolkitProvider>
+
+);