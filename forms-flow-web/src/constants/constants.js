--- conflicted
+++ resolved
@@ -37,10 +37,6 @@
   process.env.REACT_APP_STAFF_REVIEWER_ROLE || "formsflow-reviewer";
 export const ANONYMOUS_USER = "anonymous";
 
-<<<<<<< HEAD
-//default FORMIO_JWT_SECRET is --- change me now ---
-=======
->>>>>>> c9267d23
 export const FORMIO_JWT_SECRET =
   (window._env_ && window._env_.REACT_APP_FORMIO_JWT_SECRET) || process.env.REACT_APP_FORMIO_JWT_SECRET || "--- change me now ---";
 
