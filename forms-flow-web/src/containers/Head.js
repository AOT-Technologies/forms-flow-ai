--- conflicted
+++ resolved
@@ -2,24 +2,11 @@
 import { Translation } from "react-i18next";
 
 const Head = React.memo((props) => {
-<<<<<<< HEAD
   const { items = [], page, visibleHr = true } = props;
   return (
     <div className="header-container">
       <div className="main-header">
         {items?.map?.((item, key) => (
-=======
-  const { items, page, visibleHr = true } = props;
-  
-  if (!Array.isArray(items)) {
-    return null;
-  }
-
-  return (
-    <div className="header-container">
-      <div className="main-header">
-        {items.map((item, key) => (
->>>>>>> 9233fe9a
           <div
             key={key}
             className={`head-item ${item.name === page ? "head-active" : ""} ${key > 0 ? 'padding-left-60' : ''}`}
