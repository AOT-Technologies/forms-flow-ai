import React, { useEffect } from "react";
import {Navbar, Dropdown, Container, Nav, NavDropdown} from "react-bootstrap";
import {Link, useLocation} from "react-router-dom";
import {useDispatch, useSelector} from "react-redux";
import UserService from "../services/UserService";
<<<<<<< HEAD
import {getUserRoleName, getUserRolePermission} from "../helper/user";
import { useTranslation } from "react-i18next";
import "./styles.scss";
import {CLIENT, STAFF_REVIEWER, APPLICATION_NAME } from "../constants/constants";
=======
import {getUserRoleName, getUserRolePermission, getUserInsightsPermission} from "../helper/user";

import "./styles.scss";
import {CLIENT, STAFF_REVIEWER, APPLICATION_NAME, STAFF_DESIGNER} from "../constants/constants";
>>>>>>> 9fb6ce48
import ServiceFlowFilterListDropDown from "../components/ServiceFlow/filter/ServiceTaskFilterListDropDown";
import {push} from "connected-react-router";
import i18n from "../translations/i18n";
import { setLanguage } from "../actions/languageSetAction";
const NavBar = React.memo(() => {
  const isAuthenticated = useSelector((state) => state.user.isAuthenticated);
  const location = useLocation();
  const { pathname } = location;
  const user = useSelector((state) => state.user.userDetail);
  const lang = useSelector((state) => state.user.lang);
  const userRoles = useSelector((state) => state.user.roles);
  const showApplications= useSelector((state) => state.user.showApplications);
  const dispatch = useDispatch();
  const logoPath = "/logo.svg";
  const appName = APPLICATION_NAME;
  const {t} = useTranslation();
  useEffect(()=>{
    console.log(lang);
    i18n.changeLanguage(lang);
  },[lang]);

  const handleOnclick=(e)=>{
   e.preventDefault();
   dispatch(setLanguage(e.target.value)) 
 }
  const logout = () => {
      dispatch(push(`/`));
      UserService.userLogout();
  }

  const goToTask = () => {
    dispatch(push(`/task`));
  }

  return (
    <header>
      <Navbar expand="lg" bg="white" className="topheading-border-bottom" fixed="top">
        <Container fluid>
          {/*<Nav className="d-lg-none">
            <div className="mt-1" onClick={menuToggle}>
              <i className="fa fa-bars fa-lg"/>
            </div>
          </Nav>*/}
          <Navbar.Brand className="d-flex" >
            <Link to="/">
              <img
                className="img-fluid"
                src={logoPath}
                width="50"
                height="55"
                alt="Logo"
              />
            </Link>
            <div className="custom-app-name">{appName}</div>
          </Navbar.Brand>
         {/*
           <Navbar.Brand className="d-flex">
            <Link to="/">
                  <img
                    className="img-xs rounded-circle"
                    src="/assets/Images/user.svg"
                    alt="profile"
                  />
            </Link>
          </Navbar.Brand>*/}
          <Navbar.Toggle aria-controls="responsive-navbar-nav" />
          {isAuthenticated?
            <Navbar.Collapse id="responsive-navbar-nav" className="navbar-nav">
            <Nav id="main-menu-nav" className="mr-auto active">
              <Nav.Link as={Link} to='/form'  className={`main-nav nav-item ${
                pathname.match(/^\/form/) ? "active-tab" : ""
<<<<<<< HEAD
              }`}>  <i className="fa fa-wpforms fa-fw fa-lg"/> {t("Forms")}</Nav.Link>
=======
              }`}>  <i className="fa fa-wpforms fa-fw fa-lg"/> Forms</Nav.Link>
              {(getUserRolePermission(userRoles, STAFF_DESIGNER)) ?
                (<Nav.Link as={Link} to='/admin'  className={`main-nav nav-item ${
                  pathname.match(/^\/admin/) ? "active-tab" : ""
                }`}> <i className="fa fa-list-alt fa-fw fa-lg " /> Admin</Nav.Link>)
                :null}
>>>>>>> 9fb6ce48

              {showApplications?(getUserRolePermission(userRoles, STAFF_REVIEWER) ||  getUserRolePermission(userRoles, CLIENT)) ?
                (<Nav.Link as={Link} to='/application'  className={`main-nav nav-item ${
                  pathname.match(/^\/application/) ? "active-tab" : ""
<<<<<<< HEAD
                }`}> <i className="fa fa-list-alt fa-fw fa-lg " /> {t("applications")}</Nav.Link>)
=======
                }`}> <i className="fa fa-list-alt fa-fw fa-lg " /> Applications</Nav.Link>)
>>>>>>> 9fb6ce48
                :null:
                null}

{/*              {getUserRolePermission(userRoles, STAFF_REVIEWER) ?
                <Nav.Link as={Link} to='/task'  className={`main-nav nav-item ${
                  pathname.match(/^\/task/) ? "active-tab" : ""
                }`}><i className="fa fa-list"/> Tasks</Nav.Link>
                :
                null}*/}

              {getUserRolePermission(userRoles, STAFF_REVIEWER) ?
<<<<<<< HEAD
                <NavDropdown title={<><i className="fa fa-list fa-lg fa-fw" />{t("task")} </>} id="task-dropdown"
=======
                <NavDropdown title={<><i className="fa fa-list fa-lg fa-fw" /> Tasks</>} id="task-dropdown"
>>>>>>> 9fb6ce48
                             className={`main-nav nav-item taskDropdown ${pathname.match(/^\/task/) ? "active-tab-dropdown" : ""}`} onClick={goToTask}>
                  <ServiceFlowFilterListDropDown/>
              </NavDropdown>:null}

<<<<<<< HEAD
              {getUserRolePermission(userRoles, STAFF_REVIEWER) ?<NavDropdown title={<><i className="fa fa-tachometer fa-lg fa-fw"/>{t("dashboard")}</>}
=======
              {getUserRolePermission(userRoles, STAFF_REVIEWER) ?<NavDropdown title={<><i className="fa fa-tachometer fa-lg fa-fw"/>Dashboards</>}
>>>>>>> 9fb6ce48
                                                                              id="dashboard-dropdown"
                                                                              className={`main-nav nav-item ${
                                                                                pathname.match(/^\/metrics/) || pathname.match(/^\/insights/) ? "active-tab-dropdown" : ""
                                                                              }`}>
                <NavDropdown.Item as={Link} to='/metrics' className={`main-nav nav-item ${
                  pathname.match(/^\/metrics/) ? "active-tab" : ""
<<<<<<< HEAD
                }`}><i className="fa fa-pie-chart fa-fw fa-lg"  /> {t("metrics")}</NavDropdown.Item>
                <NavDropdown.Item as={Link} to='/insights' className={`main-nav nav-item ${
                  pathname.match(/^\/insights/) ? "active-tab" : ""
                }`}><i className="fa fa-lightbulb-o fa-fw fa-lg"/> {t("insights")}</NavDropdown.Item>
=======
                }`}><i className="fa fa-pie-chart fa-fw fa-lg"  /> Metrics</NavDropdown.Item>
               {getUserInsightsPermission() && <NavDropdown.Item as={Link} to='/insights' className={`main-nav nav-item ${
                  pathname.match(/^\/insights/) ? "active-tab" : ""
                }`}><i className="fa fa-lightbulb-o fa-fw fa-lg"/> Insights</NavDropdown.Item>}
>>>>>>> 9fb6ce48
              </NavDropdown>:null}
            </Nav>
            <Nav className="ml-auto">
            <Dropdown alignRight>
                    <Dropdown.Toggle id="dropdown-basic" as="div">
                    <i className="fa fa-globe fa-lg" aria-hidden="true"/> {lang?lang:'LANGUAGE'}
                    </Dropdown.Toggle>
                    <Dropdown.Menu>
                      <Dropdown.Item><button class="button_component" value='en' onClick={handleOnclick}>English</button>  </Dropdown.Item>
                      <Dropdown.Item><button class="button_component" value='zh' onClick={handleOnclick}>Chineese</button> </Dropdown.Item>
                      <Dropdown.Item><button class="button_component" value='pt' onClick={handleOnclick}>Portugheese</button>  </Dropdown.Item>
                      <Dropdown.Item><button class="button_component" value='fr' onClick={handleOnclick}>French</button> </Dropdown.Item>
                      <Dropdown.Item><button class="button_component" value='bg' onClick={handleOnclick}>Bulgarian</button> </Dropdown.Item>
                    </Dropdown.Menu>
                  </Dropdown>
            </Nav>
            <Nav className="ml-auto">
                  <Dropdown alignRight>
                    <Dropdown.Toggle id="dropdown-basic" as="div">
                   <span className="mr-1">
                   <i className="fa fa-user fa-lg"/>
                    </span>
                      <span className="d-none d-lg-inline-block">
                      {user?.name || user?.preferred_username || ""}
                  </span>
                    </Dropdown.Toggle>
                    <Dropdown.Menu>
                      <Dropdown.Item> {user?.name || user?.preferred_username}<br/>
                        <i className="fa fa-users fa-lg fa-fw"/>
                        <b>{getUserRoleName(userRoles)}</b></Dropdown.Item>
                      <Dropdown.Divider/>
                      <Dropdown.Item onClick ={logout}><i className="fa fa-sign-out fa-fw"/> {t("logout")} </Dropdown.Item>
                    </Dropdown.Menu>
                  </Dropdown>
                </Nav>
          </Navbar.Collapse>:null}
        </Container>
      </Navbar>
    </header>
  );
})

export default NavBar;<|MERGE_RESOLUTION|>--- conflicted
+++ resolved
@@ -3,17 +3,10 @@
 import {Link, useLocation} from "react-router-dom";
 import {useDispatch, useSelector} from "react-redux";
 import UserService from "../services/UserService";
-<<<<<<< HEAD
-import {getUserRoleName, getUserRolePermission} from "../helper/user";
+import {getUserRoleName, getUserRolePermission, getUserInsightsPermission} from "../helper/user";
 import { useTranslation } from "react-i18next";
 import "./styles.scss";
-import {CLIENT, STAFF_REVIEWER, APPLICATION_NAME } from "../constants/constants";
-=======
-import {getUserRoleName, getUserRolePermission, getUserInsightsPermission} from "../helper/user";
-
-import "./styles.scss";
 import {CLIENT, STAFF_REVIEWER, APPLICATION_NAME, STAFF_DESIGNER} from "../constants/constants";
->>>>>>> 9fb6ce48
 import ServiceFlowFilterListDropDown from "../components/ServiceFlow/filter/ServiceTaskFilterListDropDown";
 import {push} from "connected-react-router";
 import i18n from "../translations/i18n";
@@ -37,7 +30,7 @@
 
   const handleOnclick=(e)=>{
    e.preventDefault();
-   dispatch(setLanguage(e.target.value)) 
+   dispatch(setLanguage(e.target.value))
  }
   const logout = () => {
       dispatch(push(`/`));
@@ -85,25 +78,17 @@
             <Nav id="main-menu-nav" className="mr-auto active">
               <Nav.Link as={Link} to='/form'  className={`main-nav nav-item ${
                 pathname.match(/^\/form/) ? "active-tab" : ""
-<<<<<<< HEAD
-              }`}>  <i className="fa fa-wpforms fa-fw fa-lg"/> {t("Forms")}</Nav.Link>
-=======
-              }`}>  <i className="fa fa-wpforms fa-fw fa-lg"/> Forms</Nav.Link>
+              }`}>  <i className="fa fa-wpforms fa-fw fa-lg"/>{t("Forms")}</Nav.Link>
               {(getUserRolePermission(userRoles, STAFF_DESIGNER)) ?
                 (<Nav.Link as={Link} to='/admin'  className={`main-nav nav-item ${
                   pathname.match(/^\/admin/) ? "active-tab" : ""
                 }`}> <i className="fa fa-list-alt fa-fw fa-lg " /> Admin</Nav.Link>)
                 :null}
->>>>>>> 9fb6ce48
 
               {showApplications?(getUserRolePermission(userRoles, STAFF_REVIEWER) ||  getUserRolePermission(userRoles, CLIENT)) ?
                 (<Nav.Link as={Link} to='/application'  className={`main-nav nav-item ${
                   pathname.match(/^\/application/) ? "active-tab" : ""
-<<<<<<< HEAD
-                }`}> <i className="fa fa-list-alt fa-fw fa-lg " /> {t("applications")}</Nav.Link>)
-=======
-                }`}> <i className="fa fa-list-alt fa-fw fa-lg " /> Applications</Nav.Link>)
->>>>>>> 9fb6ce48
+                }`}> <img className="applications-icon-header" src="/webfonts/fa-regular_list-alt.svg" alt="back"/> {t("applications")}</Nav.Link>)
                 :null:
                 null}
 
@@ -115,37 +100,22 @@
                 null}*/}
 
               {getUserRolePermission(userRoles, STAFF_REVIEWER) ?
-<<<<<<< HEAD
                 <NavDropdown title={<><i className="fa fa-list fa-lg fa-fw" />{t("task")} </>} id="task-dropdown"
-=======
-                <NavDropdown title={<><i className="fa fa-list fa-lg fa-fw" /> Tasks</>} id="task-dropdown"
->>>>>>> 9fb6ce48
                              className={`main-nav nav-item taskDropdown ${pathname.match(/^\/task/) ? "active-tab-dropdown" : ""}`} onClick={goToTask}>
                   <ServiceFlowFilterListDropDown/>
               </NavDropdown>:null}
 
-<<<<<<< HEAD
               {getUserRolePermission(userRoles, STAFF_REVIEWER) ?<NavDropdown title={<><i className="fa fa-tachometer fa-lg fa-fw"/>{t("dashboard")}</>}
-=======
-              {getUserRolePermission(userRoles, STAFF_REVIEWER) ?<NavDropdown title={<><i className="fa fa-tachometer fa-lg fa-fw"/>Dashboards</>}
->>>>>>> 9fb6ce48
                                                                               id="dashboard-dropdown"
                                                                               className={`main-nav nav-item ${
                                                                                 pathname.match(/^\/metrics/) || pathname.match(/^\/insights/) ? "active-tab-dropdown" : ""
                                                                               }`}>
                 <NavDropdown.Item as={Link} to='/metrics' className={`main-nav nav-item ${
                   pathname.match(/^\/metrics/) ? "active-tab" : ""
-<<<<<<< HEAD
-                }`}><i className="fa fa-pie-chart fa-fw fa-lg"  /> {t("metrics")}</NavDropdown.Item>
-                <NavDropdown.Item as={Link} to='/insights' className={`main-nav nav-item ${
-                  pathname.match(/^\/insights/) ? "active-tab" : ""
-                }`}><i className="fa fa-lightbulb-o fa-fw fa-lg"/> {t("insights")}</NavDropdown.Item>
-=======
-                }`}><i className="fa fa-pie-chart fa-fw fa-lg"  /> Metrics</NavDropdown.Item>
+                }`}><i className="fa fa-pie-chart fa-fw fa-lg"  />{t("metrics")}</NavDropdown.Item>
                {getUserInsightsPermission() && <NavDropdown.Item as={Link} to='/insights' className={`main-nav nav-item ${
                   pathname.match(/^\/insights/) ? "active-tab" : ""
-                }`}><i className="fa fa-lightbulb-o fa-fw fa-lg"/> Insights</NavDropdown.Item>}
->>>>>>> 9fb6ce48
+                }`}><i className="fa fa-lightbulb-o fa-fw fa-lg"/> {t("insights")}</NavDropdown.Item>}
               </NavDropdown>:null}
             </Nav>
             <Nav className="ml-auto">
@@ -174,7 +144,7 @@
                     </Dropdown.Toggle>
                     <Dropdown.Menu>
                       <Dropdown.Item> {user?.name || user?.preferred_username}<br/>
-                        <i className="fa fa-users fa-lg fa-fw"/>
+                        <i className="fa fa-users fa-fw"/>
                         <b>{getUserRoleName(userRoles)}</b></Dropdown.Item>
                       <Dropdown.Divider/>
                       <Dropdown.Item onClick ={logout}><i className="fa fa-sign-out fa-fw"/> {t("logout")} </Dropdown.Item>
