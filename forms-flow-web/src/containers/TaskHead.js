import React, { useEffect } from "react";
import { useDispatch, useSelector } from "react-redux";
import { useLocation } from "react-router-dom";
import { push } from "connected-react-router";
import { NavDropdown } from "react-bootstrap";
import ServiceFlowFilterListDropDown from "../components/ServiceFlow/filter/ServiceTaskFilterListDropDown";
import createURLPathMatchExp from "../helper/regExp/pathMatch";
<<<<<<< HEAD
import {MULTITENANCY_ENABLED} from "../constants/constants";
import { fetchFilterList } from '../apiManager/services/bpmTaskServices';
import { setViewType } from '../actions/bpmTaskActions';

=======
import { MULTITENANCY_ENABLED } from "../constants/constants";
import { fetchFilterList } from "../apiManager/services/bpmTaskServices";
import CreateNewFilterDrawer from "../components/ServiceFlow/list/sort/CreateNewFilter";
>>>>>>> 75e088fd

function TaskHead() {
  const dispatch = useDispatch();
  const tenantKey = useSelector((state) => state.tenants?.tenantId);
  const selectedFilter = useSelector(
    (state) => state.bpmTasks.selectedFilter?.name
  );
  const itemCount = useSelector((state) => state.bpmTasks.tasksCount);
  const isTaskListLoading = useSelector(
    (state) => state.bpmTasks.isTaskListLoading
  );
  const count = isTaskListLoading ? "" : itemCount ? `(${itemCount})` : "(0)";
  const location = useLocation();
  const { pathname } = location;
  const baseUrl = MULTITENANCY_ENABLED ? `/tenant/${tenantKey}/` : "/";
  const goToTask = () => {
    dispatch(push(`${baseUrl}task`));
  };
<<<<<<< HEAD
  const viewType = useSelector(
    (state) => state.bpmTasks.viewType
  );
  
  useEffect(()=>{
=======

  useEffect(() => {
>>>>>>> 75e088fd
    dispatch(fetchFilterList());
  }, [itemCount]);

  const changeTaskView = (view) => {
    dispatch(setViewType(view));
  };

  return (
    <div className="header-container">
      <div className="main-header">
        <div className="head-item padding-right-60">
<<<<<<< HEAD
          <h3 className="application-head">
            <span className="application-text mr-5">
=======
          <h4 className="application-head" style={{ fontSize: "21px" }}>
            <span className="application-text mr-2  ">
>>>>>>> 75e088fd
              <NavDropdown
                className={`main-nav nav-item taskDropdown  ${
                  pathname.match(createURLPathMatchExp("task", baseUrl))
                    ? "active-tab-dropdown"
                    : ""
                }`}
                title={
                  <>
<<<<<<< HEAD
                    <i className="fa fa-list fa-lg fa-fw " />
=======
                    <i className="fa fa-list-ul px-2" />
>>>>>>> 75e088fd
                    {`${selectedFilter ? selectedFilter : "Tasks"} ${" "}`}
                    {count}
                  </>
                }
                onClick={goToTask}
              >
                <ServiceFlowFilterListDropDown />
              </NavDropdown>
            </span>
          </h4>
        </div>
<<<<<<< HEAD
        <div style={{ marginLeft: "auto", marginRight: "3rem" }}>
          <button
            type="button"
            className={`btn ${viewType ? "btn-light" : "btn-secondary"} ${viewType ? "" : "active"
              }`}
            onClick={() => {
              changeTaskView(false);
            }}
            style={{ marginRight: "2px" }}
          >
            <svg
              xmlns="http://www.w3.org/2000/svg"
              width="16"
              height="16"
              fill="currentColor"
              className="bi bi-list-task mr-2"
              viewBox="0 0 16 16"
            >
              <path
                fillRule="evenodd"
                d="M2 2.5a.5.5 0 0 0-.5.5v1a.5.5 0 0 0 .5.5h1a.5.5 0 0 0 .5-.5V3a.5.5 0 0 0-.5-.5H2zM3 3H2v1h1V3z"
              />
              <path d="M5 3.5a.5.5 0 0 1 .5-.5h9a.5.5 0 0 1 0 1h-9a.5.5 0 0 1-.5-.5zM5.5 7a.5.5 0 0 0 0 1h9a.5.5 0 0 0 0-1h-9zm0 4a.5.5 0 0 0 0 1h9a.5.5 0 0 0 0-1h-9z" />
              <path
                fillRule="evenodd"
                d="M1.5 7a.5.5 0 0 1 .5-.5h1a.5.5 0 0 1 .5.5v1a.5.5 0 0 1-.5.5H2a.5.5 0 0 1-.5-.5V7zM2 7h1v1H2V7zm0 3.5a.5.5 0 0 0-.5.5v1a.5.5 0 0 0 .5.5h1a.5.5 0 0 0 .5-.5v-1a.5.5 0 0 0-.5-.5H2zm1 .5H2v1h1v-1z"
              />
            </svg>
            List View
          </button>
          <button
            type="button"
            className={`btn ${viewType ? "btn-secondary" : "btn-light"} ${viewType ? "active" : ""
              }`}
            onClick={() => {
              changeTaskView(true);
            }}
          >
            <svg
              xmlns="http://www.w3.org/2000/svg"
              width="16"
              height="16"
              fill="currentColor"
              className="bi bi-card-list mr-2"
              viewBox="0 0 16 16"
            >
              <path d="M14.5 3a.5.5 0 0 1 .5.5v9a.5.5 0 0 1-.5.5h-13a.5.5 0 0 1-.5-.5v-9a.5.5 0 0 1 .5-.5h13zm-13-1A1.5 1.5 0 0 0 0 3.5v9A1.5 1.5 0 0 0 1.5 14h13a1.5 1.5 0 0 0 1.5-1.5v-9A1.5 1.5 0 0 0 14.5 2h-13z" />
              <path d="M5 8a.5.5 0 0 1 .5-.5h7a.5.5 0 0 1 0 1h-7A.5.5 0 0 1 5 8zm0-2.5a.5.5 0 0 1 .5-.5h7a.5.5 0 0 1 0 1h-7a.5.5 0 0 1-.5-.5zm0 5a.5.5 0 0 1 .5-.5h7a.5.5 0 0 1 0 1h-7a.5.5 0 0 1-.5-.5zm-1-5a.5.5 0 1 1-1 0 .5.5 0 0 1 1 0zM4 8a.5.5 0 1 1-1 0 .5.5 0 0 1 1 0zm0 2.5a.5.5 0 1 1-1 0 .5.5 0 0 1 1 0z" />
            </svg>
            Card View
          </button>
        </div>
      </div>

=======

        <CreateNewFilterDrawer />
      </div>
>>>>>>> 75e088fd
      <hr className="head-rule" />
    </div>
  );
}

export default TaskHead;<|MERGE_RESOLUTION|>--- conflicted
+++ resolved
@@ -5,16 +5,13 @@
 import { NavDropdown } from "react-bootstrap";
 import ServiceFlowFilterListDropDown from "../components/ServiceFlow/filter/ServiceTaskFilterListDropDown";
 import createURLPathMatchExp from "../helper/regExp/pathMatch";
-<<<<<<< HEAD
 import {MULTITENANCY_ENABLED} from "../constants/constants";
 import { fetchFilterList } from '../apiManager/services/bpmTaskServices';
 import { setViewType } from '../actions/bpmTaskActions';
 
-=======
-import { MULTITENANCY_ENABLED } from "../constants/constants";
-import { fetchFilterList } from "../apiManager/services/bpmTaskServices";
+
+
 import CreateNewFilterDrawer from "../components/ServiceFlow/list/sort/CreateNewFilter";
->>>>>>> 75e088fd
 
 function TaskHead() {
   const dispatch = useDispatch();
@@ -33,16 +30,11 @@
   const goToTask = () => {
     dispatch(push(`${baseUrl}task`));
   };
-<<<<<<< HEAD
   const viewType = useSelector(
     (state) => state.bpmTasks.viewType
   );
   
   useEffect(()=>{
-=======
-
-  useEffect(() => {
->>>>>>> 75e088fd
     dispatch(fetchFilterList());
   }, [itemCount]);
 
@@ -54,13 +46,8 @@
     <div className="header-container">
       <div className="main-header">
         <div className="head-item padding-right-60">
-<<<<<<< HEAD
-          <h3 className="application-head">
-            <span className="application-text mr-5">
-=======
           <h4 className="application-head" style={{ fontSize: "21px" }}>
             <span className="application-text mr-2  ">
->>>>>>> 75e088fd
               <NavDropdown
                 className={`main-nav nav-item taskDropdown  ${
                   pathname.match(createURLPathMatchExp("task", baseUrl))
@@ -69,11 +56,7 @@
                 }`}
                 title={
                   <>
-<<<<<<< HEAD
-                    <i className="fa fa-list fa-lg fa-fw " />
-=======
                     <i className="fa fa-list-ul px-2" />
->>>>>>> 75e088fd
                     {`${selectedFilter ? selectedFilter : "Tasks"} ${" "}`}
                     {count}
                   </>
@@ -85,7 +68,7 @@
             </span>
           </h4>
         </div>
-<<<<<<< HEAD
+        <CreateNewFilterDrawer />
         <div style={{ marginLeft: "auto", marginRight: "3rem" }}>
           <button
             type="button"
@@ -138,13 +121,8 @@
             Card View
           </button>
         </div>
+
       </div>
-
-=======
-
-        <CreateNewFilterDrawer />
-      </div>
->>>>>>> 75e088fd
       <hr className="head-rule" />
     </div>
   );
