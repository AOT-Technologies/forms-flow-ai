--- conflicted
+++ resolved
@@ -3,14 +3,8 @@
 import { push } from "connected-react-router";
 import { NavDropdown } from "react-bootstrap";
 import ServiceFlowFilterListDropDown from "../components/ServiceFlow/filter/ServiceTaskFilterListDropDown";
-<<<<<<< HEAD
-import createURLPathMatchExp from "../helper/regExp/pathMatch";
-import { MULTITENANCY_ENABLED } from "../constants/constants";
-import { setViewType } from "../actions/bpmTaskActions";
-=======
  import {MULTITENANCY_ENABLED} from "../constants/constants";
 import {setViewType } from '../actions/bpmTaskActions';
->>>>>>> 53f633a6
 import CreateNewFilterDrawer from "../components/ServiceFlow/list/sort/CreateNewFilter";
 import { useTranslation } from "react-i18next"; 
 function TaskHead() {
@@ -42,11 +36,7 @@
   };
   
   const filterListLoading = () => {
-<<<<<<< HEAD
-    return <>{isFilterLoading && <>Loading...</>}</>;
-=======
     return <>{isFilterLoading && <>  {t("Loading...")}</>}</>;
->>>>>>> 53f633a6
   };
 
   const count = isTaskListLoading ? "" : `(${itemCount})`;
@@ -58,20 +48,11 @@
         <NavDropdown
         className="filter-drop-down"
                 title={
-<<<<<<< HEAD
-                  <>
-                    <i className="fa fa-list-ul px-2" />
-                    {selectedFilter.name ? `${selectedFilter.name} ${count}`
-                      : filterListLoading()
-                      }
-                  </>
-=======
                   <span className="h4 font-weight-bold">
                       <i className="fa fa-list-ul mr-2" />
                     {selectedFilter?.name ?  
                     `${selectedFilter?.name} ${count}` : filterListLoading() } 
                   </span>
->>>>>>> 53f633a6
                 }
                 onClick={goToTask}
               >
@@ -80,24 +61,6 @@
                   openFilterDrawer={setOpenFilterDrawer}
                 />
               </NavDropdown>
-<<<<<<< HEAD
-            </span>
-          </h4>
-        </div>
-
-        <CreateNewFilterDrawer
-          selectedFilterData={filterSelectedForEdit}
-          openFilterDrawer={openFilterDrawer}
-          setOpenFilterDrawer={setOpenFilterDrawer}
-          setFilterSelectedForEdit={setFilterSelectedForEdit}
-        />
-        <div style={{ marginLeft: "auto", marginRight: "3rem" }}>
-          <button
-            type="button"
-            className={`btn ${viewType ? "btn-light" : "btn-secondary"} ${
-              viewType ? "" : "active"
-            }`}
-=======
               <CreateNewFilterDrawer selectedFilterData = {filterSelectedForEdit} 
         openFilterDrawer = {openFilterDrawer} setOpenFilterDrawer = {setOpenFilterDrawer}
         setFilterSelectedForEdit={setFilterSelectedForEdit}
@@ -107,7 +70,6 @@
           <button
             type="button"
             className={`btn mr-1 ${viewType ? "btn-light" : "btn-secondary active"}`}
->>>>>>> 53f633a6
             onClick={() => {
               changeTaskView(false);
             }} 
@@ -118,13 +80,7 @@
           </button>
           <button
             type="button"
-<<<<<<< HEAD
-            className={`btn ${viewType ? "btn-secondary" : "btn-light"} ${
-              viewType ? "active" : ""
-            }`}
-=======
             className={`btn ${viewType ? "btn-secondary active" : "btn-light"}`}
->>>>>>> 53f633a6
             onClick={() => {
               changeTaskView(true);
             }}
