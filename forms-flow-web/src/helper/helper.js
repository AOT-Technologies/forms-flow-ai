import NotFound from "../components/NotFound";
import { Translation } from "react-i18next";

const replaceUrl = (URL, key, value) => {
  return URL.replace(key, value);
};

const addTenantkey = (value, tenantkey) => {
  const tenantKeyCheck = value.match(`${tenantkey}-`);
<<<<<<< HEAD
  if (tenantKeyCheck && tenantKeyCheck[0].toLowerCase() === `${tenantkey.toLowerCase()}-`) {
=======
  if (
    tenantKeyCheck &&
    tenantKeyCheck[0].toLowerCase() === `${tenantkey.toLowerCase()}-`
  ) {
>>>>>>> 3a0b4b41
    return value.toLowerCase();
  } else {
    return `${tenantkey.toLowerCase()}-${value.toLowerCase()}`;
  }
};

const removeTenantKey = (value, tenantkey) => {
  const tenantKeyCheck = value.match(`${tenantkey}-`);
<<<<<<< HEAD
  if (tenantKeyCheck && tenantKeyCheck[0].toLowerCase() === `${tenantkey.toLowerCase()}-`) {
      return  value.replace(`${tenantkey.toLowerCase()}-`,"");
=======
  if (
    tenantKeyCheck &&
    tenantKeyCheck[0].toLowerCase() === `${tenantkey.toLowerCase()}-`
  ) {
    return value.replace(`${tenantkey.toLowerCase()}-`, "");
>>>>>>> 3a0b4b41
  } else {
    return false;
  }
};

<<<<<<< HEAD
const textTruncate = (wordLength,targetLength,text) => {
  return text?.length > wordLength ? text.substring(0, targetLength) + '...' : text;
};


export { replaceUrl, addTenantkey, removeTenantKey, textTruncate };
=======
const textTruncate = (wordLength, targetLength, text) => {
  return text?.length > wordLength
    ? text.substring(0, targetLength) + "..."
    : text;
};

const renderPage = (formStatus, processLoadError) => {
  if (!processLoadError && (formStatus === "inactive" || !formStatus)) {
    return (
      <span>
        <div
          className="container"
          style={{
            maxWidth: "900px",
            margin: "auto",
            height: "50vh",
            display: "flex",
            flexDirection: "column",
            alignItems: "center",
            justifyContent: "center",
          }}
        >
          <h3>{<Translation>{(t) => t("Form not published")}</Translation>}</h3>
          <p>{<Translation>{(t) => t("You can't submit this form until it is published")}</Translation>}</p>
        </div>
      </span>
    );
  } else {
    return (<NotFound errorMessage={<Translation>{(t) => t("Access Denied") }</Translation> } errorCode={"403"} />);
  }
};
export { replaceUrl, addTenantkey, removeTenantKey, textTruncate, renderPage };
>>>>>>> 3a0b4b41
<|MERGE_RESOLUTION|>--- conflicted
+++ resolved
@@ -7,14 +7,9 @@
 
 const addTenantkey = (value, tenantkey) => {
   const tenantKeyCheck = value.match(`${tenantkey}-`);
-<<<<<<< HEAD
-  if (tenantKeyCheck && tenantKeyCheck[0].toLowerCase() === `${tenantkey.toLowerCase()}-`) {
-=======
   if (
-    tenantKeyCheck &&
-    tenantKeyCheck[0].toLowerCase() === `${tenantkey.toLowerCase()}-`
+    tenantKeyCheck && tenantKeyCheck[0].toLowerCase() === `${tenantkey.toLowerCase()}-`
   ) {
->>>>>>> 3a0b4b41
     return value.toLowerCase();
   } else {
     return `${tenantkey.toLowerCase()}-${value.toLowerCase()}`;
@@ -23,29 +18,16 @@
 
 const removeTenantKey = (value, tenantkey) => {
   const tenantKeyCheck = value.match(`${tenantkey}-`);
-<<<<<<< HEAD
-  if (tenantKeyCheck && tenantKeyCheck[0].toLowerCase() === `${tenantkey.toLowerCase()}-`) {
-      return  value.replace(`${tenantkey.toLowerCase()}-`,"");
-=======
   if (
     tenantKeyCheck &&
     tenantKeyCheck[0].toLowerCase() === `${tenantkey.toLowerCase()}-`
   ) {
     return value.replace(`${tenantkey.toLowerCase()}-`, "");
->>>>>>> 3a0b4b41
   } else {
     return false;
   }
 };
 
-<<<<<<< HEAD
-const textTruncate = (wordLength,targetLength,text) => {
-  return text?.length > wordLength ? text.substring(0, targetLength) + '...' : text;
-};
-
-
-export { replaceUrl, addTenantkey, removeTenantKey, textTruncate };
-=======
 const textTruncate = (wordLength, targetLength, text) => {
   return text?.length > wordLength
     ? text.substring(0, targetLength) + "..."
@@ -77,5 +59,4 @@
     return (<NotFound errorMessage={<Translation>{(t) => t("Access Denied") }</Translation> } errorCode={"403"} />);
   }
 };
-export { replaceUrl, addTenantkey, removeTenantKey, textTruncate, renderPage };
->>>>>>> 3a0b4b41
+export { replaceUrl, addTenantkey, removeTenantKey, textTruncate, renderPage };