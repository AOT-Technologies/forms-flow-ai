--- conflicted
+++ resolved
@@ -4,13 +4,8 @@
 import App from "./components/App";
 import StoreService from "./services/StoreService";
 // import UserService from "./services/UserService";
-<<<<<<< HEAD
-//import i18n from "./translations/i18n";
-import { Formio, Components} from 'react-formio';
-=======
 
 import { Formio, Components} from '@formio/react';
->>>>>>> 05c08e2e
 import {AppConfig} from './config';
 //import * as serviceWorker from './serviceWorker';
 
