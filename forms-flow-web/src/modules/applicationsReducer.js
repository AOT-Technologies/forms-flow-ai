--- conflicted
+++ resolved
@@ -13,10 +13,6 @@
   activePage:1,
   countPerPage:5,
   applicationStatus:[],
-<<<<<<< HEAD
-=======
-  isApplicationStatusRecieved : false,
->>>>>>> 8a3910e4
   iserror:false,
   error:''
 }
@@ -47,11 +43,7 @@
     case ACTION_CONSTANTS.CHANGE_SIZE_PER_PAGE:
       return {...state,countPerPage:action.payload}
     case ACTION_CONSTANTS.APPLICATION_STATUS_LIST:
-<<<<<<< HEAD
       return {...state,applicationStatus:action.payload}
-=======
-      return {...state,applicationStatus:action.payload,isApplicationStatusRecieved:true}
->>>>>>> 8a3910e4
     case ACTION_CONSTANTS.APPLICATIONS_ERROR:
       return {...state,iserror:true,error:action.payload,isApplicationListLoading:false}
     default:
@@ -59,3 +51,4 @@
   }
 };
 export default applications;
+
