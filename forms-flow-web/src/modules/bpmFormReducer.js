import ACTION_CONSTANTS from "../actions/actionConstants";
import {formatForms, getPaginatedForms,getSearchResults} from "../apiManager/services/bpmServices";

const initialState = {
  error: '',
  formSearchList:[],
  formsFullList:[],
  forms: [],
  isActive: false,
  limit:10,
  pagination: {
  numPages: 0,
    page: 1,
    total: 0,
  },
  query:{},
  select:'',
  sort:'title',
  totalForms:"",
  maintainPagination:false,
  searchText:'',
  bpmFormLoading:false
};

const bpmForms = (state = initialState, action)=> {
  switch (action.type) {
    case ACTION_CONSTANTS.BPM_FORM_LIST:
      return {...state, forms: getPaginatedForms(formatForms(action.payload.forms),state.limit, state.maintainPagination? state.pagination.page:1, state.sort), formsFullList:formatForms(action.payload.forms), isActive: false,  totalForms:action.payload.length,  pagination: {
          numPages: Math.ceil(action.payload.forms.length/ state.limit),
          page: state.maintainPagination? state.pagination.page:1,
          total: action.payload.totalCount,
        }};
    case ACTION_CONSTANTS.IS_BPM_FORM_LIST_LOADING:
      return {...state, isActive: action.payload};
    case ACTION_CONSTANTS.BPM_FORM_LIST_PAGE_CHANGE:
      return {...state, pagination: {...state.pagination,...{
          page: action.payload}},forms:state.searchText?getPaginatedForms(state.formSearchList,state.limit,action.payload, state.sort): getPaginatedForms(state.formsFullList,state.limit,action.payload, state.sort)};
    case ACTION_CONSTANTS.BPM_FORM_LIST_LIMIT_CHANGE:
      const totalFormsLength = state.searchText? state.formSearchList.length : state.formsFullList.length
      return {...state, limit:action.payload, pagination: {
          numPages: Math.ceil(totalFormsLength/ action.payload),
          page: 1,
<<<<<<< HEAD
          total: state.totalForms,
=======
          total: totalFormsLength,
>>>>>>> 95c0de9c
        }, forms:state.searchText?getPaginatedForms(state.formSearchList,action.payload,1, state.sort):getPaginatedForms(state.formsFullList,action.payload,1, state.sort)}
    case ACTION_CONSTANTS.BPM_FORM_LIST_SORT_CHANGE:
      return {...state, sort:action.payload,forms:state.searchText?getPaginatedForms(state.formSearchList,state.limit,state.maintainPagination?state.page:1,action.payload):getPaginatedForms(state.formsFullList,state.limit,state.maintainPagination? state.pagination.page:1, action.payload),pagination:{...state.pagination,page:1}};
    case ACTION_CONSTANTS.BPM_MAINTAIN_PAGINATION:
      return {...state, maintainPagination: action.payload};
    case ACTION_CONSTANTS.BPM_FORM_SEARCH:
      const searchResult = getSearchResults(state.formsFullList,action.payload)
      return {...state,searchText:action.payload,forms:getPaginatedForms(searchResult,state.limit, state.maintainPagination? state.pagination.page:1,state.sort, action.payload),formSearchList:searchResult,isActive:false,totalForms:searchResult.length, pagination: {
          numPages: Math.ceil(searchResult.length/ state.limit),
          page: 1,
          total:searchResult.length,
        },formsFullList:state.formsFullList};
    case ACTION_CONSTANTS.BPM_FORM_LOADING:
      return {...state, bpmFormLoading:action.payload};
          
    default:
      return state;
  }
};
export default bpmForms;<|MERGE_RESOLUTION|>--- conflicted
+++ resolved
@@ -40,11 +40,7 @@
       return {...state, limit:action.payload, pagination: {
           numPages: Math.ceil(totalFormsLength/ action.payload),
           page: 1,
-<<<<<<< HEAD
-          total: state.totalForms,
-=======
           total: totalFormsLength,
->>>>>>> 95c0de9c
         }, forms:state.searchText?getPaginatedForms(state.formSearchList,action.payload,1, state.sort):getPaginatedForms(state.formsFullList,action.payload,1, state.sort)}
     case ACTION_CONSTANTS.BPM_FORM_LIST_SORT_CHANGE:
       return {...state, sort:action.payload,forms:state.searchText?getPaginatedForms(state.formSearchList,state.limit,state.maintainPagination?state.page:1,action.payload):getPaginatedForms(state.formsFullList,state.limit,state.maintainPagination? state.pagination.page:1, action.payload),pagination:{...state.pagination,page:1}};
@@ -59,7 +55,7 @@
         },formsFullList:state.formsFullList};
     case ACTION_CONSTANTS.BPM_FORM_LOADING:
       return {...state, bpmFormLoading:action.payload};
-          
+
     default:
       return state;
   }
