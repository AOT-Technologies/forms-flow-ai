--- conflicted
+++ resolved
@@ -35,12 +35,9 @@
   taskFormSubmissionReload: false,
   activePage: 1,
   firstResult: 0,
-<<<<<<< HEAD
   selectedTaskVariables :{},
   viewType:true,
-=======
-  error: ''
->>>>>>> 4b6e3b40
+  error: '',
 };
 
 const bpmTasks = (state = initialState, action) => {
@@ -135,20 +132,17 @@
         activePage: action.payload,
         firstResult: getFirstResultIndex(action.payload),
       };
-<<<<<<< HEAD
     case ACTION_CONSTANTS.SELETED_TASK_VARIABLES:
         return { ...state, selectedTaskVariables: action.payload };
     case ACTION_CONSTANTS.VIEW_TYPE:
         return { ...state, viewType: action.payload };
 
-=======
     case ACTION_CONSTANTS.BPM_ERROR:
         return {
           ...state,
           taskId: null,
           error: action.payload
         };
->>>>>>> 4b6e3b40
     default:
       return state;
   }
