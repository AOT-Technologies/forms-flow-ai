import ACTION_CONSTANTS from "../actions/actionConstants";

const initialState = {
  draftSubmission: {},
  draftSubmissionError: {
    error: null,
    message: null,
  },
  draftList: [],
  countPerPage: 5,
  isDraftListLoading: true,
  draftCount: 0,
  activePage: 1,
  isDraftDetailLoading: true,
  submission: {},
  draftDetailStatusCode:""
};

const draftSubmission = (state = initialState, action) => {
  switch (action.type) {
    case ACTION_CONSTANTS.SAVE_DRAFT_DATA:
      return { ...state, draftSubmission: action.payload };
    case ACTION_CONSTANTS.DRAFT_LIST:
      return { ...state, draftList: action.payload, isDraftListLoading: false };
    case ACTION_CONSTANTS.DRAFT_DETAIL:
      return {
        ...state,
        submission: action.payload,
        isDraftDetailLoading: action.payload?.isDraftDetailLoading || false,
      };
    case ACTION_CONSTANTS.DRAFT_COUNT:
      return { ...state, draftCount: action.payload };
    case ACTION_CONSTANTS.DRAFT_LIST_LOADER:
      return { ...state, isDraftListLoading: action.payload };
    case ACTION_CONSTANTS.SET_DRAFT_LIST_ACTIVE_PAGE:
      return { ...state, activePage: action.payload };
    case ACTION_CONSTANTS.SET_DRAFT_COUNT_PER_PAGE:
      return { ...state, countPerPage: action.payload };
<<<<<<< HEAD
    case ACTION_CONSTANTS.DRAFT_DETAIL_STATUS_CODE:
      return { ...state, draftDetailStatusCode: action.payload };
=======
    case ACTION_CONSTANTS.DRAFT_SUBMISSION_ERROR:
      return {
        ...state,
        draftSubmissionError: { error: true, message: action.payload },
      };
>>>>>>> 0f5bfca0
    default:
      return state;
  }
};

export default draftSubmission;<|MERGE_RESOLUTION|>--- conflicted
+++ resolved
@@ -36,16 +36,13 @@
       return { ...state, activePage: action.payload };
     case ACTION_CONSTANTS.SET_DRAFT_COUNT_PER_PAGE:
       return { ...state, countPerPage: action.payload };
-<<<<<<< HEAD
-    case ACTION_CONSTANTS.DRAFT_DETAIL_STATUS_CODE:
-      return { ...state, draftDetailStatusCode: action.payload };
-=======
     case ACTION_CONSTANTS.DRAFT_SUBMISSION_ERROR:
       return {
         ...state,
         draftSubmissionError: { error: true, message: action.payload },
       };
->>>>>>> 0f5bfca0
+    case ACTION_CONSTANTS.DRAFT_DETAIL_STATUS_CODE:
+      return { ...state, draftDetailStatusCode: action.payload };
     default:
       return state;
   }
