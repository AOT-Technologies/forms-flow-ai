--- conflicted
+++ resolved
@@ -7,12 +7,7 @@
   isFormSubmissionLoading: false,
   isFormWorkflowSaved: false,
   formSubmitted:false,
-<<<<<<< HEAD
-  publicFormStatus:"checking"
-  
-=======
   publicFormStatus:null //expected values sample {anonymous:false,status:inactive}
->>>>>>> cdbb41b0
 }
 
 const formDelete = (state = initialState, action)=> {
