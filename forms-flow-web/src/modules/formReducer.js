--- conflicted
+++ resolved
@@ -7,11 +7,7 @@
   isFormSubmissionLoading: false,
   isFormWorkflowSaved: false,
   formSubmitted:false,
-<<<<<<< HEAD
-  publicFormStatus:null //expected values sample {anonymous:false,status:inactive}
-=======
   publicFormStatus:null //expected values sample {anonymous:false,status:'inactive'}
->>>>>>> c9267d23
 }
 
 const formDelete = (state = initialState, action)=> {
