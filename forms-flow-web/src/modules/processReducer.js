import ACTION_CONSTANTS from "../actions/actionConstants";

const initialState = {
  isProcessLoading: true,
  processStatusList: [],
  processLoadError: false,
  processXml: "",
  processList: [],
  dmnProcessList: [],
  formProcessError: false,
  formProcessList: [],
  formPreviousData: [],
  processActivityList: null,
  processDiagramXML: "",
  processActivityLoadError: false,
  isProcessDiagramLoading: false,
  applicationCount: 0,
  isApplicationCountLoading: false,
  applicationCountResponse: false,
  unPublishApiError: false,
  workflowAssociated: null, //{label:'Workflow Name', value:'workflow_process_key'}
  formStatusLoading: false,
  authorizationDetails: {},
  formAuthVerifyLoading: false,
  isBpmnModel: true,
  bpmnSearchText: "",
  dmnSearchText: "",
  isPublicDiagram: null,
<<<<<<< HEAD
  processHistory:{}
=======
  processData:{},
  totalCount:0,
>>>>>>> f168cf1b
};

const process = (state = initialState, action) => {
  switch (action.type) {
    case ACTION_CONSTANTS.IS_PROCESS_STATUS_LOADING:
      return { ...state, isProcessLoading: action.payload };
    case ACTION_CONSTANTS.IS_BPMN_MODEL:
      return { ...state, isBpmnModel: action.payload };
    case ACTION_CONSTANTS.PROCESS_STATUS_LIST:
      return { ...state, processStatusList: action.payload };
    case ACTION_CONSTANTS.SET_PROCESSES_XML:
      return { ...state, processXml: action.payload };

    case ACTION_CONSTANTS.IS_PROCESS_STATUS_LOAD_ERROR:
      return { ...state, processLoadError: action.payload };
    case ACTION_CONSTANTS.IS_PROCESS_ACTIVITY_LOAD_ERROR:
      return { ...state, processActivityLoadError: action.payload };
    case ACTION_CONSTANTS.PROCESS_LIST:
      return { ...state, processList: action.payload };
    case ACTION_CONSTANTS.DMN_PROCESS_LIST:
      return { ...state, dmnProcessList: action.payload };
    case ACTION_CONSTANTS.IS_FORM_PROCESS_STATUS_LOAD_ERROR:
      return { ...state, formProcessError: action.payload };
    case ACTION_CONSTANTS.FORM_PROCESS_LIST:
     return {
        ...state,
        formProcessList: action.payload,
        workflowAssociated: action.payload?.processKey ?
           {
            label: action.payload?.processName,
            value: action.payload?.processKey,
            tenant: action.payload?.processTenant,
          }
          : null,
      };
    case ACTION_CONSTANTS.PROCESS_ACTIVITIES:
      return { ...state, processActivityList: action.payload };
    case ACTION_CONSTANTS.PROCESS_DIAGRAM_XML:
      return { ...state, processDiagramXML: action.payload };
    case ACTION_CONSTANTS.IS_PROCESS_DIAGRAM_LOADING:
      return { ...state, isProcessDiagramLoading: action.payload };
    case ACTION_CONSTANTS.FORM_PREVIOUS_DATA:
      return { ...state, formPreviousData: action.payload };
    case ACTION_CONSTANTS.APPLICATION_COUNT:
      return { ...state, applicationCount: action.payload };
    case ACTION_CONSTANTS.IS_APPLICATION_COUNT_LOADING:
      return { ...state, isApplicationCountLoading: action.payload };
    case ACTION_CONSTANTS.APPLICATION_COUNT_RESPONSE:
      return { ...state, applicationCountResponse: action.payload };
    case ACTION_CONSTANTS.UNPUBLISH_API_ERROR:
      return { ...state, unPublishApiError: action.payload };
    case ACTION_CONSTANTS.RESET_PROCESS:
      return {
        ...state,
        formPreviousData: [],
        formProcessList: [],
        processDiagramXML: "",
        isProcessDiagramLoading: true,
        applicationCount: 0,
        applicationCountResponse: false,
      };
    case ACTION_CONSTANTS.WORKFLOW_ASSOCIATION_CHANGED:
      return { ...state, workflowAssociated: action.payload };
    case ACTION_CONSTANTS.FORM_STATUS_LOADING:
      return { ...state, formStatusLoading: action.payload };
    case ACTION_CONSTANTS.FORM_AUTHORIZATION_HANDLE:
      return { ...state, authorizationDetails: action.payload };
    case ACTION_CONSTANTS.FORM_AUTH_VERIFY_LOADING:
      return { ...state, formAuthVerifyLoading: action.payload };
    case ACTION_CONSTANTS.BPMN_SEARCH_TEXT:
      return { ...state, bpmnSearchText: action.payload };
    case ACTION_CONSTANTS.DMN_SEARCH_TEXT:
      return { ...state, dmnSearchText: action.payload };
    case ACTION_CONSTANTS.IS_PUBLIC_DIAGRAM:
      return { ...state, isPublicDiagram: action.payload };
<<<<<<< HEAD
    case ACTION_CONSTANTS.PROCESS_HISTORY:
      return { ...state, processHistory: action.payload };
=======
    case ACTION_CONSTANTS.SET_PROCESS_DATA:
        return { ...state, processData: action.payload };
    case ACTION_CONSTANTS.SET_SUBFLOW_COUNT:
        return { ...state, totalCount: action.payload };
>>>>>>> f168cf1b
    default:
      return state;
  }
};

export default process;<|MERGE_RESOLUTION|>--- conflicted
+++ resolved
@@ -26,12 +26,9 @@
   bpmnSearchText: "",
   dmnSearchText: "",
   isPublicDiagram: null,
-<<<<<<< HEAD
-  processHistory:{}
-=======
+  processHistory:{},
   processData:{},
   totalCount:0,
->>>>>>> f168cf1b
 };
 
 const process = (state = initialState, action) => {
@@ -107,15 +104,12 @@
       return { ...state, dmnSearchText: action.payload };
     case ACTION_CONSTANTS.IS_PUBLIC_DIAGRAM:
       return { ...state, isPublicDiagram: action.payload };
-<<<<<<< HEAD
     case ACTION_CONSTANTS.PROCESS_HISTORY:
       return { ...state, processHistory: action.payload };
-=======
     case ACTION_CONSTANTS.SET_PROCESS_DATA:
         return { ...state, processData: action.payload };
     case ACTION_CONSTANTS.SET_SUBFLOW_COUNT:
         return { ...state, totalCount: action.payload };
->>>>>>> f168cf1b
     default:
       return state;
   }
