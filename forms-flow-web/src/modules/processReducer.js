--- conflicted
+++ resolved
@@ -12,11 +12,7 @@
   processDiagramXML: "",
   processActivityLoadError: false,
   isProcessDiagramLoading: true,
-<<<<<<< HEAD
-  ApplicationCount:0,
-=======
   applicationCount:0,
->>>>>>> cdbb41b0
   isApplicationCountLoading:false,
   applicationCountResponse:false,
   unPublishApiError:false
@@ -48,11 +44,7 @@
     case ACTION_CONSTANTS.FORM_PREVIOUS_DATA:
       return {...state,formPreviousData:action.payload};
     case  ACTION_CONSTANTS.APPLICATION_COUNT:
-<<<<<<< HEAD
-      return {...state, ApplicationCount:action.payload}  
-=======
       return {...state, applicationCount:action.payload}  
->>>>>>> cdbb41b0
     case  ACTION_CONSTANTS.IS_APPLICATION_COUNT_LOADING:
       return {...state, isApplicationCountLoading:action.payload} 
     case  ACTION_CONSTANTS.APPLICATION_COUNT_RESPONSE:
