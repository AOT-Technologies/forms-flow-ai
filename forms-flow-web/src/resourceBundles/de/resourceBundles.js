--- conflicted
+++ resolved
@@ -1,9 +1,6 @@
 /* eslint-disable max-len */
 export const RESOURCE_BUNDLES_DE = {
-<<<<<<< HEAD
-=======
   "Select form version":"Formularversion auswählen",
->>>>>>> e83deed9
   "Please remove the special characters...!":"Bitte entfernen Sie die Sonderzeichen...!",
   "No histories found":"Keine Historien gefunden",
   "Continue":"Weitermachen",
