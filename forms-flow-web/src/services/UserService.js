import {
  ROLES,
  USER_RESOURCE_FORM_ID,
  Keycloak_Client,
  ANONYMOUS_USER,
  ANONYMOUS_ID,
} from "../constants/constants";
import {
  setUserRole,
  setUserToken,
  setUserDetails,
} from "../actions/bpmActions";
import {BPM_BASE_URL} from "../apiManager/endpoints/config";
import {AppConfig} from '../config';
import {WEB_BASE_URL} from "../apiManager/endpoints/config";
<<<<<<< HEAD
import Keycloak from "keycloak-js";
import {tenantDetail} from "../constants/tenantConstant";
=======
import {_kc} from "../constants/tenantConstant";
>>>>>>> da20863d

const jwt = require("jsonwebtoken");

/**
 * Initializes Keycloak instance and calls the provided callback function if successfully authenticated.
 *
 * @param onAuthenticatedCallback
 */
<<<<<<< HEAD
const KeycloakData = new Keycloak(tenantDetail);
=======
// const KeycloakData = new Keycloak(tenantDetail);
>>>>>>> da20863d

const initKeycloak = (store, ...rest) => {
  const done = rest.length ? rest[0] : () => {};
  KeycloakData
    .init({
      onLoad: "check-sso",
      promiseType: "native",
      silentCheckSsoRedirectUri:
        window.location.origin + "/silent-check-sso.html",
      pkceMethod: "S256",
      checkLoginIframe: false
    })
    .then((authenticated) => {
      if (authenticated) {
        if (KeycloakData.resourceAccess[Keycloak_Client]) {
          const UserRoles = KeycloakData.resourceAccess[Keycloak_Client].roles;
          store.dispatch(setUserRole(UserRoles));
          store.dispatch(setUserToken(KeycloakData.token));
          //Set Cammunda/Formio Base URL
          setApiBaseUrlToLocalStorage();

          let roles = [];
          for (let i = 0; i < UserRoles.length; i++) {
            const roleData = ROLES.find((x) => x.title === UserRoles[i]);
            if (roleData) {
              roles = roles.concat(roleData.id);
            }
          }
          KeycloakData.loadUserInfo().then((res) => store.dispatch(setUserDetails(res)));
          const email = KeycloakData.tokenParsed.email || "external";
          authenticateFormio(email, roles);
          // onAuthenticatedCallback();
          done(null, KeycloakData);
          refreshToken(store);
        } else {
          doLogout();
        }
      } else {
        console.warn("not authenticated!");
        doLogin();
      }
    });
};
let refreshInterval;
const refreshToken = (store) => {
  refreshInterval = setInterval(() => {
<<<<<<< HEAD
    KeycloakData.updateToken(240).then((refreshed)=> {
=======
    KeycloakData && KeycloakData.updateToken(5).then((refreshed)=> {
>>>>>>> da20863d
      if (refreshed) {
        store.dispatch(setUserToken(KeycloakData.token));
      }
    }).catch( (error)=> {
      console.log(error);
      userLogout();
    });
  }, 6000);
}
<<<<<<< HEAD
const doLogin = KeycloakData.login;

const doLogout = KeycloakData.logout;
=======

>>>>>>> da20863d

/**
 * Logout function
 */
const userLogout = () => {
  localStorage.clear();
  sessionStorage.clear();
  clearInterval(refreshInterval);
  doLogout();
};

const setApiBaseUrlToLocalStorage = ()=> {
  localStorage.setItem("bpmApiUrl", BPM_BASE_URL);
  localStorage.setItem("formioApiUrl", AppConfig.projectUrl);
  localStorage.setItem("formsflow.ai.url",window.location.origin)
  localStorage.setItem("formsflow.ai.api.url", WEB_BASE_URL);
}

<<<<<<< HEAD
const getToken = () => KeycloakData.token;

const getFormioToken = () => localStorage.getItem("formioToken");

const getUserEmail = () => KeycloakData.tokenParsed.email;

const updateToken = (successCallback) => {
  return KeycloakData.updateToken(5).then(successCallback).catch(doLogin);
};
=======


const getFormioToken = () => localStorage.getItem("formioToken");

//const getUserEmail = () => KeycloakData.tokenParsed.email;

/*const updateToken = (successCallback) => {
  return KeycloakData.updateToken(5).then(successCallback).catch(doLogin);
};*/
>>>>>>> da20863d

const authenticateAnonymousUser = (store) => {
  const user = ANONYMOUS_USER;
  const roles = [ANONYMOUS_ID];
  store.dispatch(setUserRole([user]));
  authenticateFormio(user, roles);
};

const authenticateFormio = (user, roles) => {
  const FORMIO_TOKEN = jwt.sign(
    {
      external: true,
      form: {
        _id: USER_RESOURCE_FORM_ID, // form.io form Id of user resource
      },
      user: {
        _id: user, // keep it like that
        roles: roles,
      },
    },
    "--- change me now ---"
  ); // TODO Move JWT secret key to COME From ENV
  //TODO remove this token from local Storage on logout and try to move to redux store as well
  localStorage.setItem("formioToken", FORMIO_TOKEN);
};


<<<<<<< HEAD
=======
const KeycloakData= _kc;

const doLogin = KeycloakData.login;
const doLogout = KeycloakData.logout;
const getToken = () => KeycloakData.token;
>>>>>>> da20863d

const UserService ={
  initKeycloak,
  userLogout,
  getToken,
  getFormioToken,
<<<<<<< HEAD
  getUserEmail,
  authenticateAnonymousUser,
=======
  authenticateAnonymousUser
>>>>>>> da20863d
};

export default UserService;<|MERGE_RESOLUTION|>--- conflicted
+++ resolved
@@ -13,12 +13,7 @@
 import {BPM_BASE_URL} from "../apiManager/endpoints/config";
 import {AppConfig} from '../config';
 import {WEB_BASE_URL} from "../apiManager/endpoints/config";
-<<<<<<< HEAD
-import Keycloak from "keycloak-js";
-import {tenantDetail} from "../constants/tenantConstant";
-=======
 import {_kc} from "../constants/tenantConstant";
->>>>>>> da20863d
 
 const jwt = require("jsonwebtoken");
 
@@ -27,11 +22,7 @@
  *
  * @param onAuthenticatedCallback
  */
-<<<<<<< HEAD
-const KeycloakData = new Keycloak(tenantDetail);
-=======
 // const KeycloakData = new Keycloak(tenantDetail);
->>>>>>> da20863d
 
 const initKeycloak = (store, ...rest) => {
   const done = rest.length ? rest[0] : () => {};
@@ -78,11 +69,7 @@
 let refreshInterval;
 const refreshToken = (store) => {
   refreshInterval = setInterval(() => {
-<<<<<<< HEAD
-    KeycloakData.updateToken(240).then((refreshed)=> {
-=======
     KeycloakData && KeycloakData.updateToken(5).then((refreshed)=> {
->>>>>>> da20863d
       if (refreshed) {
         store.dispatch(setUserToken(KeycloakData.token));
       }
@@ -92,13 +79,7 @@
     });
   }, 6000);
 }
-<<<<<<< HEAD
-const doLogin = KeycloakData.login;
 
-const doLogout = KeycloakData.logout;
-=======
-
->>>>>>> da20863d
 
 /**
  * Logout function
@@ -117,17 +98,6 @@
   localStorage.setItem("formsflow.ai.api.url", WEB_BASE_URL);
 }
 
-<<<<<<< HEAD
-const getToken = () => KeycloakData.token;
-
-const getFormioToken = () => localStorage.getItem("formioToken");
-
-const getUserEmail = () => KeycloakData.tokenParsed.email;
-
-const updateToken = (successCallback) => {
-  return KeycloakData.updateToken(5).then(successCallback).catch(doLogin);
-};
-=======
 
 
 const getFormioToken = () => localStorage.getItem("formioToken");
@@ -137,7 +107,6 @@
 /*const updateToken = (successCallback) => {
   return KeycloakData.updateToken(5).then(successCallback).catch(doLogin);
 };*/
->>>>>>> da20863d
 
 const authenticateAnonymousUser = (store) => {
   const user = ANONYMOUS_USER;
@@ -165,26 +134,18 @@
 };
 
 
-<<<<<<< HEAD
-=======
 const KeycloakData= _kc;
 
 const doLogin = KeycloakData.login;
 const doLogout = KeycloakData.logout;
 const getToken = () => KeycloakData.token;
->>>>>>> da20863d
 
 const UserService ={
   initKeycloak,
   userLogout,
   getToken,
   getFormioToken,
-<<<<<<< HEAD
-  getUserEmail,
-  authenticateAnonymousUser,
-=======
   authenticateAnonymousUser
->>>>>>> da20863d
 };
 
 export default UserService;