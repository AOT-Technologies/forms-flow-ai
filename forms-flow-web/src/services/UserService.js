/* istanbul ignore file */
import {
  ROLES,
  USER_RESOURCE_FORM_ID,
  ANONYMOUS_USER,
  ANONYMOUS_ID,
  FORMIO_JWT_SECRET,
<<<<<<< HEAD
=======
  MULTITENANCY_ENABLED
>>>>>>> d09a4f75
} from "../constants/constants";
import {
  setUserRole,
  setUserToken,
  setUserDetails,
} from "../actions/bpmActions";
import { BPM_BASE_URL } from "../apiManager/endpoints/config";
import { AppConfig } from "../config";
import {
  WEB_BASE_URL,
  WEB_BASE_CUSTOM_URL,
} from "../apiManager/endpoints/config";

// import {_kc} from "../constants/tenantConstant";
import { setLanguage } from "../actions/languageSetAction";
import Keycloak from "keycloak-js";
import { getTenantKeycloakJson } from "../apiManager/services/tenantServices";

const jwt = require("jsonwebtoken");
let KeycloakData, doLogin, doLogout;

const setKeycloakJson = (tenantKey = null, ...rest) => {
  let kcJson;
  const done = rest.length ? rest[0] : () => {};
  kcJson = getTenantKeycloakJson(tenantKey);
  KeycloakData = new Keycloak(kcJson);
  doLogin = KeycloakData?.login;
  doLogout = KeycloakData?.logout;
  done(kcJson.clientId);
};

/**
 * Initializes Keycloak instance and calls the provided callback function if successfully authenticated.
 *
 * @param onAuthenticatedCallback
 */
// const KeycloakData = new Keycloak(tenantDetail);

const initKeycloak = (store, ...rest) => {
  const clientId = rest.length && rest[0];
  const done = rest.length ? rest[1] : () => {};
  KeycloakData.init({
    onLoad: "check-sso",
    promiseType: "native",
    silentCheckSsoRedirectUri:
      window.location.origin + "/silent-check-sso.html",
    pkceMethod: "S256",
    checkLoginIframe: false,
  }).then((authenticated) => {
    if (authenticated) {
      if (KeycloakData.resourceAccess[clientId]) {
        const UserRoles = KeycloakData.resourceAccess[clientId].roles;
        store.dispatch(setUserRole(UserRoles));
        store.dispatch(setUserToken(KeycloakData.token));
        store.dispatch(setLanguage(KeycloakData.tokenParsed.locale || "en"));
        //Set Cammunda/Formio Base URL
        setApiBaseUrlToLocalStorage();

        let roles = [];
        for (let i = 0; i < UserRoles.length; i++) {
          const roleData = ROLES.find((x) => x.title === UserRoles[i]);
          if (roleData) {
            roles = roles.concat(roleData.id);
          }
<<<<<<< HEAD
=======
          KeycloakData.loadUserInfo().then((res) => store.dispatch(setUserDetails(res)));
          const email = KeycloakData.tokenParsed.email || "external";
          authenticateFormio(email, roles, KeycloakData.tokenParsed?.tenantKey);
          // onAuthenticatedCallback();
          done(null, KeycloakData);
          refreshToken(store);
        } else {
          doLogout();
>>>>>>> d09a4f75
        }
        KeycloakData.loadUserInfo().then((res) =>
          store.dispatch(setUserDetails(res))
        );
        const email = KeycloakData.tokenParsed.email || "external";
        authenticateFormio(email, roles);
        // onAuthenticatedCallback();
        done(null, KeycloakData);
        refreshToken(store);
      } else {
        doLogout();
      }
    } else {
      console.warn("not authenticated!");
      doLogin();
    }
  });
};

const getTokenExpireTime = (keycloak) => {
  const { exp, iat } = keycloak.tokenParsed;
  if (exp && iat) {
    const toeknExpiretime =
      new Date(exp).getMilliseconds() - new Date(iat).getMilliseconds();
    return toeknExpiretime * 1000;
  } else {
    return 60000;
  }
};

let refreshInterval;
const refreshToken = (store) => {
  const refreshTime = getTokenExpireTime(KeycloakData);
  refreshInterval = setInterval(() => {
    KeycloakData &&
      KeycloakData.updateToken(5)
        .then((refreshed) => {
          if (refreshed) {
            clearInterval(refreshInterval);
            store.dispatch(setUserToken(KeycloakData.token));
            refreshToken(store);
          }
        })
        .catch((error) => {
          console.log(error);
          userLogout();
        });
  }, refreshTime);
};

/**
 * Logout function
 */
const userLogout = () => {
  const language = localStorage.getItem("lang");
  localStorage.clear();
  localStorage.setItem("lang", language);
  sessionStorage.clear();
  clearInterval(refreshInterval);
  doLogout();
};

const setApiBaseUrlToLocalStorage = () => {
  localStorage.setItem("bpmApiUrl", BPM_BASE_URL);
  localStorage.setItem("formioApiUrl", AppConfig.projectUrl);
  localStorage.setItem("formsflow.ai.url", window.location.origin);
  localStorage.setItem("formsflow.ai.api.url", WEB_BASE_URL);
  localStorage.setItem("customApiUrl", WEB_BASE_CUSTOM_URL);
};

const getFormioToken = () => localStorage.getItem("formioToken");

//const getUserEmail = () => KeycloakData.tokenParsed.email;

/*const updateToken = (successCallback) => {
  return KeycloakData.updateToken(5).then(successCallback).catch(doLogin);
};*/

const authenticateAnonymousUser = (store) => {
  const user = ANONYMOUS_USER;
  const roles = [ANONYMOUS_ID];
  store.dispatch(setUserRole([user]));
  authenticateFormio(user, roles);
};

<<<<<<< HEAD
const authenticateFormio = (user, roles) => {
=======
const authenticateFormio = (user, roles,tenantKey) => {
  let tenantData={}
  if(tenantKey&&MULTITENANCY_ENABLED){
    tenantData={tenantKey}
  }
>>>>>>> d09a4f75
  const FORMIO_TOKEN = jwt.sign(
    {
      external: true,
      form: {
        _id: USER_RESOURCE_FORM_ID, // form.io form Id of user resource
      },
      user: {
        _id: user, // keep it like that
        roles: roles,
      },
      ...tenantData
    },
    FORMIO_JWT_SECRET
  ); // TODO Move JWT secret key to COME From ENV
  //TODO remove this token from local Storage on logout and try to move to redux store as well
  localStorage.setItem("formioToken", FORMIO_TOKEN);
};

// const KeycloakData= _kc;

// const doLogin = KeycloakData.login;
// const doLogout = KeycloakData.logout;
const getToken = () => KeycloakData?.token;

const UserService = {
  initKeycloak,
  userLogout,
  getToken,
  getFormioToken,
  authenticateAnonymousUser,
  setKeycloakJson,
};

export default UserService;<|MERGE_RESOLUTION|>--- conflicted
+++ resolved
@@ -5,10 +5,7 @@
   ANONYMOUS_USER,
   ANONYMOUS_ID,
   FORMIO_JWT_SECRET,
-<<<<<<< HEAD
-=======
-  MULTITENANCY_ENABLED
->>>>>>> d09a4f75
+  MULTITENANCY_ENABLED,
 } from "../constants/constants";
 import {
   setUserRole,
@@ -73,23 +70,12 @@
           if (roleData) {
             roles = roles.concat(roleData.id);
           }
-<<<<<<< HEAD
-=======
-          KeycloakData.loadUserInfo().then((res) => store.dispatch(setUserDetails(res)));
-          const email = KeycloakData.tokenParsed.email || "external";
-          authenticateFormio(email, roles, KeycloakData.tokenParsed?.tenantKey);
-          // onAuthenticatedCallback();
-          done(null, KeycloakData);
-          refreshToken(store);
-        } else {
-          doLogout();
->>>>>>> d09a4f75
         }
         KeycloakData.loadUserInfo().then((res) =>
           store.dispatch(setUserDetails(res))
         );
         const email = KeycloakData.tokenParsed.email || "external";
-        authenticateFormio(email, roles);
+        authenticateFormio(email, roles, KeycloakData.tokenParsed?.tenantKey);
         // onAuthenticatedCallback();
         done(null, KeycloakData);
         refreshToken(store);
@@ -169,15 +155,11 @@
   authenticateFormio(user, roles);
 };
 
-<<<<<<< HEAD
-const authenticateFormio = (user, roles) => {
-=======
-const authenticateFormio = (user, roles,tenantKey) => {
-  let tenantData={}
-  if(tenantKey&&MULTITENANCY_ENABLED){
-    tenantData={tenantKey}
+const authenticateFormio = (user, roles, tenantKey) => {
+  let tenantData = {};
+  if (tenantKey && MULTITENANCY_ENABLED) {
+    tenantData = { tenantKey };
   }
->>>>>>> d09a4f75
   const FORMIO_TOKEN = jwt.sign(
     {
       external: true,
@@ -188,7 +170,7 @@
         _id: user, // keep it like that
         roles: roles,
       },
-      ...tenantData
+      ...tenantData,
     },
     FORMIO_JWT_SECRET
   ); // TODO Move JWT secret key to COME From ENV
