//style.scss

@charset "UTF-8";

$white: #fff;
$grey: #6c757d;
$gray-100: #f8f9fa;
$gray-200: #e9ecef;
$gray-300: #dee2e6;
$gray-400: #ced4da;
$gray-500: #adb5bd;
$gray-600: #868e96;
$gray-700: #495057;
$gray-800: #373a3c;
$gray-900: #212529;
$black: #000;

$blue: #4D61FC;
$indigo: #6610f2;
$purple: #613d7c;
$pink: #e83e8c;
$red: #ff0039;
$orange: #f2661f;
$yellow: #fcba19;
$green: #3fb618;
$teal: #20c997;
$cyan: #9954bb;
$lightblue: #4d61fc;

$primary: $blue;
$secondary: $grey;
$success: $green;
$info: $lightblue;
$warning: $yellow;
$danger: $red;
$light: $gray-100;
$dark: $gray-800;

 

.overflow-x-auto {
  overflow-x: auto;
  overflow-y: hidden;
}

.overflow-y-auto {
  overflow-y: auto;
  overflow-x: hidden;
}

.text-primary {
  color: $primary;
}

 

.btn-primary {
  background-color: $primary;
}

.btn-outline-primary:not(:disabled) {
  border-color: #0071EB;
  color: #0071EB;

  &:hover {
    color: #ffffff;
    background-color: $primary;
  }
}

.task-container {
  height: 100% !important;
}

.logo {
  height: 1.9em;
}

h4 {
  font-size: 1.2rem;
}

 

body {
  font-size: 16px;
  font-family: Nunito Sans, SemiBold;
}

.loader-container {
  display: flex;
  height: 80vh;
  justify-content: center;
  align-items: center;
}

.loader {
  position: absolute;
  margin: auto;
  left: 0;
  right: 0;
  top: 0;
  bottom: 0;
}

.input-group {
  .input-group-addon {
    position: absolute;
    right: 5px;
    top: 7px;
  }

  .radio-inline {
    margin-left: 20px;

    label {
      margin-right: 2rem;
    }
  }
}

.well {
  border: 1px solid #eeeeee;
  padding: 1rem;
  background-color: #f8f8f8bf;
}

.formio-component-panel {
  border: 1px solid #eeeeee;

  .panel-heading {
    background-color: #eeeeee;
    padding: 10px 0 10px 10px;

    .panel-title i {
      font-size: 12px;
    }
  }

  .panel-body {
    padding: 1.5rem 2rem 1.5rem 2rem;
  }
}

.page-item.active .page-link {
  background-color: #036 !important;
  border-color: #56595d !important;
}

h5,
.h5 {
  font-size: 16px !important;
}

.bg-default {
  background-color: #38598a;
  border: #38598a;
  color: white !important;
}

.text-muted {
  color: #868e96 !important;
}

i.fa.fa-question-circle.text-muted {
  color: #2e96ff !important;
}

.panel-heading {
  background-color: #38598a;
  border: #38598a;
  color: white !important;
  padding: 0.75rem 1.25rem;
  margin-bottom: 8px;
}

.form-view-wrapper{
  min-height: 100vh;
}

.btn.signature-pad-refresh {
  z-index: 99 !important;
}


.formio-error-wrapper,
.has-error {
  color: red;
  background-color: #fff;
  border-color: red;

  label {
    color: red;
  }
}

.formio-errors .error {
  color: red;
}

.is-invalid {
  background-color: #ffd1d1;
}

.nav-dropdown {
  .dropdown-menu {
    width: 15rem;
    height: 14rem;
    padding: 15px 20px 0 20px;
    right: 0;
    top: 2rem;
    left: auto;
    box-shadow: 0 8px 16px 0 rgba(0, 0, 0, 0.2);
  }

  .dropdown-toggle {
    color: white !important;

    a {
      text-decoration: none;
    }
  }

  .userIcon {
    padding: 0 0 0 0;
    font-size: 2rem;
    float: right;
    color: #1264b6e0;
  }
}

.nav-dropdown :hover {
  text-decoration: none !important;
}

.nav-custom-tab {
  padding-left: 60px !important;
}

.main-nav {
  text-decoration: none !important;
  color: $black  !important;
  font-size: 20px !important;
}

.nav-user-role {
  color: #003366;
  font-size: 15px;
  font-weight: bold;
  padding: 0 0;
}

.nav-user-email {
  font-size: 14px;
  padding: 0 0;
  color: #373a3c;
  white-space: nowrap;
  overflow: hidden;
  text-overflow: ellipsis;
}

.nav-user-name {
  font-size: 20px;
  padding: 0 0;
  font-weight: 600;
  color: #373a3c;
}

.nav-logout {
  cursor: pointer;
  padding: 0 0;
  font-size: 16px;
}

.nav-tabs .nav-link.active {
  color: #4d4d4d;
  background-color: #f5f5f5;
  border-color: #f5f5f5 !important;
}

.nav-link {
  a {
    color: black;
  }
}

.active {
  background-color: $white;
}

.active-tab {
  //color: $lightblue !important;
  //border-bottom: 1px solid red;
  background-color: transparent;
  filter: invert(36%) sepia(38%) saturate(7152%) hue-rotate(227deg) brightness(101%) contrast(98%);
}

.active-tab-dropdown>#dashboard-dropdown {
  //color: $lightblue !important;
  //border-bottom: 1px solid red;
  background-color: transparent;
  filter: invert(36%) sepia(38%) saturate(7152%) hue-rotate(227deg) brightness(101%) contrast(98%);
}

.active-tab-dropdown>#task-dropdown {
  //color: $lightblue !important;
  //border-bottom: 1px solid red;
  background-color: transparent;
  filter: invert(36%) sepia(38%) saturate(7152%) hue-rotate(227deg) brightness(101%) contrast(98%);
}

.dropdown-item:hover {
  filter: none;
  background-color: #e9ecef;
}

.selected-tag {
  color: $lightblue  !important;
  border-bottom: 1px solid $lightblue;
  background-color: transparent;
}

.lbl-logout {
  font-size: 16px;
  color: #373a3c;
  margin-left: 10px;
  cursor: pointer;
}

// .dropdown-menu {
//   height: 17em;
//   overflow-y: scroll;
// }
.dropdown-menu:before {
  position: absolute;
  top: -7px;
  right: 9px;
  display: inline-block;
  border-right: 7px solid transparent;
  border-bottom: 7px solid #ccc;
  border-left: 7px solid transparent;
  border-bottom-color: rgba(0, 0, 0, 0.2);
  content: "";
}

.dropdown-menu:after {
  position: absolute;
  top: -6px;
  right: 10px;
  display: inline-block;
  border-right: 6px solid transparent;
  border-bottom: 6px solid #ffffff;
  border-left: 6px solid transparent;
  content: "";
}

.taskDropdown {
  .dropdown-menu::before {
    left: 10%;
    right: 100%;
  }

  .dasboard-icon-dropdown {
    margin-bottom: 5px;
  }

  .task-dropdown-icon {
    margin-bottom: 1px;
  }

  .applications-icon-header {
    width: 23px;
    height: 23px;
    margin-bottom: 5px;
  }

  .dropdown-menu::after {
    left: 10%;
    right: 100%;
  }
}

.custom-profile {
  position: absolute;
  margin-left: 220px;
  padding-bottom: 10px;
  z-index: 10;
}

.d-md-none {

  .dropup,
  .dropright,
  .dropdown,
  .dropleft {
    position: initial;
  }

  .nav-dropdown .dropdown-menu {
    position: absolute;
  }
}

.lbl-app-nanme {
  font-size: 20px;
  color: #ffff;
  margin-bottom: 0;
  font-weight: bold;
  margin-left: 20px;
}

.app-name {
  color: $yellow;
  margin: 0;
}

.nav-icons {
  vertical-align: text-top;
  margin-right: 3px;
}

.nav-dropdown .dropdown-menu {
  height: auto !important;
}

.navbar-dark.navbar-toggler {
  border-color: white;
}

<<<<<<< HEAD
.main-header {
  margin-left: 15px !important;
  display: flex;
  margin-top: 10px;
  margin-bottom: 25px;
  height: 30px;
  width: 100%;
}
.Task-View-Type{
  margin-left: auto; 
margin-right: 0;
}

@media (max-width: 768px) {
  .main-header {
    height: 70px;
    flex-direction: row;
    flex-wrap: wrap;
  }
}

=======
>>>>>>> b38297ee
.back-icon {
  display: flex;
}

.sub-container {
  margin-left: 15px;
}

.task-head {
  font-weight: bold;
  font-size: 30px;
  margin-left: 10px !important;
  //display: flex;
}

.icon-wp-forms {
  height: 30px;
}

.forms-text {
  vertical-align: bottom;
  margin-left: 10px;
  margin-bottom: 0px;
}

.task-head-icons {
  height: 30px;
  width: 30px;
}

.task-head-details {
  font-weight: bold;
  font-size: 30px;
  margin-left: 10px !important;
}

.icon-wp-forms {
  height: 30px;
}

.forms-text {
  vertical-align: middle;
  margin-left: 10px;
}

.btn-right {
  float: right;
  margin-left: auto;
}

.btn-center {
  float: right;
  margin-left: auto;
}

.btn.btn-link:focus,
.btn.btn-link.focus {
  box-shadow: none;
}

.div-center {
  align-self: center;
}

.tooltip-inner {
  color: black !important;
  background-color: white !important;
  border: 0.5px solid !important;
  text-align: left;
}

.navbar-brand {
  align-items: center;
}

.navbar-brand .img-fluid,
.navbar-brand .img-thumbnail {
  max-width: 100%;
  height: 100%;
}

select option:hover {
  box-shadow: 0 0 10px 100px #000 inset;
}

.modal-dialog {
  margin: 8.75rem auto !important;
}

 

#sidebar {
  background: #fff;
}

.content {
  background-color: #f8f8f8;
}

#sidebar ul li.active>a,
#sidebar a[aria-expanded="true"] {
  background: #fff;
}

header nav {
  border-bottom: #fff;
}

.topheading-border-bottom {
  z-index: 2000;
  border-bottom: 2px solid #4d61fc !important;
  padding: 0 0.5rem !important;
  box-shadow: 0 3px 3px -2px rgba(0, 0, 0, 0.2),
    0px 3px 4px 0px rgba(0, 0, 0, 0.14), 0px 1px 8px 0px rgba(0, 0, 0, 0.12);
}

.rounded-circle {
  border-radius: 50% !important;
  border: 2px solid lightgrey;
  height: 40px;
  width: 40px;
}

.sort-span {
  cursor: pointer;
  border: 1px solid #0071EB;
  border-radius: 0.25rem;
  padding: 4px;
  padding-left: 6px;
  padding-top: 0px;
  border-radius: 6px;
  width: 35px;
}

.sort-span:hover {

  background-color: #0071EB;

  .fa-lg-hover {
    color: white;
  }
}

.custom-app-name {
  font-size: 30px;
  font-weight: 600;
  /*margin-left: -15px!important;*/
  color: black;
}

div[disabled] {
  pointer-events: none;
  opacity: 0.7;
}

.hide-scroll {
  -ms-overflow-style: none;
  scrollbar-width: none;

  &::-webkit-scrollbar {
    display: none;
  }
}

.css-79elbk {
  // position: none;
}

.classApplicationId {
  width: 15%;
}

.form_select {
  width: 15%;
}

.form_operation {
  width: 30%;
}

.classApplicationName {
  width: 20%;
}

.form_title {
  width: 40%;
}

.navbar-light .navbar-nav .nav-link {
  color: rgba(0, 0, 0, .9);
}

// overwriting default styles
.MuiTab-wrapper {
  font-size: 16px;
}

.formcomponents .formcomponent {
  font-size: 1em;
}

.button_font {
  font-size: 14px;
  font-weight: bold;
}

.delete_button {
  font-size: 25px;
  color: red;
  cursor: pointer;
}

.custom_primary_color {
  color: #0000FF;
}

.tooltiptext {
  color: #757575;
}

.select_download {
  display: flex;
  flex-direction: row;
}

.select_text {
  font-weight: bold;
}

.select_input {
  width: 15px;
  height: 15px;
}

.form_check {
  margin-bottom: 20px;
}

a {
  color: #0000FF;
}

.info-background {
  background-color: #FFDBDB;
}

.formio-wizard-nav-container {
  display: flex;
  flex-wrap: nowrap;
  flex-direction: row;
}

.btn-wizard-nav-submit,
.btn-wizard-nav-next,
.btn-wizard-nav-previous {
  margin-left: 5px;
}

div.upload {
  background-color: rgb(239, 239, 239);
  border: 1px solid #ddd;
  border-radius: 5px;
  display: inline-block;
  height: 30px;
  padding: 3px 3px 3px 3px;
  position: relative;
  width: 140px;
  text-align: center;

}

div.upload:hover {
  opacity: 0.95;
}

div.upload input[type="file"] {
  display: input-block;
  width: 100%;
  height: 30px;
  opacity: 0;
  cursor: pointer;
  position: absolute;
  left: 0;
}

.uploadButton {
  background-color: #425F9C;
  border: none;
  border-radius: 3px;
  color: #FFF;
  cursor: pointer;
  display: inline-block;
  height: 30px;
  margin-right: 15px;
  width: auto;
  padding: 0 20px;
  box-sizing: content-box;
}

.fileName {
  font-family: Arial;
  font-size: 14px;
}

.upload+.uploadButton {
  height: 38px;
}

.searchInvalid {
  border-color: #ff2727 !important;
  background-color: rgb(255, 255, 255);
}

.validation-err {
  color: red;
  margin-left: 52px;
  font-size: 13px;
}

.chip-element{
  border-radius: 100rem;
box-shadow: 0 0 0 2px rgb(217, 217, 217);

  .chip-label{
      padding: 3px 6px 3px 10px;
      display: flex;
      align-items: center;
      font-weight: bold;
  }
  .chip-close{
      margin-left: 5px;
      border-radius: 50%;
      background-color: #d4d4d4;
      width: 20px;
      height: 20px;
      color: #393939;
      font-weight: 100;
      cursor: pointer;
      display: inline-flex;
      text-align: center;
      align-items: center;
      justify-content: center;

      &:hover{
          background-color: #fc4f4f;
          color: #fff;
      }
  }
}<|MERGE_RESOLUTION|>--- conflicted
+++ resolved
@@ -427,30 +427,6 @@
   border-color: white;
 }
 
-<<<<<<< HEAD
-.main-header {
-  margin-left: 15px !important;
-  display: flex;
-  margin-top: 10px;
-  margin-bottom: 25px;
-  height: 30px;
-  width: 100%;
-}
-.Task-View-Type{
-  margin-left: auto; 
-margin-right: 0;
-}
-
-@media (max-width: 768px) {
-  .main-header {
-    height: 70px;
-    flex-direction: row;
-    flex-wrap: wrap;
-  }
-}
-
-=======
->>>>>>> b38297ee
 .back-icon {
   display: flex;
 }
