--- conflicted
+++ resolved
@@ -819,24 +819,6 @@
   font-size: 13px;
 }
 
-<<<<<<< HEAD
-
-/* Add vertical border to all cells */
-td, th {
-  border: 1px solid #DEE2E6;
-}
-
-/* Add extra border to left and right cells to create vertical lines */
-td:first-child, th:first-child {
-  border-left: none;
-}
-
-td:last-child, th:last-child {
-  border-right: none;
-}
-
-=======
->>>>>>> 7c298e0f
 .input-group {
   width: 30rem;
   background-color: #ffff;
